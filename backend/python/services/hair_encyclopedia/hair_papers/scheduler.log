2025-09-12 10:25:51,288 - INFO - Hair Encyclopedia PubMed 자동 수집 스케줄러 시작 - 일주일에 한 번 실행
2025-09-12 10:25:51,289 - INFO - Hair Encyclopedia PubMed 자동 수집 백그라운드 스레드 시작됨
2025-09-12 10:32:00,645 - INFO - HTTP Request: POST https://api.openai.com/v1/embeddings "HTTP/1.1 200 OK"
2025-09-12 10:36:47,744 - INFO - Hair Encyclopedia PubMed 자동 수집 스케줄러 시작 - 일주일에 한 번 실행
2025-09-12 10:36:47,744 - INFO - Hair Encyclopedia PubMed 자동 수집 백그라운드 스레드 시작됨
2025-09-12 10:37:17,254 - INFO - HTTP Request: POST https://api.openai.com/v1/embeddings "HTTP/1.1 200 OK"
2025-09-12 10:40:58,062 - INFO - HTTP Request: POST https://api.openai.com/v1/embeddings "HTTP/1.1 200 OK"
2025-09-12 10:41:10,045 - INFO - HTTP Request: POST https://api.openai.com/v1/embeddings "HTTP/1.1 200 OK"
2025-09-12 10:41:19,728 - INFO - HTTP Request: POST https://api.openai.com/v1/embeddings "HTTP/1.1 200 OK"
2025-09-12 10:41:49,644 - INFO - HTTP Request: POST https://api.openai.com/v1/embeddings "HTTP/1.1 200 OK"
<<<<<<< HEAD
2025-09-12 14:34:26,522 - INFO - Hair Encyclopedia PubMed 자동 수집 스케줄러 시작 - 일주일에 한 번 실행
2025-09-12 14:34:26,526 - INFO - Hair Encyclopedia PubMed 자동 수집 백그라운드 스레드 시작됨
=======
2025-09-12 14:44:21,039 - INFO - Hair Encyclopedia PubMed 자동 수집 스케줄러 시작 - 일주일에 한 번 실행
2025-09-12 14:44:21,039 - INFO - Hair Encyclopedia PubMed 자동 수집 백그라운드 스레드 시작됨
2025-09-12 15:08:48,845 - INFO - HTTP Request: POST https://api.openai.com/v1/embeddings "HTTP/1.1 200 OK"
2025-09-12 15:09:13,630 - INFO - HTTP Request: POST https://api.openai.com/v1/embeddings "HTTP/1.1 200 OK"
>>>>>>> 148fb1dc
<|MERGE_RESOLUTION|>--- conflicted
+++ resolved
@@ -8,12 +8,3 @@
 2025-09-12 10:41:10,045 - INFO - HTTP Request: POST https://api.openai.com/v1/embeddings "HTTP/1.1 200 OK"
 2025-09-12 10:41:19,728 - INFO - HTTP Request: POST https://api.openai.com/v1/embeddings "HTTP/1.1 200 OK"
 2025-09-12 10:41:49,644 - INFO - HTTP Request: POST https://api.openai.com/v1/embeddings "HTTP/1.1 200 OK"
-<<<<<<< HEAD
-2025-09-12 14:34:26,522 - INFO - Hair Encyclopedia PubMed 자동 수집 스케줄러 시작 - 일주일에 한 번 실행
-2025-09-12 14:34:26,526 - INFO - Hair Encyclopedia PubMed 자동 수집 백그라운드 스레드 시작됨
-=======
-2025-09-12 14:44:21,039 - INFO - Hair Encyclopedia PubMed 자동 수집 스케줄러 시작 - 일주일에 한 번 실행
-2025-09-12 14:44:21,039 - INFO - Hair Encyclopedia PubMed 자동 수집 백그라운드 스레드 시작됨
-2025-09-12 15:08:48,845 - INFO - HTTP Request: POST https://api.openai.com/v1/embeddings "HTTP/1.1 200 OK"
-2025-09-12 15:09:13,630 - INFO - HTTP Request: POST https://api.openai.com/v1/embeddings "HTTP/1.1 200 OK"
->>>>>>> 148fb1dc
