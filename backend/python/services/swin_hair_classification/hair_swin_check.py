--- conflicted
+++ resolved
@@ -658,19 +658,11 @@
 
         result = {
             "stage": final_stage,
-<<<<<<< HEAD
-            "title": title,
-            "description": description,
-            "advice": advice,
-            "confidence": fused_result['confidence'],
-            "analysis_type": "hairloss"
-=======
             "title": llm_result['title'],
             "description": llm_result['description'],
             "advice": llm_result['advice'],
             "confidence": final_confidence,
             "analysis_type": "swin_dual_model_llm_enhanced"
->>>>>>> bf63354a
         }
 
         log_message(f"✅ 분석 완료: Stage {final_stage}, 신뢰도 {final_confidence:.2%}")
