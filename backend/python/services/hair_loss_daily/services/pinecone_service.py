"""
Pinecone 벡터 데이터베이스 서비스
"""
import os
from pinecone import Pinecone
from typing import List, Dict, Optional, Any
from dotenv import load_dotenv

# .env 파일 로드
load_dotenv("../../../../.env")

class PineconeService:
    """Pinecone 벡터 데이터베이스 서비스"""
    
    def __init__(self):
        self.pc = None
        self.index = None
        self.index_name = None
        self.dimension = 1552  # CLIP 앙상블 모델들(3개 × 512) + 프롬프트 특징(16) = 1552차원 (탈모 제외, 메모리 최적화)
        self._initialize_client()
    
    def _initialize_client(self):
        """Pinecone 클라이언트 초기화"""
        try:
            api_key = os.getenv("PINECONE_API_KEY")
            if not api_key:
                raise ValueError("PINECONE_API_KEY 환경변수가 설정되지 않았습니다.")
            
            self.index_name = os.getenv("PINECONE_INDEX_NAME2")
            if not self.index_name:
                raise ValueError("PINECONE_INDEX_NAME2 환경변수가 설정되지 않았습니다.")
            
            # Pinecone 클라이언트 초기화
            self.pc = Pinecone(api_key=api_key)
            
            # 인덱스 연결
            self.index = self.pc.Index(self.index_name)
<<<<<<< HEAD

=======
            
>>>>>>> 23d0461c
            print(f"[OK] Pinecone 클라이언트 초기화 완료 (인덱스: {self.index_name})")

        except Exception as e:
            print(f"[ERROR] Pinecone 클라이언트 초기화 실패: {str(e)}")
            raise e
    
    def search_similar_vectors(self, 
                             query_vector: List[float], 
                             top_k: int = 10,
                             filter_dict: Optional[Dict[str, Any]] = None) -> List[Dict]:
        """유사한 벡터 검색"""
        try:
            if not self.index:
                raise ValueError("Pinecone 인덱스가 초기화되지 않았습니다.")
            
            # 검색 쿼리 실행
            search_params = {
                "vector": query_vector,
                "top_k": top_k,
                "include_metadata": True
            }
            
            if filter_dict:
                search_params["filter"] = filter_dict
            
            response = self.index.query(**search_params)
            
            # 결과 정리
            results = []
            for match in response.matches:
                result = {
                    "id": match.id,
                    "score": match.score,
                    "metadata": match.metadata
                }
                results.append(result)
            
            return results
            
        except Exception as e:
            print(f"[WARN] 벡터 검색 오류: {str(e)}")
            return []
    
    def search_by_category(self, 
                          query_vector: List[float], 
                          category: str, 
                          top_k: int = 5) -> List[Dict]:
        """특정 카테고리로 필터링하여 검색"""
        filter_dict = {"category": category}
        return self.search_similar_vectors(query_vector, top_k, filter_dict)
    
    def search_by_severity(self, 
                          query_vector: List[float], 
                          severity: str, 
                          top_k: int = 5) -> List[Dict]:
        """특정 심각도로 필터링하여 검색"""
        filter_dict = {"severity": severity}
        return self.search_similar_vectors(query_vector, top_k, filter_dict)
    
    def get_index_stats(self) -> Dict:
        """인덱스 통계 정보 반환"""
        try:
            if not self.index:
                return {"error": "인덱스가 초기화되지 않았습니다."}
            
            stats = self.index.describe_index_stats()
            return {
                "total_vector_count": stats.total_vector_count,
                "dimension": stats.dimension,
                "metric": stats.metric,
                "index_fullness": stats.index_fullness
            }
            
        except Exception as e:
            print(f"[WARN] 인덱스 통계 조회 오류: {str(e)}")
            return {"error": str(e)}
    
    def health_check(self) -> Dict:
        """서비스 상태 확인"""
        try:
            if not self.pc or not self.index:
                return {"status": "error", "message": "클라이언트가 초기화되지 않았습니다."}
            
            # 간단한 검색으로 연결 테스트
            test_vector = [0.0] * 2048  # 더미 벡터
            self.index.query(vector=test_vector, top_k=1)
            
            return {
                "status": "healthy",
                "index_name": self.index_name,
                "stats": self.get_index_stats()
            }
            
        except Exception as e:
            return {
                "status": "error", 
                "message": f"연결 테스트 실패: {str(e)}"
            }

# 전역 인스턴스
pinecone_service = PineconeService()<|MERGE_RESOLUTION|>--- conflicted
+++ resolved
@@ -35,11 +35,6 @@
             
             # 인덱스 연결
             self.index = self.pc.Index(self.index_name)
-<<<<<<< HEAD
-
-=======
-            
->>>>>>> 23d0461c
             print(f"[OK] Pinecone 클라이언트 초기화 완료 (인덱스: {self.index_name})")
 
         except Exception as e:
