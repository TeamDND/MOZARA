<<<<<<< HEAD
from fastapi import FastAPI, HTTPException, Query
=======
"""
MOZARA Python Backend 통합 애플리케이션
"""
from fastapi import FastAPI, File, UploadFile, Form, HTTPException
>>>>>>> b9533a03
from fastapi.middleware.cors import CORSMiddleware
import uvicorn
from pydantic import BaseModel
from typing import Optional
from dotenv import load_dotenv
import os

# .env 파일 로드 (상위 디렉토리의 .env 파일 사용)
load_dotenv("../../.env")

# MOZARA Hair Change 모듈
try:
    from services.hair_change.hair_change import generate_wig_style_service, get_wig_styles_service
    HAIR_CHANGE_AVAILABLE = True
    print("✅ Hair Change 모듈 로드 성공")
except ImportError as e:
    print(f"⚠️ Hair Change 모듈 로드 실패: {e}")
    HAIR_CHANGE_AVAILABLE = False

# Hair Damage Analysis 모듈 - services 폴더 내에 있다고 가정하고 경로 수정
try:
    # app 객체를 가져와 마운트하기 때문에, 이 파일에 uvicorn 실행 코드는 없어야 합니다.
    from services.hair_damage_analysis.api.hair_analysis_api import app as hair_analysis_app
    HAIR_ANALYSIS_AVAILABLE = True
    print("✅ Hair Damage Analysis 모듈 로드 성공")
except ImportError as e:
    print(f"⚠️ Hair Damage Analysis 모듈 로드 실패: {e}")
    HAIR_ANALYSIS_AVAILABLE = False
    hair_analysis_app = None

# BASP Hair Loss Diagnosis 모듈
try:
    from services.basp_selfcheck import (
        BaspRequest, BaspResponse, BaspDiagnosisEngine,
        RagRequest, RagResponse, rag_engine, LifestyleData
    )
    BASP_AVAILABLE = True
    print("✅ BASP Hair Loss Diagnosis 모듈 로드 성공")
except ImportError as e:
    print(f"⚠️ BASP Hair Loss Diagnosis 모듈 로드 실패: {e}")
    BASP_AVAILABLE = False


# Pydantic 모델 정의
class HairstyleResponse(BaseModel):
    result: str
    images: list
    message: str

class ErrorResponse(BaseModel):
    error: str

# 메인 앱 생성
app = FastAPI(title="MOZARA Python Backend 통합", version="1.0.0")

# CORS 설정
app.add_middleware(
    CORSMiddleware,
    allow_origins=["*"],
    allow_credentials=True,
    allow_methods=["*"],
    allow_headers=["*"],
)

# 라우터 마운트 (조건부)
if HAIR_ANALYSIS_AVAILABLE and hair_analysis_app:
    # 스프링부트 경로에 맞게 /api/hair-damage 로 마운트 경로 수정
    app.mount("/api/hair-damage", hair_analysis_app)
    print("✅ Hair Damage Analysis 라우터 마운트 완료")
else:
<<<<<<< HEAD
    index = None
    print("Warning: Pinecone index not found. Thesis search will be disabled.")

# OpenAI setup
openai_api_key = os.getenv("OPENAI_API_KEY")
if openai_api_key:
    openai_client = OpenAI(api_key=openai_api_key)
    print("OpenAI 클라이언트 초기화 완료")
else:
    openai_client = None
    print("Warning: OPENAI_API_KEY가 설정되지 않았습니다. 일부 기능이 제한될 수 있습니다.")

# 탈모 단계별 제품 데이터 구조
HAIR_LOSS_STAGE_PRODUCTS = {
    1: [  # 1단계: 초기 탈모 (예방 중심)
        {
            "productId": "stage1-1",
            "productName": "두피 건강 샴푸",
            "productPrice": 18000,
            "productRating": 4.5,
            "productReviewCount": 234,
            "productImage": "https://images.unsplash.com/photo-1556228720-195a672e8a03?w=200&h=200&fit=crop&crop=center",
            "productUrl": "https://www.11st.co.kr/products/stage1-1",
            "mallName": "11번가",
            "maker": "헤어케어 전문",
            "brand": "두피케어",
            "category1": "헤어케어",
            "category2": "탈모샴푸",
            "category3": "예방용",
            "category4": "1단계",
            "description": "두피 건강을 위한 예방 중심 샴푸",
            "ingredients": ["케라틴", "비오틴", "판테놀"],
            "suitableStages": [1, 2]
        },
        {
            "productId": "stage1-2",
            "productName": "두피 토닉",
            "productPrice": 22000,
            "productRating": 4.3,
            "productReviewCount": 189,
            "productImage": "https://images.unsplash.com/photo-1571019613454-1cb2f99b2d8b?w=200&h=200&fit=crop&crop=center",
            "productUrl": "https://www.11st.co.kr/products/stage1-2",
            "mallName": "11번가",
            "maker": "헤어케어 전문",
            "brand": "두피케어",
            "category1": "헤어케어",
            "category2": "헤어토닉",
            "category3": "예방용",
            "category4": "1단계",
            "description": "두피 순환을 개선하는 토닉",
            "ingredients": ["민들레 추출물", "로즈마리", "멘톨"],
            "suitableStages": [1, 2]
        },
        {
            "productId": "stage1-3",
            "productName": "비오틴 영양제",
            "productPrice": 35000,
            "productRating": 4.7,
            "productReviewCount": 156,
            "productImage": "https://images.unsplash.com/photo-1522335789203-aabd1fc54bc9?w=200&h=200&fit=crop&crop=center",
            "productUrl": "https://www.11st.co.kr/products/stage1-3",
            "mallName": "11번가",
            "maker": "헤어케어 전문",
            "brand": "두피케어",
            "category1": "헤어케어",
            "category2": "영양제",
            "category3": "비오틴",
            "category4": "1단계",
            "description": "모발 건강을 위한 비오틴 영양제",
            "ingredients": ["비오틴", "아연", "셀레늄"],
            "suitableStages": [1, 2, 3]
        }
    ],
    2: [  # 2단계: 경미한 탈모 (강화 중심)
        {
            "productId": "stage2-1",
            "productName": "탈모 방지 샴푸",
            "productPrice": 25000,
            "productRating": 4.6,
            "productReviewCount": 267,
            "productImage": "https://images.unsplash.com/photo-1556228720-195a672e8a03?w=200&h=200&fit=crop&crop=center",
            "productUrl": "https://www.11st.co.kr/products/stage2-1",
            "mallName": "11번가",
            "maker": "헤어케어 전문",
            "brand": "탈모케어",
            "category1": "헤어케어",
            "category2": "탈모샴푸",
            "category3": "방지용",
            "category4": "2단계",
            "description": "경미한 탈모를 방지하는 샴푸",
            "ingredients": ["케라틴", "비오틴", "판테놀", "아르간 오일"],
            "suitableStages": [2, 3]
        },
        {
            "productId": "stage2-2",
            "productName": "모발 강화 세럼",
            "productPrice": 38000,
            "productRating": 4.4,
            "productReviewCount": 198,
            "productImage": "https://images.unsplash.com/photo-1594736797933-d0401ba2fe65?w=200&h=200&fit=crop&crop=center",
            "productUrl": "https://www.11st.co.kr/products/stage2-2",
            "mallName": "11번가",
            "maker": "헤어케어 전문",
            "brand": "탈모케어",
            "category1": "헤어케어",
            "category2": "헤어세럼",
            "category3": "강화용",
            "category4": "2단계",
            "description": "모발 성장을 촉진하는 세럼",
            "ingredients": ["펩타이드", "케라틴", "비타민 E"],
            "suitableStages": [2, 3, 4]
        }
    ],
    3: [  # 3단계: 중등도 탈모 (치료 중심)
        {
            "productId": "stage3-1",
            "productName": "탈모 치료 샴푸",
            "productPrice": 35000,
            "productRating": 4.8,
            "productReviewCount": 312,
            "productImage": "https://images.unsplash.com/photo-1556228720-195a672e8a03?w=200&h=200&fit=crop&crop=center",
            "productUrl": "https://www.11st.co.kr/products/stage3-1",
            "mallName": "11번가",
            "maker": "헤어케어 전문",
            "brand": "탈모치료",
            "category1": "헤어케어",
            "category2": "탈모샴푸",
            "category3": "치료용",
            "category4": "3단계",
            "description": "탈모 진행을 억제하는 치료 샴푸",
            "ingredients": ["케토코나졸", "케라틴", "아르간 오일"],
            "suitableStages": [3, 4]
        },
        {
            "productId": "stage3-2",
            "productName": "미녹시딜 토닉",
            "productPrice": 45000,
            "productRating": 4.9,
            "productReviewCount": 278,
            "productImage": "https://images.unsplash.com/photo-1571019613454-1cb2f99b2d8b?w=200&h=200&fit=crop&crop=center",
            "productUrl": "https://www.11st.co.kr/products/stage3-2",
            "mallName": "11번가",
            "maker": "헤어케어 전문",
            "brand": "탈모치료",
            "category1": "헤어케어",
            "category2": "헤어토닉",
            "category3": "치료용",
            "category4": "3단계",
            "description": "모발 성장을 촉진하는 미녹시딜 토닉",
            "ingredients": ["미녹시딜 5%", "케라틴", "아미노산"],
            "suitableStages": [3, 4, 5]
        }
    ],
    4: [  # 4단계: 심한 탈모 (집중 치료)
        {
            "productId": "stage4-1",
            "productName": "강력 탈모 치료 샴푸",
            "productPrice": 45000,
            "productRating": 4.9,
            "productReviewCount": 345,
            "productImage": "https://images.unsplash.com/photo-1556228720-195a672e8a03?w=200&h=200&fit=crop&crop=center",
            "productUrl": "https://www.11st.co.kr/products/stage4-1",
            "mallName": "11번가",
            "maker": "헤어케어 전문",
            "brand": "강력탈모치료",
            "category1": "헤어케어",
            "category2": "탈모샴푸",
            "category3": "강력치료용",
            "category4": "4단계",
            "description": "심한 탈모를 위한 강력 치료 샴푸",
            "ingredients": ["케토코나졸 2%", "케라틴", "아르간 오일", "프로바이오틱스"],
            "suitableStages": [4, 5]
        },
        {
            "productId": "stage4-2",
            "productName": "고농도 미녹시딜 토닉",
            "productPrice": 65000,
            "productRating": 4.9,
            "productReviewCount": 298,
            "productImage": "https://images.unsplash.com/photo-1571019613454-1cb2f99b2d8b?w=200&h=200&fit=crop&crop=center",
            "productUrl": "https://www.11st.co.kr/products/stage4-2",
            "mallName": "11번가",
            "maker": "헤어케어 전문",
            "brand": "강력탈모치료",
            "category1": "헤어케어",
            "category2": "헤어토닉",
            "category3": "강력치료용",
            "category4": "4단계",
            "description": "고농도 미녹시딜로 모발 성장 촉진",
            "ingredients": ["미녹시딜 10%", "케라틴", "아미노산", "펩타이드"],
            "suitableStages": [4, 5, 6]
        }
    ],
    5: [  # 5단계: 매우 심한 탈모 (전문 치료)
        {
            "productId": "stage5-1",
            "productName": "프리미엄 탈모 치료 샴푸",
            "productPrice": 65000,
            "productRating": 4.9,
            "productReviewCount": 423,
            "productImage": "https://images.unsplash.com/photo-1556228720-195a672e8a03?w=200&h=200&fit=crop&crop=center",
            "productUrl": "https://www.11st.co.kr/products/stage5-1",
            "mallName": "11번가",
            "maker": "헤어케어 전문",
            "brand": "프리미엄탈모치료",
            "category1": "헤어케어",
            "category2": "탈모샴푸",
            "category3": "프리미엄치료용",
            "category4": "5단계",
            "description": "매우 심한 탈모를 위한 프리미엄 치료 샴푸",
            "ingredients": ["케토코나졸 2%", "케라틴", "아르간 오일", "프로바이오틱스", "펩타이드"],
            "suitableStages": [5, 6]
        },
        {
            "productId": "stage5-2",
            "productName": "최고농도 미녹시딜 토닉",
            "productPrice": 85000,
            "productRating": 4.9,
            "productReviewCount": 356,
            "productImage": "https://images.unsplash.com/photo-1571019613454-1cb2f99b2d8b?w=200&h=200&fit=crop&crop=center",
            "productUrl": "https://www.11st.co.kr/products/stage5-2",
            "mallName": "11번가",
            "maker": "헤어케어 전문",
            "brand": "프리미엄탈모치료",
            "category1": "헤어케어",
            "category2": "헤어토닉",
            "category3": "프리미엄치료용",
            "category4": "5단계",
            "description": "최고농도 미녹시딜로 모발 성장 촉진",
            "ingredients": ["미녹시딜 15%", "케라틴", "아미노산", "펩타이드", "비타민 E"],
            "suitableStages": [5, 6]
        }
    ],
    6: [  # 6단계: 극심한 탈모 (의료진 상담 필수)
        {
            "productId": "stage6-1",
            "productName": "의료진 상담 필수 샴푸",
            "productPrice": 75000,
            "productRating": 4.8,
            "productReviewCount": 234,
            "productImage": "https://images.unsplash.com/photo-1556228720-195a672e8a03?w=200&h=200&fit=crop&crop=center",
            "productUrl": "https://www.11st.co.kr/products/stage6-1",
            "mallName": "11번가",
            "maker": "헤어케어 전문",
            "brand": "의료진상담필수",
            "category1": "헤어케어",
            "category2": "탈모샴푸",
            "category3": "의료진상담용",
            "category4": "6단계",
            "description": "극심한 탈모를 위한 의료진 상담 필수 샴푸",
            "ingredients": ["케토코나졸 2%", "케라틴", "아르간 오일", "프로바이오틱스", "펩타이드", "의료용 성분"],
            "suitableStages": [6]
        },
        {
            "productId": "stage6-2",
            "productName": "의료진 처방 토닉",
            "productPrice": 95000,
            "productRating": 4.9,
            "productReviewCount": 189,
            "productImage": "https://images.unsplash.com/photo-1571019613454-1cb2f99b2d8b?w=200&h=200&fit=crop&crop=center",
            "productUrl": "https://www.11st.co.kr/products/stage6-2",
            "mallName": "11번가",
            "maker": "헤어케어 전문",
            "brand": "의료진상담필수",
            "category1": "헤어케어",
            "category2": "헤어토닉",
            "category3": "의료진처방용",
            "category4": "6단계",
            "description": "극심한 탈모를 위한 의료진 처방 토닉",
            "ingredients": ["미녹시딜 20%", "케라틴", "아미노산", "펩타이드", "비타민 E", "의료용 성분"],
            "suitableStages": [6]
        }
    ]
}

class SearchQuery(BaseModel):
    question: str
    max_results: Optional[int] = 5

class PaperCard(BaseModel):
    id: str
    title: str
    source: str
    summary_preview: str

class PaperDetail(BaseModel):
    id: str
    title: str
    source: str
    full_summary: str

class PaperAnalysis(BaseModel):
    id: str
    title: str
    source: str
    main_topics: List[str]
    key_conclusions: str
    section_summaries: List[dict]

class QnaQuery(BaseModel):
    paper_id: str
    question: str

class QnaResponse(BaseModel):
    answer: str
=======
    print("⚠️ Hair Damage Analysis 라우터 마운트 건너뜀")
>>>>>>> b9533a03

# API 엔드포인트 정의
@app.get("/")
def read_root():
    """루트 경로 - 서버 상태 확인"""
    return {
        "message": "MOZARA Python Backend 통합 서버",
        "status": "running",
        "modules": {
            "hair_damage_analysis": "/api/hair-damage" if HAIR_ANALYSIS_AVAILABLE else "unavailable",
            "hair_change": "/generate_hairstyle" if HAIR_CHANGE_AVAILABLE else "unavailable",
            "basp_diagnosis": "/api/basp/evaluate" if BASP_AVAILABLE else "unavailable"
        }
    }

@app.get("/health")
def health_check():
    """헬스 체크 엔드포인트"""
    return {"status": "healthy", "service": "python-backend-integrated"}

# --- YouTube API 프록시 (조건부) ---
@app.get("/api/youtube/search")
async def search_youtube_videos(q: str, order: str = "viewCount", max_results: int = 12):
    """YouTube API 프록시 - API 키를 백엔드에서 관리"""
    # URL 디코딩 처리
    import urllib.parse
    original_q = q
    q = urllib.parse.unquote(q)
    print(f"🔍 YouTube 검색 요청 - 원본: {original_q}, 디코딩: {q}, 정렬: {order}, 최대결과: {max_results}")
    
    try:
        import requests
        print("✅ requests 모듈 로드 성공")
    except ImportError:
        print("❌ requests 모듈 로드 실패")
        raise HTTPException(status_code=500, detail="requests 모듈이 설치되지 않았습니다. pip install requests를 실행하세요.")
    
    youtube_api_key = os.getenv("YOUTUBE_API_KEY")
    print(f"🔑 YouTube API 키 상태: {'설정됨' if youtube_api_key and youtube_api_key != 'your_youtube_api_key_here' else '설정되지 않음'}")
    
    if not openai_client:
        raise HTTPException(status_code=503, detail="OpenAI service is not available")
    
    try:
        api_url = f"https://www.googleapis.com/youtube/v3/search"
        params = {
            "part": "snippet",
            "q": q,
            "order": order,
            "type": "video",
            "maxResults": max_results,
            "key": youtube_api_key
        }
        
        print(f"🌐 YouTube API 호출: {api_url}")
        print(f"📋 파라미터: {params}")
        
        response = requests.get(api_url, params=params)
        print(f"📡 응답 상태: {response.status_code}")
        
        response.raise_for_status()
        
        result = response.json()
        print(f"✅ YouTube API 응답 성공: {len(result.get('items', []))}개 영상")
        return result
        
    except requests.exceptions.RequestException as e:
        print(f"❌ YouTube API 호출 실패: {str(e)}")
        raise HTTPException(status_code=500, detail=f"YouTube API 호출 실패: {str(e)}")
    except Exception as e:
<<<<<<< HEAD
        raise HTTPException(status_code=500, detail=str(e))

@app.get("/papers/count")
async def get_papers_count():
    if not index:
        return {"count": 0, "system": "service_disabled"}
    
    try:
        results = index.query(
            vector=[0.0] * 1536,
            top_k=10000,
            include_metadata=True
        )
        
        unique_papers = set()
        for match in results['matches']:
            metadata = match.get('metadata', {})
            file_path = metadata.get('file_path')
            if file_path:
                unique_papers.add(file_path)
        
        return {"count": len(unique_papers), "system": "pinecone_deduped"}
    except Exception as e:
        return {"count": 0, "system": "error", "error": str(e)}

@app.get("/paper/{paper_id}/analysis", response_model=PaperAnalysis)
async def get_paper_analysis(paper_id: str):
    if not index:
        raise HTTPException(status_code=503, detail="Thesis search service is not available")
    
    try:
        results = index.fetch(ids=[paper_id])
        vectors = results.vectors
        if not vectors:
            raise HTTPException(status_code=404, detail="Chunk not found")

        clicked_chunk_metadata = vectors[paper_id].metadata if paper_id in vectors else {}
        original_file_path = clicked_chunk_metadata.get('file_path')
        original_title = clicked_chunk_metadata.get('title')

        if not original_file_path:
            raise HTTPException(status_code=404, detail="Original paper path not found for this chunk.")

        analysis_results = index.query(
            vector=[0.0] * 1536,
            top_k=1,
            include_metadata=True,
            filter={
                "file_path": original_file_path,
                "chunk_index": 0
            }
        )

        if not analysis_results['matches']:
            raise HTTPException(status_code=404, detail="Structured analysis for paper not found.")

        paper_analysis_metadata = analysis_results['matches'][0].metadata

        main_topics_parsed = []
        raw_main_topics = paper_analysis_metadata.get('main_topics')
        if isinstance(raw_main_topics, list):
            main_topics_parsed = [str(t).encode('utf-8', errors='ignore').decode('utf-8') for t in raw_main_topics if isinstance(t, str)]
        elif isinstance(raw_main_topics, str):
            safe_topics = raw_main_topics.encode('utf-8', errors='ignore').decode('utf-8')
            main_topics_parsed = [safe_topics]

        raw_conclusions = paper_analysis_metadata.get('key_conclusions', '')
        key_conclusions_parsed = str(raw_conclusions).encode('utf-8', errors='ignore').decode('utf-8')

        section_summaries_parsed = []
        raw_section_summaries = paper_analysis_metadata.get('section_summaries')
        
        if isinstance(raw_section_summaries, str):
            try:
                safe_json_string = raw_section_summaries.encode('utf-8', errors='ignore').decode('utf-8')
                temp_parsed = json.loads(safe_json_string)
                if isinstance(temp_parsed, list):
                    section_summaries_parsed = []
                    for s in temp_parsed:
                        if isinstance(s, dict):
                            safe_section = {}
                            for key, value in s.items():
                                safe_key = str(key).encode('utf-8', errors='ignore').decode('utf-8')
                                safe_value = str(value).encode('utf-8', errors='ignore').decode('utf-8')
                                safe_section[safe_key] = safe_value
                            section_summaries_parsed.append(safe_section)
            except json.JSONDecodeError:
                pass
        elif isinstance(raw_section_summaries, list):
            section_summaries_parsed = []
            for s in raw_section_summaries:
                if isinstance(s, dict):
                    safe_section = {}
                    for key, value in s.items():
                        safe_key = str(key).encode('utf-8', errors='ignore').decode('utf-8')
                        safe_value = str(value).encode('utf-8', errors='ignore').decode('utf-8')
                        safe_section[safe_key] = safe_value
                    section_summaries_parsed.append(safe_section)
        
        if not section_summaries_parsed:
            section_summaries_parsed = []

        title_raw = paper_analysis_metadata.get('title', original_title or 'Unknown')
        title_safe = str(title_raw).encode('utf-8', errors='ignore').decode('utf-8')
        
        source_raw = paper_analysis_metadata.get('source', 'Unknown')
        source_safe = str(source_raw).encode('utf-8', errors='ignore').decode('utf-8')

        return PaperAnalysis(
            id=paper_id,
            title=title_safe,
            source=source_safe,
            main_topics=main_topics_parsed,
            key_conclusions=key_conclusions_parsed,
            section_summaries=section_summaries_parsed
        )

    except Exception as e:
        safe_detail = str(e).encode('utf-8', errors='ignore').decode('utf-8')
        raise HTTPException(status_code=500, detail=safe_detail)

@app.post("/qna", response_model=QnaResponse)
async def answer_qna(query: QnaQuery):
    if not index:
        raise HTTPException(status_code=503, detail="Thesis search service is not available")
    
    if not openai_client:
        raise HTTPException(status_code=503, detail="OpenAI service is not available")
    
    try:
        fetch_results = index.fetch(ids=[query.paper_id])
        vectors = fetch_results.vectors
        if not vectors or query.paper_id not in vectors:
            raise HTTPException(status_code=404, detail="Paper chunk not found.")

        clicked_chunk_metadata = vectors[query.paper_id].metadata
        original_file_path = clicked_chunk_metadata.get('file_path')

        if not original_file_path:
            original_title = clicked_chunk_metadata.get('title')
            if not original_title:
                raise HTTPException(status_code=404, detail="Original paper identifier (path or title) not found for this chunk.")
            
            filter_criteria = {"title": original_title}
        else:
            filter_criteria = {"file_path": original_file_path}

        query_response = index.query(
            vector=[0.0] * 1536,
            top_k=100,
            include_metadata=True,
            filter=filter_criteria
        )

        matches = query_response.get('matches', [])
        if not matches:
            context_text = clicked_chunk_metadata.get('text', '')
            if not context_text:
                 raise HTTPException(status_code=404, detail="No text found for this paper chunk.")
        else:
            sorted_chunks = sorted(matches, key=lambda m: m.get('metadata', {}).get('chunk_index', 0))
            context_text = "\n\n".join([chunk.get('metadata', {}).get('text', '') for chunk in sorted_chunks])

        def count_tokens(text):
            return len(text) // 4
        
        def split_context_into_chunks(text, max_tokens):
            max_chars = max_tokens * 4
            chunks = []
            
            paragraphs = text.split('\n\n')
            current_chunk = ""
            
            for paragraph in paragraphs:
                if len(current_chunk + paragraph) <= max_chars:
                    current_chunk += paragraph + "\n\n"
                else:
                    if current_chunk:
                        chunks.append(current_chunk.strip())
                        current_chunk = paragraph + "\n\n"
                    else:
                        chunks.append(paragraph[:max_chars])
                        
            if current_chunk:
                chunks.append(current_chunk.strip())
                
            return chunks
        
        system_prompt = (
            "You are a helpful AI assistant specializing in scientific papers. "
            "Answer the user's question based *only* on the provided context text from a research paper. "
            "If the answer is not found in the context, state that you cannot find the answer in the provided document. "
            "Do not use any external knowledge. "
            "Provide the answer in Korean."
        )
        
        system_tokens = count_tokens(system_prompt)
        question_tokens = count_tokens(f"Question: {query.question}")
        overhead_tokens = 500
        max_context_tokens = 12000 - system_tokens - question_tokens - overhead_tokens
        
        context_tokens = count_tokens(context_text)
        
        if context_tokens <= max_context_tokens:
            user_prompt = f"Context from the paper:\n\n---\n{context_text}\n---\n\nQuestion: {query.question}"
            
            completion_response = openai_client.chat.completions.create(
                model="gpt-3.5-turbo",
                messages=[
                    {"role": "system", "content": system_prompt},
                    {"role": "user", "content": user_prompt}
                ],
                temperature=0.0,
=======
        print(f"❌ 예상치 못한 오류: {str(e)}")
        raise HTTPException(status_code=500, detail=f"예상치 못한 오류: {str(e)}")


# --- Hair Change API (조건부) ---
if HAIR_CHANGE_AVAILABLE:
    @app.post('/generate_hairstyle', response_model=HairstyleResponse)
    async def generate_hairstyle(
        image: UploadFile = File(...),
        hairstyle: str = Form(...),
        custom_prompt: Optional[str] = Form(None)
    ):
        """가발 스타일 변경 API"""
        image_data = await image.read()
        result = await generate_wig_style_service(image_data, hairstyle, custom_prompt)
        return HairstyleResponse(**result)

    @app.get('/hairstyles')
    async def get_hairstyles():
        """사용 가능한 가발 스타일 목록 반환"""
        return get_wig_styles_service()


# --- BASP Hair Loss Diagnosis API (조건부) ---
if BASP_AVAILABLE:
    @app.get("/api/basp/evaluate")
    def evaluate_basp_get():
        """BASP 탈모 진단 API (GET 테스트용)"""
        sample_request = BaspRequest(
            hairline="M",
            vertex=1,
            density=1,
            lifestyle=LifestyleData(
                shedding6m=True,
                familyHistory=False,
                sleepHours="5to7",
                smoking=False,
                alcohol="light"
>>>>>>> b9533a03
            )
        )
        try:
            result = BaspDiagnosisEngine.diagnose(sample_request)
            return result
        except Exception as e:
            raise HTTPException(status_code=500, detail=f"진단 중 오류가 발생했습니다: {str(e)}")

    @app.post("/api/basp/evaluate", response_model=BaspResponse)
    def evaluate_basp(request: BaspRequest):
        """BASP 탈모 진단 API"""
        try:
            result = BaspDiagnosisEngine.diagnose(request)
            return result
        except ValueError as e:
            raise HTTPException(status_code=400, detail=str(e))
        except Exception as e:
            raise HTTPException(status_code=500, detail=f"진단 중 오류가 발생했습니다: {str(e)}")

    @app.post("/api/rag/answer", response_model=RagResponse)
    def rag_answer(request: RagRequest):
        """RAG 기반 진단 가이드 API"""
        try:
            print("=== RAG API 요청 받음 ===")
            print(f"BASP Basic: {request.baspBasic}")
            print(f"BASP Specific: {request.baspSpecific}")
            print(f"Stage Label: {request.stageLabel}")
            print(f"Risk Score: {request.riskScore}")

            result = rag_engine.answer(request)
            print(f"RAG 결과: {result}")

            return result
        except Exception as e:
            print(f"RAG API 오류: {e}")
            raise HTTPException(status_code=500, detail=f"RAG 답변 생성 중 오류가 발생했습니다: {str(e)}")


@app.get("/api/products")
async def get_hair_loss_products(
    stage: int = Query(..., description="탈모 단계 (1-6)", ge=1, le=6)
):
    """탈모 단계별 제품 추천 API"""
    try:
        print(f"탈모 단계별 제품 요청: stage={stage}")
        
        # 단계별 제품 데이터 가져오기
        if stage not in HAIR_LOSS_STAGE_PRODUCTS:
            raise HTTPException(
                status_code=400, 
                detail=f"지원하지 않는 탈모 단계입니다. 1-6단계 중 선택해주세요."
            )
        
        products = HAIR_LOSS_STAGE_PRODUCTS[stage]
        
        # 단계별 설명 추가
        stage_descriptions = {
            1: "초기 탈모 (예방 중심)",
            2: "경미한 탈모 (강화 중심)", 
            3: "중등도 탈모 (치료 중심)",
            4: "심한 탈모 (집중 치료)",
            5: "매우 심한 탈모 (전문 치료)",
            6: "극심한 탈모 (의료진 상담 필수)"
        }
        
        result = {
            "products": products,
            "totalCount": len(products),
            "stage": stage,
            "stageDescription": stage_descriptions[stage],
            "recommendation": f"{stage}단계 탈모에 적합한 {len(products)}개 제품을 추천합니다.",
            "disclaimer": "본 추천은 참고용이며, 정확한 진단과 치료는 전문의 상담이 필요합니다."
        }
        
        print(f"성공: {stage}단계 제품 {len(products)}개 반환")
        return result
        
    except HTTPException:
        raise
    except Exception as e:
        print(f"탈모 단계별 제품 조회 중 오류: {e}")
        import traceback
        traceback.print_exc()
        raise HTTPException(
            status_code=500, 
            detail="제품 조회 중 오류가 발생했습니다."
        )

@app.get("/api/products/health")
async def products_health_check():
    """제품 추천 서비스 헬스체크"""
    return {
        "status": "healthy",
        "service": "hair-products-recommendation",
        "timestamp": datetime.now().isoformat()
    }

if __name__ == "__main__":
<<<<<<< HEAD
    print("=" * 60)
    print("Hair Encyclopedia Service - Main Project 시작")
    print("Pinecone 벡터 DB 연동")
    print("PubMed 자동 수집 활성화")
    print("탈모 제품 추천 API 활성화")
    print("=" * 60)
=======
>>>>>>> b9533a03
    uvicorn.run(app, host="0.0.0.0", port=8000)<|MERGE_RESOLUTION|>--- conflicted
+++ resolved
@@ -1,11 +1,8 @@
-<<<<<<< HEAD
-from fastapi import FastAPI, HTTPException, Query
-=======
+
 """
 MOZARA Python Backend 통합 애플리케이션
 """
-from fastapi import FastAPI, File, UploadFile, Form, HTTPException
->>>>>>> b9533a03
+from fastapi import FastAPI, File, UploadFile, Form, HTTPException, Query
 from fastapi.middleware.cors import CORSMiddleware
 import uvicorn
 from pydantic import BaseModel
@@ -76,9 +73,8 @@
     app.mount("/api/hair-damage", hair_analysis_app)
     print("✅ Hair Damage Analysis 라우터 마운트 완료")
 else:
-<<<<<<< HEAD
     index = None
-    print("Warning: Pinecone index not found. Thesis search will be disabled.")
+    print("⚠️ Hair Damage Analysis 라우터 마운트 건너뜀")
 
 # OpenAI setup
 openai_api_key = os.getenv("OPENAI_API_KEY")
@@ -382,9 +378,6 @@
 
 class QnaResponse(BaseModel):
     answer: str
-=======
-    print("⚠️ Hair Damage Analysis 라우터 마운트 건너뜀")
->>>>>>> b9533a03
 
 # API 엔드포인트 정의
 @app.get("/")
@@ -425,9 +418,6 @@
     youtube_api_key = os.getenv("YOUTUBE_API_KEY")
     print(f"🔑 YouTube API 키 상태: {'설정됨' if youtube_api_key and youtube_api_key != 'your_youtube_api_key_here' else '설정되지 않음'}")
     
-    if not openai_client:
-        raise HTTPException(status_code=503, detail="OpenAI service is not available")
-    
     try:
         api_url = f"https://www.googleapis.com/youtube/v3/search"
         params = {
@@ -455,130 +445,11 @@
         print(f"❌ YouTube API 호출 실패: {str(e)}")
         raise HTTPException(status_code=500, detail=f"YouTube API 호출 실패: {str(e)}")
     except Exception as e:
-<<<<<<< HEAD
-        raise HTTPException(status_code=500, detail=str(e))
-
-@app.get("/papers/count")
-async def get_papers_count():
-    if not index:
-        return {"count": 0, "system": "service_disabled"}
-    
-    try:
-        results = index.query(
-            vector=[0.0] * 1536,
-            top_k=10000,
-            include_metadata=True
-        )
-        
-        unique_papers = set()
-        for match in results['matches']:
-            metadata = match.get('metadata', {})
-            file_path = metadata.get('file_path')
-            if file_path:
-                unique_papers.add(file_path)
-        
-        return {"count": len(unique_papers), "system": "pinecone_deduped"}
-    except Exception as e:
-        return {"count": 0, "system": "error", "error": str(e)}
-
-@app.get("/paper/{paper_id}/analysis", response_model=PaperAnalysis)
-async def get_paper_analysis(paper_id: str):
-    if not index:
-        raise HTTPException(status_code=503, detail="Thesis search service is not available")
-    
-    try:
-        results = index.fetch(ids=[paper_id])
-        vectors = results.vectors
-        if not vectors:
-            raise HTTPException(status_code=404, detail="Chunk not found")
-
-        clicked_chunk_metadata = vectors[paper_id].metadata if paper_id in vectors else {}
-        original_file_path = clicked_chunk_metadata.get('file_path')
-        original_title = clicked_chunk_metadata.get('title')
-
-        if not original_file_path:
-            raise HTTPException(status_code=404, detail="Original paper path not found for this chunk.")
-
-        analysis_results = index.query(
-            vector=[0.0] * 1536,
-            top_k=1,
-            include_metadata=True,
-            filter={
-                "file_path": original_file_path,
-                "chunk_index": 0
-            }
-        )
-
-        if not analysis_results['matches']:
-            raise HTTPException(status_code=404, detail="Structured analysis for paper not found.")
-
-        paper_analysis_metadata = analysis_results['matches'][0].metadata
-
-        main_topics_parsed = []
-        raw_main_topics = paper_analysis_metadata.get('main_topics')
-        if isinstance(raw_main_topics, list):
-            main_topics_parsed = [str(t).encode('utf-8', errors='ignore').decode('utf-8') for t in raw_main_topics if isinstance(t, str)]
-        elif isinstance(raw_main_topics, str):
-            safe_topics = raw_main_topics.encode('utf-8', errors='ignore').decode('utf-8')
-            main_topics_parsed = [safe_topics]
-
-        raw_conclusions = paper_analysis_metadata.get('key_conclusions', '')
-        key_conclusions_parsed = str(raw_conclusions).encode('utf-8', errors='ignore').decode('utf-8')
-
-        section_summaries_parsed = []
-        raw_section_summaries = paper_analysis_metadata.get('section_summaries')
-        
-        if isinstance(raw_section_summaries, str):
-            try:
-                safe_json_string = raw_section_summaries.encode('utf-8', errors='ignore').decode('utf-8')
-                temp_parsed = json.loads(safe_json_string)
-                if isinstance(temp_parsed, list):
-                    section_summaries_parsed = []
-                    for s in temp_parsed:
-                        if isinstance(s, dict):
-                            safe_section = {}
-                            for key, value in s.items():
-                                safe_key = str(key).encode('utf-8', errors='ignore').decode('utf-8')
-                                safe_value = str(value).encode('utf-8', errors='ignore').decode('utf-8')
-                                safe_section[safe_key] = safe_value
-                            section_summaries_parsed.append(safe_section)
-            except json.JSONDecodeError:
-                pass
-        elif isinstance(raw_section_summaries, list):
-            section_summaries_parsed = []
-            for s in raw_section_summaries:
-                if isinstance(s, dict):
-                    safe_section = {}
-                    for key, value in s.items():
-                        safe_key = str(key).encode('utf-8', errors='ignore').decode('utf-8')
-                        safe_value = str(value).encode('utf-8', errors='ignore').decode('utf-8')
-                        safe_section[safe_key] = safe_value
-                    section_summaries_parsed.append(safe_section)
-        
-        if not section_summaries_parsed:
-            section_summaries_parsed = []
-
-        title_raw = paper_analysis_metadata.get('title', original_title or 'Unknown')
-        title_safe = str(title_raw).encode('utf-8', errors='ignore').decode('utf-8')
-        
-        source_raw = paper_analysis_metadata.get('source', 'Unknown')
-        source_safe = str(source_raw).encode('utf-8', errors='ignore').decode('utf-8')
-
-        return PaperAnalysis(
-            id=paper_id,
-            title=title_safe,
-            source=source_safe,
-            main_topics=main_topics_parsed,
-            key_conclusions=key_conclusions_parsed,
-            section_summaries=section_summaries_parsed
-        )
-
-    except Exception as e:
-        safe_detail = str(e).encode('utf-8', errors='ignore').decode('utf-8')
-        raise HTTPException(status_code=500, detail=safe_detail)
-
-@app.post("/qna", response_model=QnaResponse)
-async def answer_qna(query: QnaQuery):
+        print(f"❌ 예상치 못한 오류: {str(e)}")
+        raise HTTPException(status_code=500, detail=f"예상치 못한 오류: {str(e)}")
+
+@app.post("/search", response_model=List[PaperCard])
+async def search_papers(query: SearchQuery):
     if not index:
         raise HTTPException(status_code=503, detail="Thesis search service is not available")
     
@@ -586,93 +457,24 @@
         raise HTTPException(status_code=503, detail="OpenAI service is not available")
     
     try:
-        fetch_results = index.fetch(ids=[query.paper_id])
-        vectors = fetch_results.vectors
-        if not vectors or query.paper_id not in vectors:
-            raise HTTPException(status_code=404, detail="Paper chunk not found.")
-
-        clicked_chunk_metadata = vectors[query.paper_id].metadata
-        original_file_path = clicked_chunk_metadata.get('file_path')
-
-        if not original_file_path:
-            original_title = clicked_chunk_metadata.get('title')
-            if not original_title:
-                raise HTTPException(status_code=404, detail="Original paper identifier (path or title) not found for this chunk.")
-            
-            filter_criteria = {"title": original_title}
-        else:
-            filter_criteria = {"file_path": original_file_path}
-
-        query_response = index.query(
-            vector=[0.0] * 1536,
-            top_k=100,
-            include_metadata=True,
-            filter=filter_criteria
+        response = openai_client.embeddings.create(
+            model="text-embedding-3-small",
+            input=query.question
         )
-
-        matches = query_response.get('matches', [])
-        if not matches:
-            context_text = clicked_chunk_metadata.get('text', '')
-            if not context_text:
-                 raise HTTPException(status_code=404, detail="No text found for this paper chunk.")
-        else:
-            sorted_chunks = sorted(matches, key=lambda m: m.get('metadata', {}).get('chunk_index', 0))
-            context_text = "\n\n".join([chunk.get('metadata', {}).get('text', '') for chunk in sorted_chunks])
-
-        def count_tokens(text):
-            return len(text) // 4
-        
-        def split_context_into_chunks(text, max_tokens):
-            max_chars = max_tokens * 4
-            chunks = []
-            
-            paragraphs = text.split('\n\n')
-            current_chunk = ""
-            
-            for paragraph in paragraphs:
-                if len(current_chunk + paragraph) <= max_chars:
-                    current_chunk += paragraph + "\n\n"
-                else:
-                    if current_chunk:
-                        chunks.append(current_chunk.strip())
-                        current_chunk = paragraph + "\n\n"
-                    else:
-                        chunks.append(paragraph[:max_chars])
-                        
-            if current_chunk:
-                chunks.append(current_chunk.strip())
-                
-            return chunks
-        
-        system_prompt = (
-            "You are a helpful AI assistant specializing in scientific papers. "
-            "Answer the user's question based *only* on the provided context text from a research paper. "
-            "If the answer is not found in the context, state that you cannot find the answer in the provided document. "
-            "Do not use any external knowledge. "
-            "Provide the answer in Korean."
+        query_embedding = response.data[0].embedding
+        
+        results = index.query(
+            vector=query_embedding,
+            top_k=query.max_results,
+            include_metadata=True
         )
         
-        system_tokens = count_tokens(system_prompt)
-        question_tokens = count_tokens(f"Question: {query.question}")
-        overhead_tokens = 500
-        max_context_tokens = 12000 - system_tokens - question_tokens - overhead_tokens
-        
-        context_tokens = count_tokens(context_text)
-        
-        if context_tokens <= max_context_tokens:
-            user_prompt = f"Context from the paper:\n\n---\n{context_text}\n---\n\nQuestion: {query.question}"
-            
-            completion_response = openai_client.chat.completions.create(
-                model="gpt-3.5-turbo",
-                messages=[
-                    {"role": "system", "content": system_prompt},
-                    {"role": "user", "content": user_prompt}
-                ],
-                temperature=0.0,
-=======
-        print(f"❌ 예상치 못한 오류: {str(e)}")
-        raise HTTPException(status_code=500, detail=f"예상치 못한 오류: {str(e)}")
-
+        best_match_by_file = {}
+        for match in results['matches']:
+            metadata = match.get('metadata', {}) or {}
+            file_path = metadata.get('file_path') or metadata.get('source') or metadata.get('title')
+            if not file_path:
+                file_path = match.get('id')
 
 # --- Hair Change API (조건부) ---
 if HAIR_CHANGE_AVAILABLE:
@@ -708,7 +510,6 @@
                 sleepHours="5to7",
                 smoking=False,
                 alcohol="light"
->>>>>>> b9533a03
             )
         )
         try:
@@ -807,13 +608,4 @@
     }
 
 if __name__ == "__main__":
-<<<<<<< HEAD
-    print("=" * 60)
-    print("Hair Encyclopedia Service - Main Project 시작")
-    print("Pinecone 벡터 DB 연동")
-    print("PubMed 자동 수집 활성화")
-    print("탈모 제품 추천 API 활성화")
-    print("=" * 60)
-=======
->>>>>>> b9533a03
     uvicorn.run(app, host="0.0.0.0", port=8000)