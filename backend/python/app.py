--- conflicted
+++ resolved
@@ -326,7 +326,7 @@
         "timestamp": datetime.now().isoformat()
     }
 
-<<<<<<< HEAD
+
 @app.get("/api/11st/products")
 async def get_11st_products(
     keyword: str = Query(..., description="검색 키워드"),
@@ -390,7 +390,7 @@
             status_code=500,
             detail="설정 조회 중 오류가 발생했습니다."
         )
-=======
+
 # --- Gemini Hair Analysis API ---
 @app.post("/api/hair-analysis", response_model=HairAnalysisResponse)
 async def analyze_hair_with_gemini(request: HairAnalysisRequest):
@@ -450,7 +450,7 @@
         "service": "gemini-hair-analysis",
         "timestamp": datetime.now().isoformat()
     }
->>>>>>> b9414085
+
 
 
 
