--- conflicted
+++ resolved
@@ -170,15 +170,9 @@
         "modules": {
             "hair_damage_analysis": "/api/hair-damage" if HAIR_ANALYSIS_AVAILABLE else "unavailable",
             "hair_change": "/generate_hairstyle" if HAIR_CHANGE_AVAILABLE else "unavailable",
-<<<<<<< HEAD
             "basp_diagnosis": "/basp/evaluate" if BASP_AVAILABLE else "unavailable",
             "hair_encyclopedia": "/paper" if openai_api_key else "unavailable",
-            "gemini_hair_analysis": "/hair-analysis" if google_api_key else "unavailable"
-=======
-            "basp_diagnosis": "/api/basp/evaluate" if BASP_AVAILABLE else "unavailable",
-            "hair_encyclopedia": "/api/paper" if openai_api_key else "unavailable",
-            "gemini_hair_analysis": "/api/hair_gemini_check" if GEMINI_HAIR_CHECK_AVAILABLE else "unavailable"
->>>>>>> c00916d9
+            "gemini_hair_analysis": "/api/hair-analysis" if google_api_key else "unavailable"
         }
     }
 
