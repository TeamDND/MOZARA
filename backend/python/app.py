
"""
MOZARA Python Backend 통합 애플리케이션
"""
# Windows 환경에서 UTF-8 인코딩 강제 설정 + 버퍼링 비활성화
import sys
import io
sys.stdout = io.TextIOWrapper(sys.stdout.buffer, encoding='utf-8', errors='replace', line_buffering=True)
sys.stderr = io.TextIOWrapper(sys.stderr.buffer, encoding='utf-8', errors='replace', line_buffering=True)

from fastapi import FastAPI, File, UploadFile, Form, HTTPException, Query
from fastapi.middleware.cors import CORSMiddleware
import uvicorn
from pydantic import BaseModel
from typing import Optional, List, Annotated
import threading
from dotenv import load_dotenv
from datetime import datetime, timedelta
import os
import urllib.parse
import hashlib

# .env 파일 로드 (Docker 환경에서는 환경변수 직접 사용)
try:
    load_dotenv("../../.env")
    print(f"✅ .env 파일 로드 시도: ../../.env")

    # 11번가 API 키 확인
    eleven_st_key = os.getenv("ELEVEN_ST_API_KEY")
    if eleven_st_key:
        print("✅ ELEVEN_ST_API_KEY 로드됨")
    else:
        print("⚠️  ELEVEN_ST_API_KEY 로드 실패 - .env 파일을 확인하세요")
except Exception as e:
    print(f"⚠️  .env 로드 중 오류: {e}")
    pass  # Docker 환경에서는 환경변수를 직접 사용

# 이미지 캐시 저장소 (메모리 기반)
image_cache = {}

def get_cache_key(place_name: str, address: str = None) -> str:
    """캐시 키 생성"""
    key_string = f"{place_name}_{address or ''}"
    return hashlib.md5(key_string.encode()).hexdigest()

def get_cached_image(place_name: str, address: str = None) -> str:
    """캐시된 이미지 URL 가져오기"""
    cache_key = get_cache_key(place_name, address)
    
    if cache_key in image_cache:
        cached_data = image_cache[cache_key]
        # 캐시 만료 시간 확인 (24시간)
        if datetime.now() - cached_data['timestamp'] < timedelta(hours=24):
            return cached_data['image_url']
        else:
            # 만료된 캐시 삭제
            del image_cache[cache_key]
    
    return None

def cache_image(place_name: str, address: str, image_url: str):
    """이미지 URL 캐시 저장"""
    cache_key = get_cache_key(place_name, address)
    image_cache[cache_key] = {
        'image_url': image_url,
        'timestamp': datetime.now()
    }

def generate_default_image_url(category: str, name: str) -> str:
    """카테고리와 이름을 기반으로 기본 이미지 URL 생성 (개선된 랜덤 시스템)"""
    # 카테고리별 다양한 이미지 쿼리 매핑
    category_mapping = {
        '탈모병원': {
            'color': 'blue', 
            'icon': 'hospital', 
            'queries': [
                'hospital+medical', 'clinic+medical', 'doctor+office', 'medical+center',
                'healthcare+facility', 'hospital+building', 'medical+clinic', 'health+center'
            ]
        },
        '탈모미용실': {
            'color': 'purple', 
            'icon': 'scissors', 
            'queries': [
                'hair+salon', 'barbershop', 'hair+stylist', 'beauty+salon',
                'hair+cutting', 'salon+interior', 'hair+care', 'styling+chair'
            ]
        },
        '가발전문점': {
            'color': 'green', 
            'icon': 'wig', 
            'queries': [
                'wig+hair', 'hair+piece', 'hair+extension', 'hair+replacement',
                'synthetic+hair', 'human+hair', 'hair+accessories', 'hair+styling'
            ]
        },
        '두피문신': {
            'color': 'orange', 
            'icon': 'tattoo', 
            'queries': [
                'tattoo+studio', 'scalp+micropigmentation', 'hair+tattoo', 'tattoo+artist',
                'tattoo+parlor', 'body+art', 'tattoo+equipment', 'tattoo+design'
            ]
        },
    }
    
    # 카테고리 분류
    category_lower = category.lower()
    name_lower = name.lower()
    
    if '문신' in category_lower or '문신' in name_lower or 'smp' in name_lower:
        selected_category = '두피문신'
    elif ('가발' in category_lower or '가발' in name_lower or '증모술' in name_lower or 
          '헤어피스' in name_lower or '헤어시스템' in name_lower or '헤어라인' in name_lower):
        selected_category = '가발전문점'
    elif (('미용' in category_lower or '미용' in name_lower or '살롱' in name_lower or
           '헤어' in name_lower or '두피' in name_lower or '모발' in name_lower or
           '헤어샵' in name_lower or '미용샵' in name_lower or '미용센터' in name_lower or
           '미용스튜디오' in name_lower or '헤어케어' in name_lower or '두피케어' in name_lower or
           '모발케어' in name_lower or '모발관리' in name_lower or '두피관리' in name_lower or
           '탈모케어' in name_lower or '탈모관리' in name_lower or '헤어스타일링' in name_lower or
           '헤어디자인' in name_lower or '두피스파' in name_lower or '헤드스파' in name_lower or
           '두피마사지' in name_lower or '모발진단' in name_lower or '두피진단' in name_lower or
           '모발분석' in name_lower or '두피분석' in name_lower or '모발치료' in name_lower or
           '두피치료' in name_lower or '모발상담' in name_lower or '두피상담' in name_lower or
           '맨즈헤어' in name_lower or '남성미용실' in name_lower or '여성미용실' in name_lower or
           '탈모전용' in name_lower) and not (
          '가발' in name_lower or '증모술' in name_lower or '헤어피스' in name_lower or 
          '헤어시스템' in name_lower or '헤어라인' in name_lower)):
        selected_category = '탈모미용실'
    else:
        selected_category = '탈모병원'
    
    config = category_mapping.get(selected_category, category_mapping['탈모병원'])
    
    # 첫 글자 추출
    first_letter = name[0].upper() if name else 'H'
    
    # 이름 기반 시드로 랜덤 쿼리 선택 (일관성 있는 랜덤)
    import hashlib
    name_hash = int(hashlib.md5(name.encode()).hexdigest()[:8], 16)
    query_index = name_hash % len(config['queries'])
    selected_query = config['queries'][query_index]
    
    # Unsplash API를 사용한 실제 이미지 URL 생성
    # 랜덤 시드 추가로 더 다양한 이미지 제공
    random_seed = name_hash % 1000
    unsplash_url = f"https://source.unsplash.com/400x200/?{selected_query}&sig={random_seed}"
    
    # fallback으로 placeholder 사용
    placeholder_url = f"https://via.placeholder.com/400x200/{config['color']}/ffffff?text={urllib.parse.quote(first_letter)}"
    
    return unsplash_url

def get_unsplash_collection_images(category: str, name: str) -> str:
    """Unsplash 컬렉션에서 특정 이미지 가져오기"""
    # 카테고리별 Unsplash 컬렉션 ID
    collection_mapping = {
        '탈모병원': ['medical', 'healthcare', 'hospital', 'clinic'],
        '탈모미용실': ['hair-salon', 'barbershop', 'beauty', 'styling'],
        '가발전문점': ['hair', 'wig', 'hairpiece', 'haircare'],
        '두피문신': ['tattoo', 'body-art', 'tattoo-studio', 'ink']
    }
    
    # 카테고리 분류
    category_lower = category.lower()
    name_lower = name.lower()
    
    if '문신' in category_lower or '문신' in name_lower or 'smp' in name_lower:
        selected_category = '두피문신'
<<<<<<< HEAD
    elif '가발' in category_lower or '가발' in name_lower or '증모술' in name_lower:
        selected_category = '가발전문점'
    elif '미용' in category_lower or '미용' in name_lower or '헤어' in name_lower or '살롱' in name_lower:
=======
    elif ('가발' in category_lower or '가발' in name_lower or '증모술' in name_lower or 
          '헤어피스' in name_lower or '헤어시스템' in name_lower or '헤어라인' in name_lower):
        selected_category = '가발전문점'
    elif (('미용' in category_lower or '미용' in name_lower or '살롱' in name_lower or
           '헤어' in name_lower or '두피' in name_lower or '모발' in name_lower or
           '헤어샵' in name_lower or '미용샵' in name_lower or '미용센터' in name_lower or
           '미용스튜디오' in name_lower or '헤어케어' in name_lower or '두피케어' in name_lower or
           '모발케어' in name_lower or '모발관리' in name_lower or '두피관리' in name_lower or
           '탈모케어' in name_lower or '탈모관리' in name_lower or '헤어스타일링' in name_lower or
           '헤어디자인' in name_lower or '두피스파' in name_lower or '헤드스파' in name_lower or
           '두피마사지' in name_lower or '모발진단' in name_lower or '두피진단' in name_lower or
           '모발분석' in name_lower or '두피분석' in name_lower or '모발치료' in name_lower or
           '두피치료' in name_lower or '모발상담' in name_lower or '두피상담' in name_lower or
           '맨즈헤어' in name_lower or '남성미용실' in name_lower or '여성미용실' in name_lower or
           '탈모전용' in name_lower) and not (
          '가발' in name_lower or '증모술' in name_lower or '헤어피스' in name_lower or 
          '헤어시스템' in name_lower or '헤어라인' in name_lower)):
>>>>>>> cea25166
        selected_category = '탈모미용실'
    else:
        selected_category = '탈모병원'
    
    collections = collection_mapping.get(selected_category, collection_mapping['탈모병원'])
    
    # 이름 기반으로 컬렉션 선택
    import hashlib
    name_hash = int(hashlib.md5(name.encode()).hexdigest()[:8], 16)
    collection_index = name_hash % len(collections)
    selected_collection = collections[collection_index]
    
    # Unsplash 컬렉션 URL
    return f"https://source.unsplash.com/collection/{selected_collection}/400x200"

def get_unsplash_user_images(category: str, name: str) -> str:
    """Unsplash 특정 사용자의 이미지 가져오기"""
    # 카테고리별 전문 사진작가 사용자명
    photographer_mapping = {
        '탈모병원': ['cdc', 'nci', 'pixabay', 'pexels'],
        '탈모미용실': ['pexels', 'pixabay', 'unsplash', 'freepik'],
        '가발전문점': ['pexels', 'pixabay', 'unsplash', 'freepik'],
        '두피문신': ['pexels', 'pixabay', 'unsplash', 'freepik']
    }
    
    # 카테고리 분류
    category_lower = category.lower()
    name_lower = name.lower()
    
    if '문신' in category_lower or '문신' in name_lower or 'smp' in name_lower:
        selected_category = '두피문신'
<<<<<<< HEAD
    elif '가발' in category_lower or '가발' in name_lower or '증모술' in name_lower:
        selected_category = '가발전문점'
    elif '미용' in category_lower or '미용' in name_lower or '헤어' in name_lower or '살롱' in name_lower:
=======
    elif ('가발' in category_lower or '가발' in name_lower or '증모술' in name_lower or 
          '헤어피스' in name_lower or '헤어시스템' in name_lower or '헤어라인' in name_lower):
        selected_category = '가발전문점'
    elif (('미용' in category_lower or '미용' in name_lower or '살롱' in name_lower or
           '헤어' in name_lower or '두피' in name_lower or '모발' in name_lower or
           '헤어샵' in name_lower or '미용샵' in name_lower or '미용센터' in name_lower or
           '미용스튜디오' in name_lower or '헤어케어' in name_lower or '두피케어' in name_lower or
           '모발케어' in name_lower or '모발관리' in name_lower or '두피관리' in name_lower or
           '탈모케어' in name_lower or '탈모관리' in name_lower or '헤어스타일링' in name_lower or
           '헤어디자인' in name_lower or '두피스파' in name_lower or '헤드스파' in name_lower or
           '두피마사지' in name_lower or '모발진단' in name_lower or '두피진단' in name_lower or
           '모발분석' in name_lower or '두피분석' in name_lower or '모발치료' in name_lower or
           '두피치료' in name_lower or '모발상담' in name_lower or '두피상담' in name_lower or
           '맨즈헤어' in name_lower or '남성미용실' in name_lower or '여성미용실' in name_lower or
           '탈모전용' in name_lower) and not (
          '가발' in name_lower or '증모술' in name_lower or '헤어피스' in name_lower or 
          '헤어시스템' in name_lower or '헤어라인' in name_lower)):
>>>>>>> cea25166
        selected_category = '탈모미용실'
    else:
        selected_category = '탈모병원'
    
    photographers = photographer_mapping.get(selected_category, photographer_mapping['탈모병원'])
    
    # 이름 기반으로 사진작가 선택
    import hashlib
    name_hash = int(hashlib.md5(name.encode()).hexdigest()[:8], 16)
    photographer_index = name_hash % len(photographers)
    selected_photographer = photographers[photographer_index]
    
    # Unsplash 사용자 이미지 URL
    return f"https://source.unsplash.com/user/{selected_photographer}/400x200"

def get_best_image_url(place_name: str, address: str = None, category: str = '') -> str:
    """최적의 이미지 URL을 선택하는 다단계 시스템 (실용적 개선)"""
    # 캐시에서 먼저 확인
    cached_image = get_cached_image(place_name, address)
    if cached_image:
        return cached_image
    
    # 이미지 소스 우선순위 (실용성과 안정성을 고려한 순서)
    image_sources = [
        # 1순위: Google Places API (실제 병원 사진)
        lambda: get_google_places_image_sync(place_name, address),
        
        # 2순위: 네이버 플레이스 API (실제 병원 사진)
        lambda: get_naver_place_image_sync(place_name, address),
        
        # 3순위: 카카오맵 API (실제 병원 사진)
        lambda: get_kakao_place_image_sync(place_name, address),
        
        # 4순위: Google Custom Search API (관련 이미지)
        lambda: get_google_search_image_sync(place_name, address),
        
        # 5순위: Unsplash 컬렉션 (고품질 관련 이미지)
        lambda: get_unsplash_collection_images(category, place_name),
        
        # 6순위: Unsplash 사용자 (전문 사진작가)
        lambda: get_unsplash_user_images(category, place_name),
        
        # 7순위: 기본 Unsplash (랜덤 관련 이미지)
        lambda: generate_default_image_url(category, place_name)
    ]
    
    # 각 소스를 순차적으로 시도 (타임아웃 설정)
    for i, source_func in enumerate(image_sources):
        try:
            # 각 소스별로 타임아웃 설정
            timeout = 5 if i < 3 else 3  # API 호출은 5초, Unsplash는 3초
            
            import signal
            
            def timeout_handler(signum, frame):
                raise TimeoutError("이미지 소스 타임아웃")
            
            signal.signal(signal.SIGALRM, timeout_handler)
            signal.alarm(timeout)
            
            try:
                image_url = source_func()
                if image_url and is_valid_image_url(image_url):
                    # 이미지 URL 검증
                    if verify_image_accessibility(image_url):
                        # 캐시에 저장
                        cache_image(place_name, address, image_url)
                        return image_url
            finally:
                signal.alarm(0)  # 타임아웃 해제
                
        except Exception as e:
            print(f"이미지 소스 {i+1} 오류: {e}")
            continue
    
    # 모든 소스 실패 시 기본 이미지 반환
    default_image = generate_default_image_url(category, place_name)
    cache_image(place_name, address, default_image)
    return default_image

def get_naver_place_image_sync(place_name: str, address: str = None) -> str:
    """네이버 플레이스 API 동기 버전"""
    try:
        import asyncio
        loop = asyncio.new_event_loop()
        asyncio.set_event_loop(loop)
        result = loop.run_until_complete(scrape_naver_place_images(place_name, address))
        loop.close()
        return result
    except:
        return None

def get_kakao_place_image_sync(place_name: str, address: str = None) -> str:
    """카카오맵 API 동기 버전"""
    try:
        import asyncio
        loop = asyncio.new_event_loop()
        asyncio.set_event_loop(loop)
        result = loop.run_until_complete(scrape_kakao_place_images(place_name, address))
        loop.close()
        return result
    except:
        return None

def get_google_search_image_sync(place_name: str, address: str = None) -> str:
    """Google Custom Search API 동기 버전"""
    try:
        import asyncio
        loop = asyncio.new_event_loop()
        asyncio.set_event_loop(loop)
        result = loop.run_until_complete(scrape_google_images(place_name, address))
        loop.close()
        return result
    except:
        return None

def verify_image_accessibility(image_url: str) -> bool:
    """이미지 URL 접근 가능성 검증"""
    try:
        import requests
        
        # HEAD 요청으로 이미지 존재 여부 확인
        response = requests.head(image_url, timeout=5, allow_redirects=True)
        
        # 200 OK이고 Content-Type이 이미지인지 확인
        if response.status_code == 200:
            content_type = response.headers.get('content-type', '').lower()
            return any(img_type in content_type for img_type in ['image/', 'jpeg', 'jpg', 'png', 'gif', 'webp'])
        
        return False
        
    except Exception as e:
        print(f"이미지 접근성 검증 오류: {e}")
        return False

def get_google_places_image_sync(place_name: str, address: str = None) -> str:
    """Google Places API 동기 버전"""
    try:
        import asyncio
        loop = asyncio.new_event_loop()
        asyncio.set_event_loop(loop)
        result = loop.run_until_complete(get_google_places_image(place_name, address))
        loop.close()
        return result
    except:
        return None

def get_scraped_image_sync(place_name: str, address: str = None) -> str:
    """웹 스크래핑 동기 버전"""
    try:
        import asyncio
        loop = asyncio.new_event_loop()
        asyncio.set_event_loop(loop)
        result = loop.run_until_complete(scrape_hospital_images(place_name, address))
        loop.close()
        return result
    except:
        return None

async def get_google_places_image(place_name: str, address: str = None) -> str:
    """Google Places API를 사용하여 실제 병원 이미지 가져오기"""
    # 캐시에서 먼저 확인
    cached_image = get_cached_image(place_name, address)
    if cached_image:
        return cached_image
    
    google_api_key = os.getenv("GOOGLE_PLACES_API_KEY")
    
    if not google_api_key:
        default_image = generate_default_image_url("", place_name)
        cache_image(place_name, address, default_image)
        return default_image
    
    try:
        import requests
        
        # Google Places Text Search API로 장소 검색
        search_url = "https://maps.googleapis.com/maps/api/place/textsearch/json"
        search_params = {
            "query": f"{place_name} {address or ''}",
            "key": google_api_key,
            "type": "hospital|beauty_salon|hair_care"
        }
        
        search_response = requests.get(search_url, params=search_params)
        search_data = search_response.json()
        
        if search_data.get("status") == "OK" and search_data.get("results"):
            place_id = search_data["results"][0]["place_id"]
            
            # Place Details API로 상세 정보 및 사진 참조 가져오기
            details_url = "https://maps.googleapis.com/maps/api/place/details/json"
            details_params = {
                "place_id": place_id,
                "fields": "photos",
                "key": google_api_key
            }
            
            details_response = requests.get(details_url, params=details_params)
            details_data = details_response.json()
            
            if details_data.get("status") == "OK" and details_data.get("result", {}).get("photos"):
                # 첫 번째 사진 사용
                photo_reference = details_data["result"]["photos"][0]["photo_reference"]
                photo_url = f"https://maps.googleapis.com/maps/api/place/photo?maxwidth=400&photoreference={photo_reference}&key={google_api_key}"
                # 캐시에 저장
                cache_image(place_name, address, photo_url)
                return photo_url
        
        # Google Places에서 이미지를 찾지 못한 경우 기본 이미지 반환
        default_image = generate_default_image_url("", place_name)
        cache_image(place_name, address, default_image)
        return default_image
        
    except Exception as e:
        print(f"Google Places API 오류: {e}")
        return generate_default_image_url("", place_name)

async def scrape_hospital_images(place_name: str, address: str = None) -> str:
    """웹 스크래핑을 통한 병원 이미지 수집 (개선된 버전)"""
    try:
        import requests
        from bs4 import BeautifulSoup
        import re
        
        # 캐시에서 먼저 확인
        cached_image = get_cached_image(f"scraped_{place_name}", address)
        if cached_image:
            return cached_image
        
        # 여러 소스에서 이미지 수집 시도
        image_sources = [
            scrape_naver_place_images(place_name, address),
            scrape_kakao_place_images(place_name, address),
            scrape_google_images(place_name, address)
        ]
        
        for source_func in image_sources:
            try:
                image_url = await source_func
                if image_url and image_url != generate_default_image_url("", place_name):
                    cache_image(f"scraped_{place_name}", address, image_url)
                    return image_url
            except Exception as e:
                print(f"스크래핑 소스 오류: {e}")
                continue
        
        # 모든 소스에서 실패한 경우 기본 이미지 반환
        default_image = generate_default_image_url("", place_name)
        cache_image(f"scraped_{place_name}", address, default_image)
        return default_image
        
    except Exception as e:
        print(f"웹 스크래핑 오류: {e}")
        return generate_default_image_url("", place_name)

async def scrape_naver_place_images(place_name: str, address: str = None) -> str:
    """네이버 지역검색 API를 사용한 병원 이미지 수집 (실제 연동)"""
    try:
        import requests
        import json
        
        # 네이버 지역검색 API 사용 (실제 API 키 활용)
        naver_client_id = os.getenv("NAVER_CLIENT_ID")
        naver_client_secret = os.getenv("NAVER_CLIENT_SECRET")
<<<<<<< HEAD
        
        if not naver_client_id or not naver_client_secret:
            print("네이버 API 키가 설정되지 않았습니다.")
            return None
        
=======
        
        if not naver_client_id or not naver_client_secret:
            print("네이버 API 키가 설정되지 않았습니다.")
            return None
        
>>>>>>> cea25166
        # 검색 쿼리 구성
        search_query = f"{place_name} {address or ''}"
        
        # 네이버 지역검색 API 엔드포인트
        naver_api_url = "https://openapi.naver.com/v1/search/local.json"
        
        headers = {
            'X-Naver-Client-Id': naver_client_id,
            'X-Naver-Client-Secret': naver_client_secret,
            'User-Agent': 'Mozilla/5.0 (Windows NT 10.0; Win64; x64) AppleWebKit/537.36'
        }
        
        params = {
            'query': search_query,
            'display': 10,
            'start': 1,
            'sort': 'comment'  # 리뷰 많은 순으로 정렬
        }
        
        response = requests.get(naver_api_url, params=params, headers=headers, timeout=10)
        
        if response.status_code == 200:
            data = response.json()
            
            # 네이버 지역검색 API 응답에서 병원 정보 추출
            if 'items' in data:
                for item in data['items']:
                    # 병원/의료 관련 장소만 필터링
                    if is_medical_place(item.get('category', ''), item.get('title', '')):
                        # 네이버에서 추가 이미지 정보 가져오기
                        image_url = await get_naver_place_detail_image(item)
                        if image_url:
                            return image_url
        
        return None
        
    except Exception as e:
        print(f"네이버 지역검색 API 오류: {e}")
        return None

async def get_naver_place_detail_image(place_item: dict) -> str:
    """네이버 장소 상세 정보에서 이미지 가져오기"""
    try:
        import requests
        import re
        
        # 네이버 지도에서 장소 상세 정보 페이지 스크래핑
        place_name = place_item.get('title', '').replace('<b>', '').replace('</b>', '')
        place_address = place_item.get('address', '')
        
        # 네이버 지도 검색 URL
        search_query = f"{place_name} {place_address}"
        naver_map_url = f"https://map.naver.com/v5/search/{urllib.parse.quote(search_query)}"
        
        headers = {
            'User-Agent': 'Mozilla/5.0 (Windows NT 10.0; Win64; x64) AppleWebKit/537.36 (KHTML, like Gecko) Chrome/91.0.4472.124 Safari/537.36',
            'Referer': 'https://map.naver.com/'
        }
        
        response = requests.get(naver_map_url, headers=headers, timeout=10)
        
        if response.status_code == 200:
            # HTML에서 이미지 URL 추출
            content = response.text
            
            # 네이버 지도에서 이미지 URL 패턴 찾기
            image_patterns = [
                r'https://[^"\']*\.naver\.com[^"\']*\.(?:jpg|jpeg|png|gif|webp)',
                r'https://[^"\']*\.navercdn\.com[^"\']*\.(?:jpg|jpeg|png|gif|webp)',
                r'https://[^"\']*\.naver\.com[^"\']*photo[^"\']*',
                r'https://[^"\']*\.naver\.com[^"\']*image[^"\']*'
            ]
            
            for pattern in image_patterns:
                matches = re.findall(pattern, content, re.IGNORECASE)
                for match in matches:
                    if is_valid_image_url(match):
                        return normalize_image_url(match, 'naver.com')
        
        return None
        
    except Exception as e:
        print(f"네이버 장소 상세 정보 오류: {e}")
        return None

def is_medical_place(category: str, name: str) -> bool:
    """의료 관련 장소인지 확인"""
    medical_keywords = [
        '병원', '의원', '클리닉', '센터', '피부과', '성형외과', '한의원',
        '치과', '내과', '외과', '소아과', '산부인과', '정형외과',
        '미용실', '헤어살롱', '두피', '탈모', '가발', '문신', 'SMP'
    ]
    
    category_lower = category.lower()
    name_lower = name.lower()
    
    return any(keyword in category_lower or keyword in name_lower for keyword in medical_keywords)

def extract_naver_image_url(place_data: dict) -> str:
    """네이버 장소 데이터에서 이미지 URL 추출"""
    # 다양한 이미지 필드 확인
    image_fields = [
        'thumUrl', 'photoUrl', 'imageUrl', 'mainPhotoUrl',
        'representPhotoUrl', 'photo', 'image', 'thumbnail'
    ]
    
    for field in image_fields:
        if field in place_data and place_data[field]:
            image_url = place_data[field]
            if is_valid_image_url(image_url):
                return normalize_image_url(image_url, 'naver.com')
    
    return None

async def scrape_kakao_place_images(place_name: str, address: str = None) -> str:
    """카카오맵에서 병원 이미지 수집 (실용적 방법)"""
    try:
        import requests
        import json
        
        # 카카오맵 검색 API 사용 (더 안정적)
        search_query = f"{place_name} {address or ''}"
        
        # 카카오맵 검색 API 엔드포인트
        kakao_api_url = "https://dapi.kakao.com/v2/local/search/keyword.json"
        
        # 카카오 API 키 (환경변수에서 가져오기)
        kakao_api_key = os.getenv("KAKAO_REST_API_KEY")
        
        if not kakao_api_key:
            print("카카오 API 키가 설정되지 않았습니다.")
            return None
        
        headers = {
            'Authorization': f'KakaoAK {kakao_api_key}',
            'User-Agent': 'Mozilla/5.0 (Windows NT 10.0; Win64; x64) AppleWebKit/537.36'
        }
        
        params = {
            'query': search_query,
            'category_group_code': 'HP8,MT1,CS2',  # 병원, 약국, 미용실
            'size': 15,
            'page': 1
        }
        
        response = requests.get(kakao_api_url, params=params, headers=headers, timeout=10)
        
        if response.status_code == 200:
            data = response.json()
            
            # 카카오 API 응답에서 이미지 URL 추출
            if 'documents' in data:
                for place in data['documents']:
                    # 병원/의료 관련 장소만 필터링
                    if is_medical_place(place.get('category_name', ''), place.get('place_name', '')):
                        # 카카오맵에서 추가 정보 가져오기
                        image_url = await get_kakao_place_detail_image(place.get('id'))
                        if image_url:
                            return image_url
        
        return None
        
    except Exception as e:
        print(f"카카오맵 API 오류: {e}")
        return None

async def get_kakao_place_detail_image(place_id: str) -> str:
    """카카오 장소 상세 정보에서 이미지 가져오기"""
    try:
        import requests
        
        kakao_api_key = os.getenv("KAKAO_REST_API_KEY")
        if not kakao_api_key:
            return None
        
        # 카카오 장소 상세 정보 API
        detail_url = f"https://dapi.kakao.com/v2/local/place/detail.json"
        
        headers = {
            'Authorization': f'KakaoAK {kakao_api_key}'
        }
        
        params = {
            'id': place_id
        }
        
        response = requests.get(detail_url, params=params, headers=headers, timeout=10)
        
        if response.status_code == 200:
            data = response.json()
            
            if 'result' in data and 'place' in data['result']:
                place_detail = data['result']['place']
                
                # 이미지 URL 추출
                image_fields = ['photo', 'image', 'thumbnail', 'main_photo']
                
                for field in image_fields:
                    if field in place_detail and place_detail[field]:
                        image_url = place_detail[field]
                        if is_valid_image_url(image_url):
                            return normalize_image_url(image_url, 'kakao.com')
        
        return None
        
    except Exception as e:
        print(f"카카오 장소 상세 정보 오류: {e}")
        return None

async def scrape_google_images(place_name: str, address: str = None) -> str:
    """Google Custom Search API를 사용한 이미지 수집 (실용적 방법)"""
    try:
        import requests
        
        # Google Custom Search API 사용 (더 안정적)
        google_api_key = os.getenv("GOOGLE_CUSTOM_SEARCH_API_KEY")
        google_cse_id = os.getenv("GOOGLE_CUSTOM_SEARCH_ENGINE_ID")
        
        if not google_api_key or not google_cse_id:
            print("Google Custom Search API 키가 설정되지 않았습니다.")
            return None
        
        # 검색 쿼리 구성
        search_query = f"{place_name} {address or ''} 병원 클리닉"
        
        # Google Custom Search API 엔드포인트
        google_api_url = "https://www.googleapis.com/customsearch/v1"
        
        params = {
            'key': google_api_key,
            'cx': google_cse_id,
            'q': search_query,
            'searchType': 'image',
            'num': 5,
            'imgSize': 'medium',
            'imgType': 'photo',
            'safe': 'medium'
        }
        
        response = requests.get(google_api_url, params=params, timeout=10)
        
        if response.status_code == 200:
            data = response.json()
            
            # Google API 응답에서 이미지 URL 추출
            if 'items' in data:
                for item in data['items']:
                    image_url = item.get('link')
                    if image_url and is_valid_image_url(image_url):
                        # 이미지 크기 최적화
                        return optimize_google_image_url(image_url)
        
        return None
        
    except Exception as e:
        print(f"Google Custom Search API 오류: {e}")
        return None

def optimize_google_image_url(image_url: str) -> str:
    """Google 이미지 URL 최적화"""
    if not image_url:
        return image_url
    
    # Google 이미지 URL에서 크기 파라미터 추가
    if 'googleusercontent.com' in image_url:
        # Google 이미지 크기 최적화
        if '=w' not in image_url:
            image_url += '=w400-h200'
        else:
            # 기존 크기 파라미터를 400x200으로 변경
            import re
            image_url = re.sub(r'=w\d+-h\d+', '=w400-h200', image_url)
    
    return image_url

def is_valid_image_url(url: str) -> bool:
    """유효한 이미지 URL인지 확인"""
    if not url:
        return False
    
    # 이미지 확장자 확인
    image_extensions = ['.jpg', '.jpeg', '.png', '.gif', '.webp']
    url_lower = url.lower()
    
    # URL이 이미지 확장자로 끝나거나 이미지 관련 키워드가 포함된 경우
    return (any(ext in url_lower for ext in image_extensions) or 
            any(keyword in url_lower for keyword in ['photo', 'image', 'thumb', 'place']))

def normalize_image_url(url: str, domain: str) -> str:
    """이미지 URL 정규화"""
    if not url:
        return url
    
    # 상대 URL을 절대 URL로 변환
    if url.startswith('//'):
        return 'https:' + url
    elif url.startswith('/'):
        return f'https://{domain}' + url
    elif not url.startswith('http'):
        return f'https://{domain}/{url}'
    
    return url

# MOZARA Hair Change 모듈
try:
    from services.hair_change.hair_change import generate_wig_style_service
    HAIR_CHANGE_AVAILABLE = True
    print("Hair Change 모듈 로드 성공")
except ImportError as e:
    print(f"Hair Change 모듈 로드 실패: {e}")
    HAIR_CHANGE_AVAILABLE = False

# ============================================
# BiSeNet 싱글턴 인스턴스 생성 (VRAM 절약)
# ⚠️ Hair Loss Daily import 이전에 로드해야 함!
# ============================================
try:
    import torch
    from services.swin_hair_classification.models.face_parsing.model import BiSeNet

    print("🔄 BiSeNet 모델 로딩 시작...")

    # 디바이스 설정
    bisenet_device = torch.device('cuda' if torch.cuda.is_available() else 'cpu')
    print(f"   디바이스: {bisenet_device}")

    # BiSeNet 모델 생성
    bisenet_model = BiSeNet(n_classes=19)
    print("   BiSeNet 모델 인스턴스 생성 완료")

    # 모델 가중치 경로
    bisenet_model_path = os.path.join(
        os.path.dirname(__file__),
        'services',
        'swin_hair_classification',
        'models',
        'face_parsing',
        'res',
        'cp',
        '79999_iter.pth'
    )
    print(f"   모델 경로: {bisenet_model_path}")

    if not os.path.exists(bisenet_model_path):
        raise FileNotFoundError(f"BiSeNet 모델 파일을 찾을 수 없습니다: {bisenet_model_path}")

    # 모델 가중치 로드
    print("   가중치 로딩 중...")
    bisenet_model.load_state_dict(torch.load(bisenet_model_path, map_location=bisenet_device))
    bisenet_model.to(bisenet_device)
    bisenet_model.eval()

    print(f"✅ BiSeNet 싱글턴 인스턴스 생성 완료 (device: {bisenet_device})")
    BISENET_AVAILABLE = True

except Exception as e:
    import traceback
    print(f"❌ BiSeNet 싱글턴 생성 실패: {e}")
    traceback.print_exc()
    bisenet_model = None
    bisenet_device = None
    BISENET_AVAILABLE = False

# Hair Loss Daily 모듈 - services 폴더 내에 있다고 가정하고 경로 수정
try:
    # app 객체를 가져와 마운트하기 때문에, 이 파일에 uvicorn 실행 코드는 없어야 합니다.
    from services.hair_loss_daily.api.hair_analysis_api import app as hair_analysis_app
    HAIR_ANALYSIS_AVAILABLE = True
    print("Hair Loss Daily 모듈 로드 성공")
except ImportError as e:
    print(f"Hair Loss Daily 모듈 로드 실패: {e}")
    HAIR_ANALYSIS_AVAILABLE = False
    hair_analysis_app = None

# Hair Classification RAG 모듈 (여성 탈모 분석)
HAIR_RAG_AVAILABLE = True  # router만 있으면 사용 가능

# Pydantic 모델 정의
class HairstyleResponse(BaseModel):
    result: str
    images: list
    message: str

class ErrorResponse(BaseModel):
    error: str

# 메인 앱 생성
app = FastAPI(title="MOZARA Python Backend 통합", version="1.0.0")

# CORS 설정
app.add_middleware(
    CORSMiddleware,
    allow_origins=["*"],
    allow_credentials=False,
    allow_methods=["*"],
    allow_headers=["*"],
)

# 모든 응답에 CORS 헤더를 보강 (일부 환경에서 누락되는 경우 대비)
@app.middleware("http")
async def add_cors_headers(request, call_next):
    # 간단한 요청 로깅
    try:
        print(f"[REQ] {request.method} {request.url.path}")
    except Exception:
        pass
    response = await call_next(request)
    response.headers["Access-Control-Allow-Origin"] = request.headers.get("origin", "*") or "*"
    response.headers["Vary"] = "Origin"
    response.headers["Access-Control-Allow-Headers"] = request.headers.get("access-control-request-headers", "*") or "*"
    response.headers["Access-Control-Allow-Methods"] = request.headers.get("access-control-request-method", "GET,POST,PUT,PATCH,DELETE,OPTIONS") or "GET,POST,PUT,PATCH,DELETE,OPTIONS"
    return response

# 라우터 마운트 (조건부)
if HAIR_ANALYSIS_AVAILABLE and hair_analysis_app:
    # Hair Loss Daily API를 /hair-loss-daily 경로에 마운트
    app.mount("/hair-loss-daily", hair_analysis_app)
    print("Hair Loss Daily 라우터 마운트 완료 (/hair-loss-daily)")
else:
    index = None
    print("Hair Loss Daily 라우터 마운트 건너뜀")

# Hair Classification RAG 라우터 include (조건부)
if HAIR_RAG_AVAILABLE:
    try:
        from services.hair_classification_rag.api.router import router as hair_rag_router
        app.include_router(hair_rag_router, prefix="/api")
        print("Hair Classification RAG 라우터 include 완료 (/api/hair-classification-rag)")
    except Exception as e:
        print(f"Hair Classification RAG 라우터 include 실패: {e}")
        import traceback
        traceback.print_exc()
else:
    print("Hair Classification RAG 라우터 include 건너뜀 (모듈 로드 실패)")

# OpenAI setup
openai_api_key = os.getenv("OPENAI_API_KEY")
if openai_api_key:
    from openai import OpenAI
    openai_client = OpenAI(api_key=openai_api_key)
    print("OpenAI 클라이언트 초기화 완료")
else:
    openai_client = None
    print("OPENAI_API_KEY가 설정되지 않았습니다. 일부 기능이 제한될 수 있습니다.")

# Google Gemini setup
gemini_api_key = os.getenv("GEMINI_API_KEY")
google_api_key = os.getenv("GOOGLE_API_KEY")

if gemini_api_key:
    import google.generativeai as genai
    genai.configure(api_key=gemini_api_key)
    print("Google Gemini 클라이언트 초기화 완료 (GEMINI_API_KEY 사용)")
elif google_api_key:
    import google.generativeai as genai
    genai.configure(api_key=google_api_key)
    print("Google Gemini 클라이언트 초기화 완료 (GOOGLE_API_KEY 사용)")
else:
    genai = None
    print("GEMINI_API_KEY 또는 GOOGLE_API_KEY가 설정되지 않았습니다. Gemini 기능이 제한될 수 있습니다.")

# Hair Encyclopedia 라우터 마운트
try:
    from services.hair_encyclopedia.paper_api import router as paper_router
    app.include_router(paper_router)
    print("Hair Encyclopedia Paper API 라우터 마운트 완료")
except ImportError as e:
    print(f"Hair Encyclopedia Paper API 라우터 마운트 실패: {e}")

# Hair Encyclopedia PubMed 자동 수집 스케줄러 시작
try:
    from services.hair_encyclopedia.hair_papers.pubmed_scheduler_service import PubMedSchedulerService
    pubmed_scheduler = PubMedSchedulerService()
    pubmed_scheduler.start_scheduler()
    print("Hair Encyclopedia PubMed 자동 수집 스케줄러 시작 완료 (매주 월요일 09:00)")
except ImportError as e:
    print(f"PubMed 스케줄러 시작 실패 (모듈 없음): {e}")
except Exception as e:
    print(f"PubMed 스케줄러 시작 실패: {e}")

# Time-Series Analysis 라우터 마운트
try:
    from services.time_series.api.router import router as timeseries_router
    from services.time_series.services import analysis_service as timeseries_analysis_service

    # BiSeNet 싱글턴 주입
    if BISENET_AVAILABLE and bisenet_model is not None:
        timeseries_analysis_service.set_bisenet_singleton(bisenet_model)

    app.include_router(timeseries_router)
    print("Time-Series Analysis API 라우터 마운트 완료")
except ImportError as e:
    print(f"Time-Series Analysis API 라우터 마운트 실패: {e}")

# Weather API 라우터
try:
    from services.hair_daily_care_weather import router as weather_router
    app.include_router(weather_router)
    print("Weather API 라우터 마운트 완료")
except ImportError as e:
    print(f"Weather API 라우터 마운트 실패: {e}")

# Gemini Hair Check 모듈 (제거됨 - Swin 및 RAG 분석으로 대체)
GEMINI_HAIR_CHECK_AVAILABLE = False

# Swin Hair Classification 모듈
try:
    from services.swin_hair_classification.hair_swin_check import analyze_hair_with_swin
    SWIN_HAIR_CHECK_AVAILABLE = True
    print("Swin Hair Check 모듈 로드 성공")
except ImportError as e:
    print(f"Swin Hair Check 모듈 로드 실패: {e}")
    SWIN_HAIR_CHECK_AVAILABLE = False

# Gemini Hair Analysis Models
class HairAnalysisRequest(BaseModel):
    image_base64: str

class HairAnalysisResponse(BaseModel):
    stage: int
    title: str
    description: str
    advice: List[str]

# Gemini Hair Quiz Models
class QuizQuestion(BaseModel):
    question: str
    answer: str
    explanation: str

class PaperDetail(BaseModel):
    id: str
    title: str
    source: str
    full_summary: str

class PaperAnalysis(BaseModel):
    id: str
    title: str
    source: str
    main_topics: List[str]
    key_conclusions: str
    section_summaries: List[dict]

class QuizGenerateResponse(BaseModel):
    items: List[QuizQuestion]

@app.get("/")

def read_root():
    """루트 경로 - 서버 상태 확인"""
    return {
        "message": "MOZARA Python Backend 통합 서버",
        "status": "running",
        "modules": {
            "hair_loss_daily": "/hair-loss-daily" if HAIR_ANALYSIS_AVAILABLE else "unavailable",
            "hair_change": "/generate_hairstyle" if HAIR_CHANGE_AVAILABLE else "unavailable",
            "hair_gemini_check": "unavailable (제거됨)",
            "hair_swin_check": "/hair_swin_check" if SWIN_HAIR_CHECK_AVAILABLE else "unavailable",
            "hair_rag_v2": "/api/hair-classification-rag/analyze-upload" if HAIR_RAG_AVAILABLE else "unavailable"
        }
    }

@app.get("/test/naver-image/{place_name}")
async def test_naver_image(place_name: str, address: str = None):
    """네이버 API를 사용한 이미지 수집 테스트"""
    try:
        # 네이버 지역검색 API 테스트
        naver_client_id = os.getenv("NAVER_CLIENT_ID")
        naver_client_secret = os.getenv("NAVER_CLIENT_SECRET")
        
        if not naver_client_id or not naver_client_secret:
            return {
                "error": "네이버 API 키가 설정되지 않았습니다.",
                "naver_client_id": bool(naver_client_id),
                "naver_client_secret": bool(naver_client_secret)
            }
        
        # 네이버 지역검색 API 호출
        import requests
        
        search_query = f"{place_name} {address or ''}"
        naver_api_url = "https://openapi.naver.com/v1/search/local.json"
        
        headers = {
            'X-Naver-Client-Id': naver_client_id,
            'X-Naver-Client-Secret': naver_client_secret,
            'User-Agent': 'Mozilla/5.0 (Windows NT 10.0; Win64; x64) AppleWebKit/537.36'
        }
        
        params = {
            'query': search_query,
            'display': 5,
            'start': 1,
            'sort': 'comment'
        }
        
        response = requests.get(naver_api_url, params=params, headers=headers, timeout=10)
        
        if response.status_code == 200:
            data = response.json()
            
            results = []
            if 'items' in data:
                for item in data['items']:
                    if is_medical_place(item.get('category', ''), item.get('title', '')):
                        # 이미지 URL 추출 시도
                        image_url = await get_naver_place_detail_image(item)
                        
                        results.append({
                            "title": item.get('title', '').replace('<b>', '').replace('</b>', ''),
                            "address": item.get('address', ''),
                            "category": item.get('category', ''),
                            "imageUrl": image_url,
                            "is_medical": True
                        })
                    else:
                        results.append({
                            "title": item.get('title', '').replace('<b>', '').replace('</b>', ''),
                            "address": item.get('address', ''),
                            "category": item.get('category', ''),
                            "imageUrl": None,
                            "is_medical": False
                        })
            
            return {
                "query": search_query,
                "total_results": len(results),
                "medical_results": len([r for r in results if r['is_medical']]),
                "results": results
            }
        else:
            return {
                "error": f"네이버 API 호출 실패: {response.status_code}",
                "response": response.text
            }
            
    except Exception as e:
        return {
            "error": f"테스트 중 오류 발생: {str(e)}"
        }

@app.get("/health")

def health_check():
    """헬스 체크 엔드포인트"""
    return {"status": "healthy", "service": "python-backend-integrated"}

# --- Gemini 탈모 사진 분석 엔드포인트 (제거됨) ---
# Swin Transformer 및 RAG 기반 분석으로 대체
# 참조: /hair_swin_check, /api/hair-classification-rag/analyze-upload

# --- 이미지 유효성 검증 전용 엔드포인트 ---
@app.post("/validate-image")
async def validate_image_endpoint(
    image: Annotated[UploadFile, File(...)],
    image_type: str = Form(...),  # 'top' 또는 'side'
):
    """
    이미지 업로드 즉시 유효성 검사

    Args:
        image: 업로드된 이미지 파일
        image_type: 'top' 또는 'side'

    Returns:
        {
            "is_valid": bool,
            "message": str
        }
    """
    if not BISENET_AVAILABLE or bisenet_model is None:
        # BiSeNet이 없으면 검증 스킵
        return {
            "is_valid": True,
            "message": "이미지 검증을 건너뜁니다 (BiSeNet 비활성화)"
        }

    try:
        from services.image_validation import validate_hair_loss_image

        image_bytes = await image.read()

        is_valid, msg = validate_hair_loss_image(
            image_bytes,
            expected_type=image_type,
            bisenet_model=bisenet_model,
            device=bisenet_device
        )

        return {
            "is_valid": is_valid,
            "message": msg
        }

    except Exception as e:
        print(f"[이미지 검증 오류] {str(e)}")
        # 에러 발생 시에도 통과시킴 (사용자 경험)
        return {
            "is_valid": True,
            "message": f"이미지 검증 중 오류 발생: {str(e)}"
        }

# --- Swin 탈모 사진 분석 전용 엔드포인트 ---
@app.post("/hair_swin_check")
async def api_hair_swin_check(
    top_image: Annotated[UploadFile, File(...)],
    side_image: Optional[UploadFile] = File(None),
    gender: Optional[str] = Form(None),
    age: Optional[str] = Form(None),
    familyHistory: Optional[str] = Form(None),
    recentHairLoss: Optional[str] = Form(None),
    stress: Optional[str] = Form(None)
):
    """
    multipart/form-data로 전송된 Top/Side 이미지를 Swin으로 분석하여 표준 결과를 반환
    Side 이미지는 optional (여성의 경우 없을 수 있음)
    설문 데이터도 함께 받아서 동적 가중치 계산에 사용

    ✅ 이미지 검증 추가: BiSeNet 귀 감지로 Top/Side 이미지 타입 검증
    """
    if not SWIN_HAIR_CHECK_AVAILABLE:
        raise HTTPException(status_code=503, detail="Swin 분석 모듈이 활성화되지 않았습니다.")

    try:
        # 이미지 검증 모듈 import
        from services.image_validation import validate_hair_loss_image

        top_image_bytes = await top_image.read()

        # ✅ TOP 이미지 검증 (BiSeNet 귀 감지)
        if BISENET_AVAILABLE and bisenet_model is not None:
            is_valid, msg = validate_hair_loss_image(
                top_image_bytes,
                expected_type='top',
                bisenet_model=bisenet_model,
                device=bisenet_device
            )
            if not is_valid:
                print(f"[이미지 검증 실패] Top 이미지: {msg}")
                raise HTTPException(status_code=400, detail=msg)
            else:
                print(f"[이미지 검증 성공] Top 이미지: {msg}")

        side_image_bytes = None

        if side_image:
            side_image_bytes = await side_image.read()
            print(f"--- [DEBUG] Files received. Top: {len(top_image_bytes)} bytes, Side: {len(side_image_bytes)} bytes ---")

            # ✅ SIDE 이미지 검증 (BiSeNet 귀 감지)
            if BISENET_AVAILABLE and bisenet_model is not None:
                is_valid, msg = validate_hair_loss_image(
                    side_image_bytes,
                    expected_type='side',
                    bisenet_model=bisenet_model,
                    device=bisenet_device
                )
                if not is_valid:
                    print(f"[이미지 검증 실패] Side 이미지: {msg}")
                    raise HTTPException(status_code=400, detail=msg)
                else:
                    print(f"[이미지 검증 성공] Side 이미지: {msg}")
        else:
            print(f"--- [DEBUG] Files received. Top: {len(top_image_bytes)} bytes, Side: None (여성) ---")

        # 설문 데이터 구성
        survey_data = None
        if gender or age or familyHistory:  # gender도 체크
            survey_data = {
                'gender': gender,
                'age': int(age) if age else None,  # age를 정수로 변환
                'familyHistory': familyHistory,
                'recentHairLoss': recentHairLoss == 'true' if recentHairLoss else None,  # boolean 변환
                'stress': stress
            }
            print(f"--- [DEBUG] Survey data received: {survey_data} ---")

        # bytes 데이터와 설문 데이터를 함께 전달
        result = analyze_hair_with_swin(top_image_bytes, side_image_bytes, survey_data)

        return result
    except HTTPException:
        # HTTPException은 그대로 재발생 (검증 실패 메시지 전달)
        raise
    except Exception as e:
        print(f"--- [DEBUG] Swin Error: {str(e)} ---")
        raise HTTPException(status_code=500, detail=str(e))

# --- 네이버 지역 검색 API 프록시 ---
@app.get("/api/naver/local/search")
async def search_naver_local(query: str):
    """네이버 지역 검색 API 프록시"""
    naver_client_id = os.getenv("NAVER_CLIENT_ID")
    naver_client_secret = os.getenv("NAVER_CLIENT_SECRET")

    if not naver_client_id or not naver_client_secret:
        raise HTTPException(status_code=503, detail="네이버 API 키가 설정되지 않았습니다.")

    try:
        import requests
        # 카테고리별로 다른 검색어 전략 사용
        if "미용실" in query or "헤어살롱" in query or "탈모전용" in query:
            # 탈모미용실 검색 시 더 광범위한 미용실 검색
            search_query = "탈모 미용실 헤어살롱"
        elif "가발" in query or "증모술" in query:
            search_query = f"{query}"
        elif "문신" in query or "smp" in query.lower():
            search_query = f"두피문신 SMP"
        elif "약국" in query:
            # 탈모약국 검색
            search_query = "약국"
        else:
            # 탈모병원 검색 시 탈모 관련 의료기관 검색
            if "탈모" in query or "병원" in query or "의원" in query:
                search_query = "탈모 병원 의원 클리닉 피부과 모발"
            else:
                search_query = f"{query} 병원"

        api_url = f"https://openapi.naver.com/v1/search/local.json"
        params = {
            "query": search_query,
            "display": 20,
            "sort": "comment"
        }

        headers = {
            "X-Naver-Client-Id": naver_client_id,
            "X-Naver-Client-Secret": naver_client_secret
        }

        response = requests.get(api_url, params=params, headers=headers)
        response.raise_for_status()

        data = response.json()
<<<<<<< HEAD
        
=======

        # 동물병원, 애견, 수의과 등 관련 없는 결과 필터링
        def is_valid_hair_loss_place(item):
            """탈모 관련 병원/미용실인지 확인"""
            title = item.get('title', '').lower().replace('<b>', '').replace('</b>', '')
            category = item.get('category', '').lower()

            # 제외할 키워드 (동물병원, 애견, 반려동물 등)
            exclude_keywords = [
                '동물병원', '동물의료', '수의', '애견', '반려동물', '펫', 'pet',
                '동물클리닉', '수의과', '동물진료', '동물외과', '동물내과',
                '강아지', '고양이', '멍멍', '야옹', '동물종합병원'
            ]

            # 제외 키워드가 포함되어 있으면 False
            for keyword in exclude_keywords:
                if keyword in title or keyword in category:
                    return False

            return True

>>>>>>> cea25166
        # 각 항목에 이미지 URL 추가 (네이버 API 우선 활용)
        if 'items' in data:
            # 관련 없는 결과 필터링
            data['items'] = [item for item in data['items'] if is_valid_hair_loss_place(item)]
            for item in data['items']:
                # 네이버 지역검색 결과에서 이미지 정보 추출 시도 (동기 버전)
                try:
                    import asyncio
                    loop = asyncio.new_event_loop()
                    asyncio.set_event_loop(loop)
                    image_url = loop.run_until_complete(get_naver_place_detail_image(item))
                    loop.close()
                    
                    if not image_url:
                        # 네이버에서 이미지를 찾지 못한 경우 다른 소스 시도
                        image_url = get_best_image_url(
                            item.get('title', ''), 
                            item.get('address', ''), 
                            item.get('category', '')
                        )
                    item['imageUrl'] = image_url
                except Exception as e:
                    print(f"네이버 이미지 추출 오류: {e}")
                    # 오류 발생 시 기본 이미지 사용
                    item['imageUrl'] = get_best_image_url(
                        item.get('title', ''), 
                        item.get('address', ''), 
                        item.get('category', '')
                    )
        
        return data

    except Exception as e:
        print(f"네이버 지역 검색 API 오류: {e}")
        raise HTTPException(status_code=500, detail=f"네이버 API 호출 실패: {str(e)}")

# --- 카카오 좌표-주소 변환 API 프록시 (정식/호환 엔드포인트 제공) ---
@app.get("/api/kakao/local/geo/coord2address")
@app.get("/api/kakao/geo/coord2address")
async def get_address_from_coordinates(x: float, y: float):
    """카카오 좌표-주소 변환 API 프록시"""
<<<<<<< HEAD
    kakao_api_key = os.getenv("KAKAO_REST_API_KEY") or os.getenv("REACT_APP_KAKAO_REST_API_KEY")
=======
    kakao_api_key = os.getenv("KAKAO_REST_API_KEY")
>>>>>>> cea25166

    if not kakao_api_key:
        raise HTTPException(status_code=503, detail="카카오 API 키가 설정되지 않았습니다.")

    try:
        import requests

        api_url = "https://dapi.kakao.com/v2/local/geo/coord2address.json"
        params = {
            "x": x,
            "y": y
        }

        headers = {
            "Authorization": f"KakaoAK {kakao_api_key}"
        }

        response = requests.get(api_url, params=params, headers=headers, timeout=10)
        response.raise_for_status()

        return response.json()

    except Exception as e:
        print(f"카카오 좌표-주소 변환 API 오류: {e}")
        raise HTTPException(status_code=500, detail=f"카카오 좌표-주소 변환 실패: {str(e)}")

# 대안: 좌표-행정구역 코드 변환 프록시
@app.get("/api/kakao/local/geo/coord2regioncode")
async def get_region_from_coordinates(x: float, y: float):
<<<<<<< HEAD
    kakao_api_key = os.getenv("KAKAO_REST_API_KEY") or os.getenv("REACT_APP_KAKAO_REST_API_KEY")
=======
    kakao_api_key = os.getenv("KAKAO_REST_API_KEY")
>>>>>>> cea25166
    if not kakao_api_key:
        raise HTTPException(status_code=503, detail="카카오 API 키가 설정되지 않았습니다.")
    try:
        import requests
        api_url = "https://dapi.kakao.com/v2/local/geo/coord2regioncode.json"
        params = {"x": x, "y": y}
        headers = {"Authorization": f"KakaoAK {kakao_api_key}"}
        response = requests.get(api_url, params=params, headers=headers, timeout=10)
        response.raise_for_status()
        return response.json()
    except Exception as e:
        print(f"카카오 좌표-행정구역 변환 API 오류: {e}")
        raise HTTPException(status_code=500, detail=f"카카오 좌표-행정구역 변환 실패: {str(e)}")

# --- 카카오 지역 검색 API 프록시 ---
@app.get("/api/kakao/local/search")
async def search_kakao_local(
    query: str,
    x: Optional[float] = None,
    y: Optional[float] = None,
    radius: Optional[int] = 5000
):
    """카카오 지역 검색 API 프록시"""
    kakao_api_key = os.getenv("KAKAO_REST_API_KEY")

    if not kakao_api_key:
        raise HTTPException(status_code=503, detail="카카오 API 키가 설정되지 않았습니다.")

    try:
        import requests
        # 카테고리별로 다른 검색어 전략 사용
        if "미용실" in query or "헤어살롱" in query or "탈모전용" in query:
            # 탈모미용실 검색 시 더 광범위한 미용실 검색
            search_query = "탈모 미용실 헤어살롱"
        elif "가발" in query or "증모술" in query:
            search_query = f"{query}"
        elif "문신" in query or "smp" in query.lower():
            search_query = f"두피문신 SMP"
        elif "약국" in query:
            # 탈모약국 검색
            search_query = "약국"
        else:
            # 탈모병원 검색 시 탈모 관련 의료기관 검색
            if "탈모" in query or "병원" in query or "의원" in query:
                search_query = "탈모 병원 의원 클리닉 피부과 모발"
            else:
                search_query = f"{query} 병원"

        api_url = f"https://dapi.kakao.com/v2/local/search/keyword.json"
        params = {
            "query": search_query,
            "size": 15
        }

        if x is not None and y is not None:
            params["x"] = x
            params["y"] = y
            params["radius"] = radius

        headers = {
            "Authorization": f"KakaoAK {kakao_api_key}"
        }

        response = requests.get(api_url, params=params, headers=headers)
        response.raise_for_status()

        data = response.json()
<<<<<<< HEAD
        
=======

        # 동물병원, 애견, 수의과 등 관련 없는 결과 필터링
        def is_valid_hair_loss_place(place):
            """탈모 관련 병원/미용실인지 확인"""
            place_name = place.get('place_name', '').lower()
            category_name = place.get('category_name', '').lower()

            # 제외할 키워드 (동물병원, 애견, 반려동물 등)
            exclude_keywords = [
                '동물병원', '동물의료', '수의', '애견', '반려동물', '펫', 'pet',
                '동물클리닉', '수의과', '동물진료', '동물외과', '동물내과',
                '강아지', '고양이', '멍멍', '야옹', '동물종합병원'
            ]

            # 제외 키워드가 포함되어 있으면 False
            for keyword in exclude_keywords:
                if keyword in place_name or keyword in category_name:
                    return False

            return True

>>>>>>> cea25166
        # 각 항목에 이미지 URL 추가 (카카오 API 우선 활용)
        if 'documents' in data:
            # 관련 없는 결과 필터링
            data['documents'] = [doc for doc in data['documents'] if is_valid_hair_loss_place(doc)]
            for doc in data['documents']:
                # 카카오 장소 상세 정보에서 이미지 추출 시도
                try:
                    import asyncio
                    loop = asyncio.new_event_loop()
                    asyncio.set_event_loop(loop)
                    image_url = loop.run_until_complete(get_kakao_place_detail_image(doc.get('id')))
                    loop.close()
                    
                    if not image_url:
                        # 카카오에서 이미지를 찾지 못한 경우 다른 소스 시도
                        image_url = get_best_image_url(
                            doc.get('place_name', ''), 
                            doc.get('address_name', ''), 
                            doc.get('category_name', '')
                        )
                    doc['imageUrl'] = image_url
                except Exception as e:
                    print(f"카카오 이미지 추출 오류: {e}")
                    # 오류 발생 시 기본 이미지 사용
                    doc['imageUrl'] = get_best_image_url(
                        doc.get('place_name', ''), 
                        doc.get('address_name', ''), 
                        doc.get('category_name', '')
                    )
        
        return data

    except Exception as e:
        print(f"카카오 지역 검색 API 오류: {e}")
        raise HTTPException(status_code=500, detail=f"카카오 API 호출 실패: {str(e)}")

# --- YouTube API 프록시 (조건부) ---
@app.get("/youtube/search")
async def search_youtube_videos(q: str, order: str = "viewCount", max_results: int = 12):
    """YouTube API 프록시 - API 키를 백엔드에서 관리"""
    # URL 디코딩 처리
    import urllib.parse
    original_q = q
    q = urllib.parse.unquote(q)
    print(f"🔍 YouTube 검색 요청 - 원본: {original_q}, 디코딩: {q}, 정렬: {order}, 최대결과: {max_results}")
    
    try:
        import requests
        print("✅ requests 모듈 로드 성공")
    except ImportError:
        print("❌ requests 모듈 로드 실패")
        raise HTTPException(status_code=500, detail="requests 모듈이 설치되지 않았습니다. pip install requests를 실행하세요.")
    
    youtube_api_key = os.getenv("YOUTUBE_API_KEY")
    print(f"🔑 YouTube API 키 상태: {'설정됨' if youtube_api_key and youtube_api_key != 'your_youtube_api_key_here' else '설정되지 않음'}")
    
    # API 키가 없거나 기본값인 경우 대체 응답 반환
    if not youtube_api_key or youtube_api_key == 'your_youtube_api_key_here':
        print("⚠️ YouTube API 키가 설정되지 않음 - 대체 응답 반환")
        return {
            "kind": "youtube#searchListResponse",
            "etag": "no-api-key",
            "items": [],
            "pageInfo": {"totalResults": 0, "resultsPerPage": 0},
            "message": "YouTube API 키가 설정되지 않았습니다. 관리자에게 문의하세요."
        }
    
    try:
        api_url = f"https://www.googleapis.com/youtube/v3/search"
        params = {
            "part": "snippet",
            "q": q,
            "order": order,
            "type": "video",
            "maxResults": max_results,
            "key": youtube_api_key
        }
        
        print(f"🌐 YouTube API 호출: {api_url}")
        print(f"📋 파라미터: {params}")
        
        response = requests.get(api_url, params=params)
        print(f"📡 응답 상태: {response.status_code}")
        
        response.raise_for_status()
        
        result = response.json()
        print(f"✅ YouTube API 응답 성공: {len(result.get('items', []))}개 영상")
        return result
        
    except requests.exceptions.RequestException as e:
        print(f"❌ YouTube API 호출 실패: {str(e)}")
        
        # 403 오류인 경우 구체적인 메시지 제공
        if hasattr(e, 'response') and e.response is not None:
            status_code = e.response.status_code
            if status_code == 403:
                # 403 오류의 경우 빈 결과를 반환하여 서비스 중단 방지
                print("⚠️ YouTube API 403 오류 - 빈 결과 반환")
                return {
                    "kind": "youtube#searchListResponse",
                    "etag": "api-error-403",
                    "items": [],
                    "pageInfo": {"totalResults": 0, "resultsPerPage": 0},
                    "message": "YouTube API 접근이 제한되었습니다. 잠시 후 다시 시도해주세요."
                }
            elif status_code == 400:
                error_detail = "YouTube API 요청 파라미터가 잘못되었습니다."
            else:
                error_detail = f"YouTube API 오류 (상태코드: {status_code})"
        else:
            error_detail = "YouTube API 연결에 실패했습니다."
            
        raise HTTPException(status_code=500, detail=error_detail)
    except Exception as e:
        print(f"❌ 예상치 못한 오류: {str(e)}")
        raise HTTPException(status_code=500, detail=f"예상치 못한 오류: {str(e)}")


    


# --- Hair Change API (조건부) ---
if HAIR_CHANGE_AVAILABLE:
    @app.post('/generate_hairstyle', response_model=HairstyleResponse)
    async def generate_hairstyle(
        image: UploadFile = File(...),
        hairstyle: str = Form(...),
        custom_prompt: Optional[str] = Form(None)
    ):
        """가발 스타일 변경 API"""
        image_data = await image.read()
        result = await generate_wig_style_service(image_data, hairstyle, custom_prompt)
        return HairstyleResponse(**result)

# Hair Loss Products Service Import
from services.hair_loss_products import build_stage_response, search_11st_products

@app.get("/products")
async def get_hair_loss_products(
    stage: int = Query(..., description="탈모 단계 (0-3)", ge=0, le=3)
):
    """탈모 단계별 제품 추천 API"""
    try:
        print(f"탈모 단계별 제품 요청: stage={stage}")
        
        # 서비스 계층에서 결과 구성
        result = build_stage_response(stage)
        
        print(f"성공: {stage}단계 제품 {result.get('totalCount', 0)}개 반환")
        return result
        
    except HTTPException:
        raise
    except Exception as e:
        print(f"탈모 단계별 제품 조회 중 오류: {e}")
        import traceback
        traceback.print_exc()
        raise HTTPException(status_code=500, detail=f"제품 조회 중 오류가 발생했습니다: {str(e)}")

@app.get("/products/health")
async def products_health_check():
    """제품 추천 서비스 헬스체크"""
    return {
        "status": "healthy",
        "service": "hair-products-recommendation",
        "timestamp": datetime.now().isoformat()
    }


from services.hair_quiz.hair_quiz import (
    generate_hair_quiz_service,
)


@app.get("/11st/products")
async def get_11st_products(
    keyword: str = Query(..., description="검색 키워드"),
    page: int = Query(1, description="페이지 번호", ge=1),
    pageSize: int = Query(20, description="페이지 크기", ge=1, le=100)
):
    """11번가 제품 검색 API"""
    try:
        print(f"11번가 제품 검색 요청: keyword={keyword}, page={page}, pageSize={pageSize}")
        
        # 서비스 계층에서 11번가 제품 검색 (이미 위에서 import됨)
        result = search_11st_products(keyword, page, pageSize)
        
        print(f"성공: 11번가에서 {len(result['products'])}개 제품 조회")
        return result
        
    except Exception as e:
        print(f"11번가 제품 검색 중 오류: {e}")
        import traceback
        traceback.print_exc()
        raise HTTPException(
            status_code=500,
            detail="제품 검색 중 오류가 발생했습니다."
        )

@app.get("/products/search")
async def search_products_by_keyword(
    keyword: str = Query(..., description="검색 키워드")
):
    """제품 검색 API - 11번가 검색 결과 반환"""
    try:
        print(f"제품 검색 요청: keyword={keyword}")
        
        # 11번가에서 제품 검색 (기본 20개)
        result = search_11st_products(keyword, page=1, pageSize=20)
        
        # HairProductSearchResponse 형식으로 반환
        response = {
            "products": result['products'],
            "totalCount": result['totalCount']
        }
        
        print(f"성공: {keyword} 검색 결과 {len(response['products'])}개 반환")
        return response
        
    except Exception as e:
        print(f"제품 검색 중 오류: {e}")
        import traceback
        traceback.print_exc()
        raise HTTPException(
            status_code=500,
            detail=f"제품 검색 중 오류가 발생했습니다: {str(e)}"
        )

@app.post("/refresh")
async def refresh_token():
    """토큰 갱신 API (임시 구현)"""
    try:
        # 실제 구현에서는 JWT 토큰 갱신 로직이 필요
        # 현재는 임시로 성공 응답 반환
        return {
            "message": "토큰 갱신 완료",
            "status": "success"
        }
    except Exception as e:
        raise HTTPException(status_code=500, detail=str(e))

# 논문 관련 엔드포인트는 services/hair_encyclopedia/paper_api.py에서 처리됨
@app.get("/api/location/status")
async def get_location_status():
    """위치 서비스 상태 확인 API"""
    naver_client_id = os.getenv("NAVER_CLIENT_ID")
    naver_client_secret = os.getenv("NAVER_CLIENT_SECRET")
    kakao_api_key = os.getenv("KAKAO_REST_API_KEY")

    return {
        "status": "ok",
        "message": "Location API 서버가 정상적으로 동작 중입니다.",
        "naverApiConfigured": bool(naver_client_id and naver_client_secret),
        "kakaoApiConfigured": bool(kakao_api_key),
    }



# --- Gemini Hair Quiz API ---
@app.post("/hair-quiz/generate", response_model=QuizGenerateResponse)
async def generate_hair_quiz():
    """Gemini로 O/X 탈모 퀴즈 20문항 생성 (서비스로 위임)"""
    try:
        items = generate_hair_quiz_service()
        return {"items": items}
    except ValueError as e:
        raise HTTPException(status_code=400, detail=str(e))
    except RuntimeError as e:
        raise HTTPException(status_code=503, detail=str(e))
    except Exception as e:
        print(f"Gemini 퀴즈 생성 오류: {e}")
        raise HTTPException(status_code=500, detail=f"퀴즈 생성 중 오류가 발생했습니다: {str(e)}")

@app.get("/hair-quiz/health")
async def hair_quiz_health_check():
    """퀴즈 생성 서비스 헬스체크"""
    return {
        "status": "healthy" if genai else "unavailable",
        "service": "gemini-hair-quiz",
        "timestamp": datetime.now().isoformat()
    }

# --- Chat API (챗봇) ---
class ChatRequest(BaseModel):
    message: str
    conversation_id: str

class ChatResponse(BaseModel):
    response: str
    sources: List[str]
    conversation_id: str
    timestamp: str

@app.post("/chat", response_model=ChatResponse)
async def chat_with_gemini(request: ChatRequest):
    """Gemini API를 사용한 탈모 관련 챗봇"""
    if not genai:
        raise HTTPException(status_code=503, detail="Gemini API가 설정되지 않았습니다.")

    try:
        # Gemini 모델 설정
        model = genai.GenerativeModel('gemini-2.5-flash-lite')

        # 탈모 전문 프롬프트 설정
        system_prompt = """
당신은 탈모 전문 상담사입니다. 탈모와 관련된 질문에 전문적이고 도움이 되는 답변을 제공해주세요.

다음 규칙을 따라주세요:
1. 탈모 관련 질문에 대해서만 답변해주세요
2. 의학적 조언은 전문의 상담을 권하고, 일반적인 정보만 제공해주세요
3. 친근하고 이해하기 쉬운 한국어로 답변해주세요
4. 답변은 200자 이내로 간결하게 해주세요
5. 탈모와 관련없는 질문에는 "탈모와 관련된 질문만 답변드릴 수 있습니다"라고 답변해주세요

사용자 질문: {message}
"""

        # Gemini API 호출
        prompt = system_prompt.format(message=request.message)
        response = model.generate_content(prompt)

        # 응답 처리
        bot_response = response.text if response.text else "죄송합니다. 답변을 생성할 수 없습니다."

        return ChatResponse(
            response=bot_response,
            sources=["Gemini AI"],
            conversation_id=request.conversation_id,
            timestamp=datetime.now().isoformat()
        )

    except Exception as e:
        print(f"챗봇 API 오류: {e}")
        raise HTTPException(status_code=500, detail=f"챗봇 응답 생성 중 오류가 발생했습니다: {str(e)}")

@app.get("/chat/health")
async def chat_health_check():
    """챗봇 서비스 헬스체크"""
    return {
        "status": "healthy" if genai else "unavailable",
        "service": "gemini-chat",
        "timestamp": datetime.now().isoformat()
    }

# --- RAG 기반 챗봇 API (사용자별 메모리 관리) ---
try:
    from services.rag_chatbot.rag_service_final import get_final_rag_chatbot
    RAG_CHATBOT_AVAILABLE = True
    print("✅ RAG 챗봇 모듈 로드 성공 (사용자별 메모리 관리 + LangChain)")
except ImportError as e:
    print(f"❌ RAG 챗봇 모듈 로드 실패: {e}")
    RAG_CHATBOT_AVAILABLE = False

@app.post("/rag-chat", response_model=ChatResponse)
async def rag_chat_endpoint(request: ChatRequest):
    """RAG 기반 탈모 전문 챗봇"""
    if not RAG_CHATBOT_AVAILABLE:
        raise HTTPException(status_code=503, detail="RAG 챗봇 서비스가 비활성화되어 있습니다.")

    try:
        # RAG 챗봇 인스턴스 가져오기 (사용자별 메모리 관리)
        chatbot = get_final_rag_chatbot()

        # 채팅 처리 (conversation_id로 사용자별 대화 기억)
        result = chatbot.chat(request.message, request.conversation_id)

        return ChatResponse(
            response=result['response'],
            sources=result['sources'],
            conversation_id=result['conversation_id'],
            timestamp=result['timestamp']
        )

    except Exception as e:
        print(f"RAG 챗봇 오류: {e}")
        raise HTTPException(status_code=500, detail=f"RAG 챗봇 처리 중 오류가 발생했습니다: {str(e)}")

@app.get("/rag-chat/health")
async def rag_chat_health_check():
    """RAG 챗봇 헬스체크"""
    if not RAG_CHATBOT_AVAILABLE:
        return {
            "status": "unavailable",
            "service": "rag-chatbot",
            "error": "RAG 챗봇 모듈이 로드되지 않았습니다.",
            "timestamp": datetime.now().isoformat()
        }

    try:
        chatbot = get_final_rag_chatbot()
        health_status = chatbot.get_health_status()
        health_status["timestamp"] = datetime.now().isoformat()
        return health_status
    except Exception as e:
        return {
            "status": "error",
            "service": "rag-chatbot",
            "error": str(e),
            "timestamp": datetime.now().isoformat()
        }

@app.post("/rag-chat/clear")
async def clear_conversation(request: dict):
    """대화 기록 삭제"""
    if not RAG_CHATBOT_AVAILABLE:
        raise HTTPException(status_code=503, detail="RAG 챗봇 서비스가 비활성화되어 있습니다.")

    try:
        conversation_id = request.get("conversation_id", "")
        if not conversation_id:
            raise HTTPException(status_code=400, detail="conversation_id가 필요합니다.")

        chatbot = get_final_rag_chatbot()
        chatbot.clear_conversation(conversation_id)

        return {
            "success": True,
            "message": f"대화 기록 삭제 완료: {conversation_id}",
            "timestamp": datetime.now().isoformat()
        }

    except Exception as e:
        print(f"대화 기록 삭제 오류: {e}")
        raise HTTPException(status_code=500, detail=str(e))
# --- Location Services API ---
@app.get("/location/naver/search")
async def search_naver_local(query: str):
    """네이버 로컬 검색 API 프록시"""
    try:
        naver_client_id = os.getenv("NAVER_CLIENT_ID")
        naver_client_secret = os.getenv("NAVER_CLIENT_SECRET")

        if not naver_client_id or not naver_client_secret:
            return {
                "error": "네이버 API 키가 설정되지 않았습니다.",
                "items": []
            }

        import requests

        url = "https://openapi.naver.com/v1/search/local.json"
        headers = {
            'X-Naver-Client-Id': naver_client_id,
            'X-Naver-Client-Secret': naver_client_secret,
            'User-Agent': 'Mozilla/5.0 (Windows NT 10.0; Win64; x64) AppleWebKit/537.36'
        }

        params = {
            'query': query,
            'display': 20,
            'sort': 'comment'
        }

        response = requests.get(url, params=params, headers=headers, timeout=10)

        if response.status_code == 200:
            data = response.json()
            return data
        else:
            return {
                "error": f"네이버 API 호출 실패: {response.status_code}",
                "items": []
            }

    except Exception as e:
        print(f"네이버 로컬 검색 오류: {e}")
        return {
            "error": f"네이버 API 호출 중 오류가 발생했습니다: {str(e)}",
            "items": []
        }

@app.get("/location/kakao/search")
async def search_kakao_local(
    query: str,
    x: Optional[float] = None,
    y: Optional[float] = None,
    radius: Optional[int] = 5000
):
    """카카오 로컬 검색 API 프록시"""
    try:
        kakao_api_key = os.getenv("KAKAO_REST_API_KEY")

        if not kakao_api_key:
            return {
                "error": "카카오 API 키가 설정되지 않았습니다.",
                "documents": []
            }

        import requests

        url = "https://dapi.kakao.com/v2/local/search/keyword.json"
        headers = {
            'Authorization': f'KakaoAK {kakao_api_key}',
            'User-Agent': 'Mozilla/5.0 (Windows NT 10.0; Win64; x64) AppleWebKit/537.36'
        }

        params = {
            'query': query,
            'size': 15
        }

        # 좌표 기반 검색이 요청된 경우
        if x is not None and y is not None:
            params['x'] = x
            params['y'] = y
            params['radius'] = radius

        response = requests.get(url, params=params, headers=headers, timeout=10)

        if response.status_code == 200:
            data = response.json()
            return data
        else:
            return {
                "error": f"카카오 API 호출 실패: {response.status_code}",
                "documents": []
            }

    except Exception as e:
        print(f"카카오 로컬 검색 오류: {e}")
        return {
            "error": f"카카오 API 호출 중 오류가 발생했습니다: {str(e)}",
            "documents": []
        }

@app.get("/location/status")
async def location_service_status():
    """위치 서비스 상태 확인"""
    naver_client_id = os.getenv("NAVER_CLIENT_ID")
    naver_client_secret = os.getenv("NAVER_CLIENT_SECRET")
    kakao_api_key = os.getenv("KAKAO_REST_API_KEY")

    return {
        "status": "ok",
        "message": "Python 위치 서비스가 정상적으로 동작 중입니다.",
        "naverApiConfigured": bool(naver_client_id and naver_client_secret),
        "kakaoApiConfigured": bool(kakao_api_key),
        "timestamp": datetime.now().isoformat()
    }


@app.post("/generate-related-questions")
async def generate_related_questions_api(request: dict):
    """
    AI 응답을 기반으로 연관 질문들을 생성합니다.
    """
    try:
        from services.rag_chatbot.related_questions_service import generate_related_questions
        
        response_text = request.get("response", "")
        questions = generate_related_questions(response_text)
        
        return {
            "questions": questions,
            "timestamp": datetime.now().isoformat()
        }
        
    except Exception as e:
        print(f"연관 질문 생성 오류: {e}")
        return {
            "questions": [
                "이 치료법의 부작용은?",
                "다른 치료법도 있나요?",
                "효과가 언제 나타나나요?",
                "주의사항이 있나요?"
            ],
            "timestamp": datetime.now().isoformat()
        }


if __name__ == "__main__":
    uvicorn.run(app, host="0.0.0.0", port=8000)<|MERGE_RESOLUTION|>--- conflicted
+++ resolved
@@ -168,11 +168,6 @@
     
     if '문신' in category_lower or '문신' in name_lower or 'smp' in name_lower:
         selected_category = '두피문신'
-<<<<<<< HEAD
-    elif '가발' in category_lower or '가발' in name_lower or '증모술' in name_lower:
-        selected_category = '가발전문점'
-    elif '미용' in category_lower or '미용' in name_lower or '헤어' in name_lower or '살롱' in name_lower:
-=======
     elif ('가발' in category_lower or '가발' in name_lower or '증모술' in name_lower or 
           '헤어피스' in name_lower or '헤어시스템' in name_lower or '헤어라인' in name_lower):
         selected_category = '가발전문점'
@@ -190,7 +185,6 @@
            '탈모전용' in name_lower) and not (
           '가발' in name_lower or '증모술' in name_lower or '헤어피스' in name_lower or 
           '헤어시스템' in name_lower or '헤어라인' in name_lower)):
->>>>>>> cea25166
         selected_category = '탈모미용실'
     else:
         selected_category = '탈모병원'
@@ -222,11 +216,6 @@
     
     if '문신' in category_lower or '문신' in name_lower or 'smp' in name_lower:
         selected_category = '두피문신'
-<<<<<<< HEAD
-    elif '가발' in category_lower or '가발' in name_lower or '증모술' in name_lower:
-        selected_category = '가발전문점'
-    elif '미용' in category_lower or '미용' in name_lower or '헤어' in name_lower or '살롱' in name_lower:
-=======
     elif ('가발' in category_lower or '가발' in name_lower or '증모술' in name_lower or 
           '헤어피스' in name_lower or '헤어시스템' in name_lower or '헤어라인' in name_lower):
         selected_category = '가발전문점'
@@ -244,7 +233,6 @@
            '탈모전용' in name_lower) and not (
           '가발' in name_lower or '증모술' in name_lower or '헤어피스' in name_lower or 
           '헤어시스템' in name_lower or '헤어라인' in name_lower)):
->>>>>>> cea25166
         selected_category = '탈모미용실'
     else:
         selected_category = '탈모병원'
@@ -510,19 +498,11 @@
         # 네이버 지역검색 API 사용 (실제 API 키 활용)
         naver_client_id = os.getenv("NAVER_CLIENT_ID")
         naver_client_secret = os.getenv("NAVER_CLIENT_SECRET")
-<<<<<<< HEAD
         
         if not naver_client_id or not naver_client_secret:
             print("네이버 API 키가 설정되지 않았습니다.")
             return None
         
-=======
-        
-        if not naver_client_id or not naver_client_secret:
-            print("네이버 API 키가 설정되지 않았습니다.")
-            return None
-        
->>>>>>> cea25166
         # 검색 쿼리 구성
         search_query = f"{place_name} {address or ''}"
         
@@ -1085,85 +1065,6 @@
             "hair_rag_v2": "/api/hair-classification-rag/analyze-upload" if HAIR_RAG_AVAILABLE else "unavailable"
         }
     }
-
-@app.get("/test/naver-image/{place_name}")
-async def test_naver_image(place_name: str, address: str = None):
-    """네이버 API를 사용한 이미지 수집 테스트"""
-    try:
-        # 네이버 지역검색 API 테스트
-        naver_client_id = os.getenv("NAVER_CLIENT_ID")
-        naver_client_secret = os.getenv("NAVER_CLIENT_SECRET")
-        
-        if not naver_client_id or not naver_client_secret:
-            return {
-                "error": "네이버 API 키가 설정되지 않았습니다.",
-                "naver_client_id": bool(naver_client_id),
-                "naver_client_secret": bool(naver_client_secret)
-            }
-        
-        # 네이버 지역검색 API 호출
-        import requests
-        
-        search_query = f"{place_name} {address or ''}"
-        naver_api_url = "https://openapi.naver.com/v1/search/local.json"
-        
-        headers = {
-            'X-Naver-Client-Id': naver_client_id,
-            'X-Naver-Client-Secret': naver_client_secret,
-            'User-Agent': 'Mozilla/5.0 (Windows NT 10.0; Win64; x64) AppleWebKit/537.36'
-        }
-        
-        params = {
-            'query': search_query,
-            'display': 5,
-            'start': 1,
-            'sort': 'comment'
-        }
-        
-        response = requests.get(naver_api_url, params=params, headers=headers, timeout=10)
-        
-        if response.status_code == 200:
-            data = response.json()
-            
-            results = []
-            if 'items' in data:
-                for item in data['items']:
-                    if is_medical_place(item.get('category', ''), item.get('title', '')):
-                        # 이미지 URL 추출 시도
-                        image_url = await get_naver_place_detail_image(item)
-                        
-                        results.append({
-                            "title": item.get('title', '').replace('<b>', '').replace('</b>', ''),
-                            "address": item.get('address', ''),
-                            "category": item.get('category', ''),
-                            "imageUrl": image_url,
-                            "is_medical": True
-                        })
-                    else:
-                        results.append({
-                            "title": item.get('title', '').replace('<b>', '').replace('</b>', ''),
-                            "address": item.get('address', ''),
-                            "category": item.get('category', ''),
-                            "imageUrl": None,
-                            "is_medical": False
-                        })
-            
-            return {
-                "query": search_query,
-                "total_results": len(results),
-                "medical_results": len([r for r in results if r['is_medical']]),
-                "results": results
-            }
-        else:
-            return {
-                "error": f"네이버 API 호출 실패: {response.status_code}",
-                "response": response.text
-            }
-            
-    except Exception as e:
-        return {
-            "error": f"테스트 중 오류 발생: {str(e)}"
-        }
 
 @app.get("/health")
 
@@ -1358,9 +1259,6 @@
         response.raise_for_status()
 
         data = response.json()
-<<<<<<< HEAD
-        
-=======
 
         # 동물병원, 애견, 수의과 등 관련 없는 결과 필터링
         def is_valid_hair_loss_place(item):
@@ -1382,7 +1280,6 @@
 
             return True
 
->>>>>>> cea25166
         # 각 항목에 이미지 URL 추가 (네이버 API 우선 활용)
         if 'items' in data:
             # 관련 없는 결과 필터링
@@ -1424,11 +1321,7 @@
 @app.get("/api/kakao/geo/coord2address")
 async def get_address_from_coordinates(x: float, y: float):
     """카카오 좌표-주소 변환 API 프록시"""
-<<<<<<< HEAD
-    kakao_api_key = os.getenv("KAKAO_REST_API_KEY") or os.getenv("REACT_APP_KAKAO_REST_API_KEY")
-=======
     kakao_api_key = os.getenv("KAKAO_REST_API_KEY")
->>>>>>> cea25166
 
     if not kakao_api_key:
         raise HTTPException(status_code=503, detail="카카오 API 키가 설정되지 않았습니다.")
@@ -1458,11 +1351,7 @@
 # 대안: 좌표-행정구역 코드 변환 프록시
 @app.get("/api/kakao/local/geo/coord2regioncode")
 async def get_region_from_coordinates(x: float, y: float):
-<<<<<<< HEAD
-    kakao_api_key = os.getenv("KAKAO_REST_API_KEY") or os.getenv("REACT_APP_KAKAO_REST_API_KEY")
-=======
     kakao_api_key = os.getenv("KAKAO_REST_API_KEY")
->>>>>>> cea25166
     if not kakao_api_key:
         raise HTTPException(status_code=503, detail="카카오 API 키가 설정되지 않았습니다.")
     try:
@@ -1530,9 +1419,6 @@
         response.raise_for_status()
 
         data = response.json()
-<<<<<<< HEAD
-        
-=======
 
         # 동물병원, 애견, 수의과 등 관련 없는 결과 필터링
         def is_valid_hair_loss_place(place):
@@ -1554,7 +1440,6 @@
 
             return True
 
->>>>>>> cea25166
         # 각 항목에 이미지 URL 추가 (카카오 API 우선 활용)
         if 'documents' in data:
             # 관련 없는 결과 필터링
