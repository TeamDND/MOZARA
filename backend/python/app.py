--- conflicted
+++ resolved
@@ -1,3 +1,8 @@
+
+"""
+MOZARA Python Backend 통합 애플리케이션
+"""
+from fastapi import FastAPI, File, UploadFile, Form, HTTPException, Query
 
 """
 MOZARA Python Backend 통합 애플리케이션
@@ -7,12 +12,20 @@
 import uvicorn
 from pydantic import BaseModel
 from typing import Optional, List
+from pydantic import BaseModel
+from typing import Optional, List
 import json
+from typing import Annotated
 from typing import Annotated
 import threading
 from dotenv import load_dotenv
 from datetime import datetime
+from datetime import datetime
 import os
+import urllib.parse
+import hashlib
+import json
+from datetime import datetime, timedelta
 import urllib.parse
 import hashlib
 import json
@@ -759,6 +772,747 @@
     from services.hair_change.hair_change import generate_wig_style_service, get_wig_styles_service
     HAIR_CHANGE_AVAILABLE = True
     print("Hair Change 모듈 로드 성공")
+# .env 파일 로드 (Docker 환경에서는 환경변수 직접 사용)
+try:
+    load_dotenv("../../.env")
+    # load_dotenv(".env")
+except:
+    pass  # Docker 환경에서는 환경변수를 직접 사용
+
+# 이미지 캐시 저장소 (메모리 기반)
+image_cache = {}
+
+def get_cache_key(place_name: str, address: str = None) -> str:
+    """캐시 키 생성"""
+    key_string = f"{place_name}_{address or ''}"
+    return hashlib.md5(key_string.encode()).hexdigest()
+
+def get_cached_image(place_name: str, address: str = None) -> str:
+    """캐시된 이미지 URL 가져오기"""
+    cache_key = get_cache_key(place_name, address)
+    
+    if cache_key in image_cache:
+        cached_data = image_cache[cache_key]
+        # 캐시 만료 시간 확인 (24시간)
+        if datetime.now() - cached_data['timestamp'] < timedelta(hours=24):
+            return cached_data['image_url']
+        else:
+            # 만료된 캐시 삭제
+            del image_cache[cache_key]
+    
+    return None
+
+def cache_image(place_name: str, address: str, image_url: str):
+    """이미지 URL 캐시 저장"""
+    cache_key = get_cache_key(place_name, address)
+    image_cache[cache_key] = {
+        'image_url': image_url,
+        'timestamp': datetime.now()
+    }
+
+def generate_default_image_url(category: str, name: str) -> str:
+    """카테고리와 이름을 기반으로 기본 이미지 URL 생성 (개선된 랜덤 시스템)"""
+    # 카테고리별 다양한 이미지 쿼리 매핑
+    category_mapping = {
+        '탈모병원': {
+            'color': 'blue', 
+            'icon': 'hospital', 
+            'queries': [
+                'hospital+medical', 'clinic+medical', 'doctor+office', 'medical+center',
+                'healthcare+facility', 'hospital+building', 'medical+clinic', 'health+center'
+            ]
+        },
+        '탈모미용실': {
+            'color': 'purple', 
+            'icon': 'scissors', 
+            'queries': [
+                'hair+salon', 'barbershop', 'hair+stylist', 'beauty+salon',
+                'hair+cutting', 'salon+interior', 'hair+care', 'styling+chair'
+            ]
+        },
+        '가발전문점': {
+            'color': 'green', 
+            'icon': 'wig', 
+            'queries': [
+                'wig+hair', 'hair+piece', 'hair+extension', 'hair+replacement',
+                'synthetic+hair', 'human+hair', 'hair+accessories', 'hair+styling'
+            ]
+        },
+        '두피문신': {
+            'color': 'orange', 
+            'icon': 'tattoo', 
+            'queries': [
+                'tattoo+studio', 'scalp+micropigmentation', 'hair+tattoo', 'tattoo+artist',
+                'tattoo+parlor', 'body+art', 'tattoo+equipment', 'tattoo+design'
+            ]
+        },
+    }
+    
+    # 카테고리 분류
+    category_lower = category.lower()
+    name_lower = name.lower()
+    
+    if '문신' in category_lower or '문신' in name_lower or 'smp' in name_lower:
+        selected_category = '두피문신'
+    elif '가발' in category_lower or '가발' in name_lower or '증모술' in name_lower:
+        selected_category = '가발전문점'
+    elif '미용' in category_lower or '미용' in name_lower or '헤어' in name_lower or '살롱' in name_lower:
+        selected_category = '탈모미용실'
+    else:
+        selected_category = '탈모병원'
+    
+    config = category_mapping.get(selected_category, category_mapping['탈모병원'])
+    
+    # 첫 글자 추출
+    first_letter = name[0].upper() if name else 'H'
+    
+    # 이름 기반 시드로 랜덤 쿼리 선택 (일관성 있는 랜덤)
+    import hashlib
+    name_hash = int(hashlib.md5(name.encode()).hexdigest()[:8], 16)
+    query_index = name_hash % len(config['queries'])
+    selected_query = config['queries'][query_index]
+    
+    # Unsplash API를 사용한 실제 이미지 URL 생성
+    # 랜덤 시드 추가로 더 다양한 이미지 제공
+    random_seed = name_hash % 1000
+    unsplash_url = f"https://source.unsplash.com/400x200/?{selected_query}&sig={random_seed}"
+    
+    # fallback으로 placeholder 사용
+    placeholder_url = f"https://via.placeholder.com/400x200/{config['color']}/ffffff?text={urllib.parse.quote(first_letter)}"
+    
+    return unsplash_url
+
+def get_unsplash_collection_images(category: str, name: str) -> str:
+    """Unsplash 컬렉션에서 특정 이미지 가져오기"""
+    # 카테고리별 Unsplash 컬렉션 ID
+    collection_mapping = {
+        '탈모병원': ['medical', 'healthcare', 'hospital', 'clinic'],
+        '탈모미용실': ['hair-salon', 'barbershop', 'beauty', 'styling'],
+        '가발전문점': ['hair', 'wig', 'hairpiece', 'haircare'],
+        '두피문신': ['tattoo', 'body-art', 'tattoo-studio', 'ink']
+    }
+    
+    # 카테고리 분류
+    category_lower = category.lower()
+    name_lower = name.lower()
+    
+    if '문신' in category_lower or '문신' in name_lower or 'smp' in name_lower:
+        selected_category = '두피문신'
+    elif '가발' in category_lower or '가발' in name_lower or '증모술' in name_lower:
+        selected_category = '가발전문점'
+    elif '미용' in category_lower or '미용' in name_lower or '헤어' in name_lower or '살롱' in name_lower:
+        selected_category = '탈모미용실'
+    else:
+        selected_category = '탈모병원'
+    
+    collections = collection_mapping.get(selected_category, collection_mapping['탈모병원'])
+    
+    # 이름 기반으로 컬렉션 선택
+    import hashlib
+    name_hash = int(hashlib.md5(name.encode()).hexdigest()[:8], 16)
+    collection_index = name_hash % len(collections)
+    selected_collection = collections[collection_index]
+    
+    # Unsplash 컬렉션 URL
+    return f"https://source.unsplash.com/collection/{selected_collection}/400x200"
+
+def get_unsplash_user_images(category: str, name: str) -> str:
+    """Unsplash 특정 사용자의 이미지 가져오기"""
+    # 카테고리별 전문 사진작가 사용자명
+    photographer_mapping = {
+        '탈모병원': ['cdc', 'nci', 'pixabay', 'pexels'],
+        '탈모미용실': ['pexels', 'pixabay', 'unsplash', 'freepik'],
+        '가발전문점': ['pexels', 'pixabay', 'unsplash', 'freepik'],
+        '두피문신': ['pexels', 'pixabay', 'unsplash', 'freepik']
+    }
+    
+    # 카테고리 분류
+    category_lower = category.lower()
+    name_lower = name.lower()
+    
+    if '문신' in category_lower or '문신' in name_lower or 'smp' in name_lower:
+        selected_category = '두피문신'
+    elif '가발' in category_lower or '가발' in name_lower or '증모술' in name_lower:
+        selected_category = '가발전문점'
+    elif '미용' in category_lower or '미용' in name_lower or '헤어' in name_lower or '살롱' in name_lower:
+        selected_category = '탈모미용실'
+    else:
+        selected_category = '탈모병원'
+    
+    photographers = photographer_mapping.get(selected_category, photographer_mapping['탈모병원'])
+    
+    # 이름 기반으로 사진작가 선택
+    import hashlib
+    name_hash = int(hashlib.md5(name.encode()).hexdigest()[:8], 16)
+    photographer_index = name_hash % len(photographers)
+    selected_photographer = photographers[photographer_index]
+    
+    # Unsplash 사용자 이미지 URL
+    return f"https://source.unsplash.com/user/{selected_photographer}/400x200"
+
+def get_best_image_url(place_name: str, address: str = None, category: str = '') -> str:
+    """최적의 이미지 URL을 선택하는 다단계 시스템 (실용적 개선)"""
+    # 캐시에서 먼저 확인
+    cached_image = get_cached_image(place_name, address)
+    if cached_image:
+        return cached_image
+    
+    # 이미지 소스 우선순위 (실용성과 안정성을 고려한 순서)
+    image_sources = [
+        # 1순위: Google Places API (실제 병원 사진)
+        lambda: get_google_places_image_sync(place_name, address),
+        
+        # 2순위: 네이버 플레이스 API (실제 병원 사진)
+        lambda: get_naver_place_image_sync(place_name, address),
+        
+        # 3순위: 카카오맵 API (실제 병원 사진)
+        lambda: get_kakao_place_image_sync(place_name, address),
+        
+        # 4순위: Google Custom Search API (관련 이미지)
+        lambda: get_google_search_image_sync(place_name, address),
+        
+        # 5순위: Unsplash 컬렉션 (고품질 관련 이미지)
+        lambda: get_unsplash_collection_images(category, place_name),
+        
+        # 6순위: Unsplash 사용자 (전문 사진작가)
+        lambda: get_unsplash_user_images(category, place_name),
+        
+        # 7순위: 기본 Unsplash (랜덤 관련 이미지)
+        lambda: generate_default_image_url(category, place_name)
+    ]
+    
+    # 각 소스를 순차적으로 시도 (타임아웃 설정)
+    for i, source_func in enumerate(image_sources):
+        try:
+            # 각 소스별로 타임아웃 설정
+            timeout = 5 if i < 3 else 3  # API 호출은 5초, Unsplash는 3초
+            
+            import signal
+            
+            def timeout_handler(signum, frame):
+                raise TimeoutError("이미지 소스 타임아웃")
+            
+            signal.signal(signal.SIGALRM, timeout_handler)
+            signal.alarm(timeout)
+            
+            try:
+                image_url = source_func()
+                if image_url and is_valid_image_url(image_url):
+                    # 이미지 URL 검증
+                    if verify_image_accessibility(image_url):
+                        # 캐시에 저장
+                        cache_image(place_name, address, image_url)
+                        return image_url
+            finally:
+                signal.alarm(0)  # 타임아웃 해제
+                
+        except Exception as e:
+            print(f"이미지 소스 {i+1} 오류: {e}")
+            continue
+    
+    # 모든 소스 실패 시 기본 이미지 반환
+    default_image = generate_default_image_url(category, place_name)
+    cache_image(place_name, address, default_image)
+    return default_image
+
+def get_naver_place_image_sync(place_name: str, address: str = None) -> str:
+    """네이버 플레이스 API 동기 버전"""
+    try:
+        import asyncio
+        loop = asyncio.new_event_loop()
+        asyncio.set_event_loop(loop)
+        result = loop.run_until_complete(scrape_naver_place_images(place_name, address))
+        loop.close()
+        return result
+    except:
+        return None
+
+def get_kakao_place_image_sync(place_name: str, address: str = None) -> str:
+    """카카오맵 API 동기 버전"""
+    try:
+        import asyncio
+        loop = asyncio.new_event_loop()
+        asyncio.set_event_loop(loop)
+        result = loop.run_until_complete(scrape_kakao_place_images(place_name, address))
+        loop.close()
+        return result
+    except:
+        return None
+
+def get_google_search_image_sync(place_name: str, address: str = None) -> str:
+    """Google Custom Search API 동기 버전"""
+    try:
+        import asyncio
+        loop = asyncio.new_event_loop()
+        asyncio.set_event_loop(loop)
+        result = loop.run_until_complete(scrape_google_images(place_name, address))
+        loop.close()
+        return result
+    except:
+        return None
+
+def verify_image_accessibility(image_url: str) -> bool:
+    """이미지 URL 접근 가능성 검증"""
+    try:
+        import requests
+        
+        # HEAD 요청으로 이미지 존재 여부 확인
+        response = requests.head(image_url, timeout=5, allow_redirects=True)
+        
+        # 200 OK이고 Content-Type이 이미지인지 확인
+        if response.status_code == 200:
+            content_type = response.headers.get('content-type', '').lower()
+            return any(img_type in content_type for img_type in ['image/', 'jpeg', 'jpg', 'png', 'gif', 'webp'])
+        
+        return False
+        
+    except Exception as e:
+        print(f"이미지 접근성 검증 오류: {e}")
+        return False
+
+def get_google_places_image_sync(place_name: str, address: str = None) -> str:
+    """Google Places API 동기 버전"""
+    try:
+        import asyncio
+        loop = asyncio.new_event_loop()
+        asyncio.set_event_loop(loop)
+        result = loop.run_until_complete(get_google_places_image(place_name, address))
+        loop.close()
+        return result
+    except:
+        return None
+
+def get_scraped_image_sync(place_name: str, address: str = None) -> str:
+    """웹 스크래핑 동기 버전"""
+    try:
+        import asyncio
+        loop = asyncio.new_event_loop()
+        asyncio.set_event_loop(loop)
+        result = loop.run_until_complete(scrape_hospital_images(place_name, address))
+        loop.close()
+        return result
+    except:
+        return None
+
+async def get_google_places_image(place_name: str, address: str = None) -> str:
+    """Google Places API를 사용하여 실제 병원 이미지 가져오기"""
+    # 캐시에서 먼저 확인
+    cached_image = get_cached_image(place_name, address)
+    if cached_image:
+        return cached_image
+    
+    google_api_key = os.getenv("GOOGLE_PLACES_API_KEY")
+    
+    if not google_api_key:
+        default_image = generate_default_image_url("", place_name)
+        cache_image(place_name, address, default_image)
+        return default_image
+    
+    try:
+        import requests
+        
+        # Google Places Text Search API로 장소 검색
+        search_url = "https://maps.googleapis.com/maps/api/place/textsearch/json"
+        search_params = {
+            "query": f"{place_name} {address or ''}",
+            "key": google_api_key,
+            "type": "hospital|beauty_salon|hair_care"
+        }
+        
+        search_response = requests.get(search_url, params=search_params)
+        search_data = search_response.json()
+        
+        if search_data.get("status") == "OK" and search_data.get("results"):
+            place_id = search_data["results"][0]["place_id"]
+            
+            # Place Details API로 상세 정보 및 사진 참조 가져오기
+            details_url = "https://maps.googleapis.com/maps/api/place/details/json"
+            details_params = {
+                "place_id": place_id,
+                "fields": "photos",
+                "key": google_api_key
+            }
+            
+            details_response = requests.get(details_url, params=details_params)
+            details_data = details_response.json()
+            
+            if details_data.get("status") == "OK" and details_data.get("result", {}).get("photos"):
+                # 첫 번째 사진 사용
+                photo_reference = details_data["result"]["photos"][0]["photo_reference"]
+                photo_url = f"https://maps.googleapis.com/maps/api/place/photo?maxwidth=400&photoreference={photo_reference}&key={google_api_key}"
+                # 캐시에 저장
+                cache_image(place_name, address, photo_url)
+                return photo_url
+        
+        # Google Places에서 이미지를 찾지 못한 경우 기본 이미지 반환
+        default_image = generate_default_image_url("", place_name)
+        cache_image(place_name, address, default_image)
+        return default_image
+        
+    except Exception as e:
+        print(f"Google Places API 오류: {e}")
+        return generate_default_image_url("", place_name)
+
+async def scrape_hospital_images(place_name: str, address: str = None) -> str:
+    """웹 스크래핑을 통한 병원 이미지 수집 (개선된 버전)"""
+    try:
+        import requests
+        from bs4 import BeautifulSoup
+        import re
+        
+        # 캐시에서 먼저 확인
+        cached_image = get_cached_image(f"scraped_{place_name}", address)
+        if cached_image:
+            return cached_image
+        
+        # 여러 소스에서 이미지 수집 시도
+        image_sources = [
+            scrape_naver_place_images(place_name, address),
+            scrape_kakao_place_images(place_name, address),
+            scrape_google_images(place_name, address)
+        ]
+        
+        for source_func in image_sources:
+            try:
+                image_url = await source_func
+                if image_url and image_url != generate_default_image_url("", place_name):
+                    cache_image(f"scraped_{place_name}", address, image_url)
+                    return image_url
+            except Exception as e:
+                print(f"스크래핑 소스 오류: {e}")
+                continue
+        
+        # 모든 소스에서 실패한 경우 기본 이미지 반환
+        default_image = generate_default_image_url("", place_name)
+        cache_image(f"scraped_{place_name}", address, default_image)
+        return default_image
+        
+    except Exception as e:
+        print(f"웹 스크래핑 오류: {e}")
+        return generate_default_image_url("", place_name)
+
+async def scrape_naver_place_images(place_name: str, address: str = None) -> str:
+    """네이버 지역검색 API를 사용한 병원 이미지 수집 (실제 연동)"""
+    try:
+        import requests
+        import json
+        
+        # 네이버 지역검색 API 사용 (실제 API 키 활용)
+        naver_client_id = os.getenv("NAVER_CLIENT_ID")
+        naver_client_secret = os.getenv("NAVER_CLIENT_SECRET")
+        
+        if not naver_client_id or not naver_client_secret:
+            print("네이버 API 키가 설정되지 않았습니다.")
+            return None
+        
+        # 검색 쿼리 구성
+        search_query = f"{place_name} {address or ''}"
+        
+        # 네이버 지역검색 API 엔드포인트
+        naver_api_url = "https://openapi.naver.com/v1/search/local.json"
+        
+        headers = {
+            'X-Naver-Client-Id': naver_client_id,
+            'X-Naver-Client-Secret': naver_client_secret,
+            'User-Agent': 'Mozilla/5.0 (Windows NT 10.0; Win64; x64) AppleWebKit/537.36'
+        }
+        
+        params = {
+            'query': search_query,
+            'display': 10,
+            'start': 1,
+            'sort': 'comment'  # 리뷰 많은 순으로 정렬
+        }
+        
+        response = requests.get(naver_api_url, params=params, headers=headers, timeout=10)
+        
+        if response.status_code == 200:
+            data = response.json()
+            
+            # 네이버 지역검색 API 응답에서 병원 정보 추출
+            if 'items' in data:
+                for item in data['items']:
+                    # 병원/의료 관련 장소만 필터링
+                    if is_medical_place(item.get('category', ''), item.get('title', '')):
+                        # 네이버에서 추가 이미지 정보 가져오기
+                        image_url = await get_naver_place_detail_image(item)
+                        if image_url:
+                            return image_url
+        
+        return None
+        
+    except Exception as e:
+        print(f"네이버 지역검색 API 오류: {e}")
+        return None
+
+async def get_naver_place_detail_image(place_item: dict) -> str:
+    """네이버 장소 상세 정보에서 이미지 가져오기"""
+    try:
+        import requests
+        import re
+        
+        # 네이버 지도에서 장소 상세 정보 페이지 스크래핑
+        place_name = place_item.get('title', '').replace('<b>', '').replace('</b>', '')
+        place_address = place_item.get('address', '')
+        
+        # 네이버 지도 검색 URL
+        search_query = f"{place_name} {place_address}"
+        naver_map_url = f"https://map.naver.com/v5/search/{urllib.parse.quote(search_query)}"
+        
+        headers = {
+            'User-Agent': 'Mozilla/5.0 (Windows NT 10.0; Win64; x64) AppleWebKit/537.36 (KHTML, like Gecko) Chrome/91.0.4472.124 Safari/537.36',
+            'Referer': 'https://map.naver.com/'
+        }
+        
+        response = requests.get(naver_map_url, headers=headers, timeout=10)
+        
+        if response.status_code == 200:
+            # HTML에서 이미지 URL 추출
+            content = response.text
+            
+            # 네이버 지도에서 이미지 URL 패턴 찾기
+            image_patterns = [
+                r'https://[^"\']*\.naver\.com[^"\']*\.(?:jpg|jpeg|png|gif|webp)',
+                r'https://[^"\']*\.navercdn\.com[^"\']*\.(?:jpg|jpeg|png|gif|webp)',
+                r'https://[^"\']*\.naver\.com[^"\']*photo[^"\']*',
+                r'https://[^"\']*\.naver\.com[^"\']*image[^"\']*'
+            ]
+            
+            for pattern in image_patterns:
+                matches = re.findall(pattern, content, re.IGNORECASE)
+                for match in matches:
+                    if is_valid_image_url(match):
+                        return normalize_image_url(match, 'naver.com')
+        
+        return None
+        
+    except Exception as e:
+        print(f"네이버 장소 상세 정보 오류: {e}")
+        return None
+
+def is_medical_place(category: str, name: str) -> bool:
+    """의료 관련 장소인지 확인"""
+    medical_keywords = [
+        '병원', '의원', '클리닉', '센터', '피부과', '성형외과', '한의원',
+        '치과', '내과', '외과', '소아과', '산부인과', '정형외과',
+        '미용실', '헤어살롱', '두피', '탈모', '가발', '문신', 'SMP'
+    ]
+    
+    category_lower = category.lower()
+    name_lower = name.lower()
+    
+    return any(keyword in category_lower or keyword in name_lower for keyword in medical_keywords)
+
+def extract_naver_image_url(place_data: dict) -> str:
+    """네이버 장소 데이터에서 이미지 URL 추출"""
+    # 다양한 이미지 필드 확인
+    image_fields = [
+        'thumUrl', 'photoUrl', 'imageUrl', 'mainPhotoUrl',
+        'representPhotoUrl', 'photo', 'image', 'thumbnail'
+    ]
+    
+    for field in image_fields:
+        if field in place_data and place_data[field]:
+            image_url = place_data[field]
+            if is_valid_image_url(image_url):
+                return normalize_image_url(image_url, 'naver.com')
+    
+    return None
+
+async def scrape_kakao_place_images(place_name: str, address: str = None) -> str:
+    """카카오맵에서 병원 이미지 수집 (실용적 방법)"""
+    try:
+        import requests
+        import json
+        
+        # 카카오맵 검색 API 사용 (더 안정적)
+        search_query = f"{place_name} {address or ''}"
+        
+        # 카카오맵 검색 API 엔드포인트
+        kakao_api_url = "https://dapi.kakao.com/v2/local/search/keyword.json"
+        
+        # 카카오 API 키 (환경변수에서 가져오기)
+        kakao_api_key = os.getenv("KAKAO_REST_API_KEY")
+        
+        if not kakao_api_key:
+            print("카카오 API 키가 설정되지 않았습니다.")
+            return None
+        
+        headers = {
+            'Authorization': f'KakaoAK {kakao_api_key}',
+            'User-Agent': 'Mozilla/5.0 (Windows NT 10.0; Win64; x64) AppleWebKit/537.36'
+        }
+        
+        params = {
+            'query': search_query,
+            'category_group_code': 'HP8,MT1,CS2',  # 병원, 약국, 미용실
+            'size': 15,
+            'page': 1
+        }
+        
+        response = requests.get(kakao_api_url, params=params, headers=headers, timeout=10)
+        
+        if response.status_code == 200:
+            data = response.json()
+            
+            # 카카오 API 응답에서 이미지 URL 추출
+            if 'documents' in data:
+                for place in data['documents']:
+                    # 병원/의료 관련 장소만 필터링
+                    if is_medical_place(place.get('category_name', ''), place.get('place_name', '')):
+                        # 카카오맵에서 추가 정보 가져오기
+                        image_url = await get_kakao_place_detail_image(place.get('id'))
+                        if image_url:
+                            return image_url
+        
+        return None
+        
+    except Exception as e:
+        print(f"카카오맵 API 오류: {e}")
+        return None
+
+async def get_kakao_place_detail_image(place_id: str) -> str:
+    """카카오 장소 상세 정보에서 이미지 가져오기"""
+    try:
+        import requests
+        
+        kakao_api_key = os.getenv("KAKAO_REST_API_KEY")
+        if not kakao_api_key:
+            return None
+        
+        # 카카오 장소 상세 정보 API
+        detail_url = f"https://dapi.kakao.com/v2/local/place/detail.json"
+        
+        headers = {
+            'Authorization': f'KakaoAK {kakao_api_key}'
+        }
+        
+        params = {
+            'id': place_id
+        }
+        
+        response = requests.get(detail_url, params=params, headers=headers, timeout=10)
+        
+        if response.status_code == 200:
+            data = response.json()
+            
+            if 'result' in data and 'place' in data['result']:
+                place_detail = data['result']['place']
+                
+                # 이미지 URL 추출
+                image_fields = ['photo', 'image', 'thumbnail', 'main_photo']
+                
+                for field in image_fields:
+                    if field in place_detail and place_detail[field]:
+                        image_url = place_detail[field]
+                        if is_valid_image_url(image_url):
+                            return normalize_image_url(image_url, 'kakao.com')
+        
+        return None
+        
+    except Exception as e:
+        print(f"카카오 장소 상세 정보 오류: {e}")
+        return None
+
+async def scrape_google_images(place_name: str, address: str = None) -> str:
+    """Google Custom Search API를 사용한 이미지 수집 (실용적 방법)"""
+    try:
+        import requests
+        
+        # Google Custom Search API 사용 (더 안정적)
+        google_api_key = os.getenv("GOOGLE_CUSTOM_SEARCH_API_KEY")
+        google_cse_id = os.getenv("GOOGLE_CUSTOM_SEARCH_ENGINE_ID")
+        
+        if not google_api_key or not google_cse_id:
+            print("Google Custom Search API 키가 설정되지 않았습니다.")
+            return None
+        
+        # 검색 쿼리 구성
+        search_query = f"{place_name} {address or ''} 병원 클리닉"
+        
+        # Google Custom Search API 엔드포인트
+        google_api_url = "https://www.googleapis.com/customsearch/v1"
+        
+        params = {
+            'key': google_api_key,
+            'cx': google_cse_id,
+            'q': search_query,
+            'searchType': 'image',
+            'num': 5,
+            'imgSize': 'medium',
+            'imgType': 'photo',
+            'safe': 'medium'
+        }
+        
+        response = requests.get(google_api_url, params=params, timeout=10)
+        
+        if response.status_code == 200:
+            data = response.json()
+            
+            # Google API 응답에서 이미지 URL 추출
+            if 'items' in data:
+                for item in data['items']:
+                    image_url = item.get('link')
+                    if image_url and is_valid_image_url(image_url):
+                        # 이미지 크기 최적화
+                        return optimize_google_image_url(image_url)
+        
+        return None
+        
+    except Exception as e:
+        print(f"Google Custom Search API 오류: {e}")
+        return None
+
+def optimize_google_image_url(image_url: str) -> str:
+    """Google 이미지 URL 최적화"""
+    if not image_url:
+        return image_url
+    
+    # Google 이미지 URL에서 크기 파라미터 추가
+    if 'googleusercontent.com' in image_url:
+        # Google 이미지 크기 최적화
+        if '=w' not in image_url:
+            image_url += '=w400-h200'
+        else:
+            # 기존 크기 파라미터를 400x200으로 변경
+            import re
+            image_url = re.sub(r'=w\d+-h\d+', '=w400-h200', image_url)
+    
+    return image_url
+
+def is_valid_image_url(url: str) -> bool:
+    """유효한 이미지 URL인지 확인"""
+    if not url:
+        return False
+    
+    # 이미지 확장자 확인
+    image_extensions = ['.jpg', '.jpeg', '.png', '.gif', '.webp']
+    url_lower = url.lower()
+    
+    # URL이 이미지 확장자로 끝나거나 이미지 관련 키워드가 포함된 경우
+    return (any(ext in url_lower for ext in image_extensions) or 
+            any(keyword in url_lower for keyword in ['photo', 'image', 'thumb', 'place']))
+
+def normalize_image_url(url: str, domain: str) -> str:
+    """이미지 URL 정규화"""
+    if not url:
+        return url
+    
+    # 상대 URL을 절대 URL로 변환
+    if url.startswith('//'):
+        return 'https:' + url
+    elif url.startswith('/'):
+        return f'https://{domain}' + url
+    elif not url.startswith('http'):
+        return f'https://{domain}/{url}'
+    
+    return url
+
+# MOZARA Hair Change 모듈
+try:
+    from services.hair_change.hair_change import generate_wig_style_service, get_wig_styles_service
+    HAIR_CHANGE_AVAILABLE = True
+    print("Hair Change 모듈 로드 성공")
 except ImportError as e:
     print(f"Hair Change 모듈 로드 실패: {e}")
     HAIR_CHANGE_AVAILABLE = False
@@ -789,8 +1543,40 @@
 app = FastAPI(title="MOZARA Python Backend 통합", version="1.0.0")
 
 # CORS 설정
+    print(f"Hair Change 모듈 로드 실패: {e}")
+    HAIR_CHANGE_AVAILABLE = False
+
+# Hair Loss Daily 모듈 - services 폴더 내에 있다고 가정하고 경로 수정
+try:
+    # app 객체를 가져와 마운트하기 때문에, 이 파일에 uvicorn 실행 코드는 없어야 합니다.
+    from services.hair_loss_daily.api.hair_analysis_api import app as hair_analysis_app
+    HAIR_ANALYSIS_AVAILABLE = True
+    print("Hair Loss Daily 모듈 로드 성공")
+except ImportError as e:
+    print(f"Hair Loss Daily 모듈 로드 실패: {e}")
+    HAIR_ANALYSIS_AVAILABLE = False
+    hair_analysis_app = None
+
+
+
+# Pydantic 모델 정의
+class HairstyleResponse(BaseModel):
+    result: str
+    images: list
+    message: str
+
+class ErrorResponse(BaseModel):
+    error: str
+
+# 메인 앱 생성
+app = FastAPI(title="MOZARA Python Backend 통합", version="1.0.0")
+
+# CORS 설정
 app.add_middleware(
     CORSMiddleware,
+    allow_origins=["*"],
+    allow_credentials=False,
+    allow_methods=["*"],
     allow_origins=["*"],
     allow_credentials=False,
     allow_methods=["*"],
@@ -817,8 +1603,29 @@
     # Hair Loss Daily API를 /hair-loss-daily 경로에 마운트
     app.mount("/hair-loss-daily", hair_analysis_app)
     print("Hair Loss Daily 라우터 마운트 완료 (/hair-loss-daily)")
+# 모든 응답에 CORS 헤더를 보강 (일부 환경에서 누락되는 경우 대비)
+@app.middleware("http")
+async def add_cors_headers(request, call_next):
+    # 간단한 요청 로깅
+    try:
+        print(f"[REQ] {request.method} {request.url.path}")
+    except Exception:
+        pass
+    response = await call_next(request)
+    response.headers["Access-Control-Allow-Origin"] = request.headers.get("origin", "*") or "*"
+    response.headers["Vary"] = "Origin"
+    response.headers["Access-Control-Allow-Headers"] = request.headers.get("access-control-request-headers", "*") or "*"
+    response.headers["Access-Control-Allow-Methods"] = request.headers.get("access-control-request-method", "GET,POST,PUT,PATCH,DELETE,OPTIONS") or "GET,POST,PUT,PATCH,DELETE,OPTIONS"
+    return response
+
+# 라우터 마운트 (조건부)
+if HAIR_ANALYSIS_AVAILABLE and hair_analysis_app:
+    # Hair Loss Daily API를 /hair-loss-daily 경로에 마운트
+    app.mount("/hair-loss-daily", hair_analysis_app)
+    print("Hair Loss Daily 라우터 마운트 완료 (/hair-loss-daily)")
 else:
     index = None
+    print("Hair Loss Daily 라우터 마운트 건너뜀")
     print("Hair Loss Daily 라우터 마운트 건너뜀")
 
 # OpenAI setup
@@ -858,7 +1665,45 @@
 # Gemini Hair Analysis Models
 class HairAnalysisRequest(BaseModel):
     image_base64: str
-
+openai_api_key = os.getenv("OPENAI_API_KEY")
+if openai_api_key:
+    from openai import OpenAI
+    openai_client = OpenAI(api_key=openai_api_key)
+    print("OpenAI 클라이언트 초기화 완료")
+else:
+    openai_client = None
+    print("OPENAI_API_KEY가 설정되지 않았습니다. 일부 기능이 제한될 수 있습니다.")
+
+# Google Gemini setup
+gemini_api_key = os.getenv("GEMINI_API_KEY")
+google_api_key = os.getenv("GOOGLE_API_KEY")
+
+if gemini_api_key:
+    import google.generativeai as genai
+    genai.configure(api_key=gemini_api_key)
+    print("Google Gemini 클라이언트 초기화 완료 (GEMINI_API_KEY 사용)")
+elif google_api_key:
+    import google.generativeai as genai
+    genai.configure(api_key=google_api_key)
+    print("Google Gemini 클라이언트 초기화 완료 (GOOGLE_API_KEY 사용)")
+else:
+    genai = None
+    print("GEMINI_API_KEY 또는 GOOGLE_API_KEY가 설정되지 않았습니다. Gemini 기능이 제한될 수 있습니다.")
+
+# Hair Encyclopedia 라우터 마운트
+try:
+    from services.hair_encyclopedia.paper_api import router as paper_router
+    app.include_router(paper_router)
+    print("Hair Encyclopedia Paper API 라우터 마운트 완료")
+except ImportError as e:
+    print(f"Hair Encyclopedia Paper API 라우터 마운트 실패: {e}")
+
+# Gemini Hair Analysis Models
+class HairAnalysisRequest(BaseModel):
+    image_base64: str
+
+class HairAnalysisResponse(BaseModel):
+    stage: int
 class HairAnalysisResponse(BaseModel):
     stage: int
     title: str
@@ -867,6 +1712,11 @@
 
 # Gemini Hair Quiz Models
 class QuizQuestion(BaseModel):
+    description: str
+    advice: List[str]
+
+# Gemini Hair Quiz Models
+class QuizQuestion(BaseModel):
     question: str
     answer: str
     explanation: str
@@ -879,7 +1729,6 @@
     search_11st_products,
 )
 
-<<<<<<< HEAD
 
 # Swin 탈모 사진 분석 (새로운 모델)
 try:
@@ -891,14 +1740,6 @@
     print(f"❌ Swin 모듈 로드 실패: {_e}")
     import traceback
     traceback.print_exc()
-=======
-# Gemini 탈모 사진 분석 (퀴즈 모듈과 동일한 분석 로직 분리본)
-try:
-    from services.hair_gemini_check import analyze_hair_with_gemini
-    GEMINI_HAIR_CHECK_AVAILABLE = True
-except Exception as _e:
-    GEMINI_HAIR_CHECK_AVAILABLE = False
->>>>>>> 26f036aa
 
 # API 엔드포인트 정의
 @app.get("/")
@@ -909,13 +1750,10 @@
         "status": "running",
         "modules": {
             "hair_loss_daily": "/hair-loss-daily" if HAIR_ANALYSIS_AVAILABLE else "unavailable",
+            "hair_loss_daily": "/hair-loss-daily" if HAIR_ANALYSIS_AVAILABLE else "unavailable",
             "hair_change": "/generate_hairstyle" if HAIR_CHANGE_AVAILABLE else "unavailable",
             "hair_encyclopedia": "/paper" if openai_api_key else "unavailable",
-<<<<<<< HEAD
             "swin_hair_analysis": "/hair_swin_check" if SWIN_HAIR_CHECK_AVAILABLE else "unavailable"
-=======
-            "gemini_hair_analysis": "/hair-analysis" if google_api_key else "unavailable"
->>>>>>> 26f036aa
         }
     }
 
@@ -1000,29 +1838,95 @@
 
 @app.get("/health")
 
+
 def health_check():
     """헬스 체크 엔드포인트"""
     return {"status": "healthy", "service": "python-backend-integrated"}
 
-# --- Gemini 탈모 사진 분석 전용 엔드포인트 ---
-@app.post("/hair_gemini_check")
-async def api_hair_gemini_check(file: Annotated[UploadFile, File(...)]):
+
+# --- Swin 탈모 사진 분석 전용 엔드포인트 ---
+@app.post("/hair_swin_check")
+async def api_hair_swin_check(
+    top_image: Annotated[UploadFile, File(...)],
+    side_image: Optional[UploadFile] = File(None),
+    gender: Optional[str] = Form(None),
+    age: Optional[str] = Form(None),
+    familyHistory: Optional[str] = Form(None),
+    recentHairLoss: Optional[str] = Form(None),
+    stress: Optional[str] = Form(None)
+):
     """
-    multipart/form-data로 전송된 이미지를 Gemini로 분석하여 표준 결과를 반환
+    multipart/form-data로 전송된 Top/Side 이미지를 Swin으로 분석하여 표준 결과를 반환
+    Side 이미지는 optional (여성의 경우 없을 수 있음)
+    설문 데이터도 함께 받아서 동적 가중치 계산에 사용
     """
-    if not GEMINI_HAIR_CHECK_AVAILABLE:
-        raise HTTPException(status_code=503, detail="Gemini 분석 모듈이 활성화되지 않았습니다.")
-
-    try:
-        image_bytes = await file.read()
-        print(f"--- [DEBUG] File received. Size: {len(image_bytes)} bytes ---")
-
-        # bytes 데이터를 직접 전달
-        result = analyze_hair_with_gemini(image_bytes)
+    if not SWIN_HAIR_CHECK_AVAILABLE:
+        raise HTTPException(status_code=503, detail="Swin 분석 모듈이 활성화되지 않았습니다.")
+
+    try:
+        top_image_bytes = await top_image.read()
+        side_image_bytes = None
+
+        if side_image:
+            side_image_bytes = await side_image.read()
+            print(f"--- [DEBUG] Files received. Top: {len(top_image_bytes)} bytes, Side: {len(side_image_bytes)} bytes ---")
+        else:
+            print(f"--- [DEBUG] Files received. Top: {len(top_image_bytes)} bytes, Side: None (여성) ---")
+
+        # 설문 데이터 구성
+        survey_data = None
+        if age and familyHistory:
+            survey_data = {
+                'gender': gender,
+                'age': age,
+                'familyHistory': familyHistory,
+                'recentHairLoss': recentHairLoss,
+                'stress': stress
+            }
+            print(f"--- [DEBUG] Survey data: {survey_data} ---")
+
+        # bytes 데이터와 설문 데이터를 함께 전달
+        result = analyze_hair_with_swin(top_image_bytes, side_image_bytes, survey_data)
 
         return result
     except Exception as e:
-        print(f"--- [DEBUG] Main Error: {str(e)} ---")
+        print(f"--- [DEBUG] Swin Error: {str(e)} ---")
+        raise HTTPException(status_code=500, detail=str(e))
+
+# --- 얼굴 블러 처리 전용 엔드포인트 ---
+@app.post("/face_blur")
+async def api_face_blur(
+    image: Annotated[UploadFile, File(...)],
+    blur_strength: Optional[int] = Form(25)
+):
+    """
+    Face Parsing 모델을 사용하여 얼굴 부분만 블러 처리
+    """
+    if not SWIN_HAIR_CHECK_AVAILABLE:
+        raise HTTPException(status_code=503, detail="Face Parsing 모델이 활성화되지 않았습니다.")
+
+    try:
+        from services.swin_hair_classification.hair_swin_check import (
+            apply_face_blur, load_face_parsing_model, _face_parsing_model, _device, initialize_models
+        )
+
+        # 모델 초기화
+        initialize_models()
+
+        image_bytes = await image.read()
+        print(f"--- [DEBUG] 얼굴 블러 처리 요청. 이미지 크기: {len(image_bytes)} bytes, 블러 강도: {blur_strength} ---")
+
+        # 얼굴 블러 처리
+        blurred_image_bytes = apply_face_blur(image_bytes, _face_parsing_model, _device, blur_strength)
+
+        # 결과를 Response로 반환
+        from fastapi.responses import Response
+        return Response(content=blurred_image_bytes, media_type="image/jpeg")
+
+    except Exception as e:
+        print(f"--- [DEBUG] 얼굴 블러 처리 오류: {str(e)} ---")
+        import traceback
+        traceback.print_exc()
         raise HTTPException(status_code=500, detail=str(e))
 
 # 프리플라이트 요청 처리 (특정 브라우저/프록시 환경 대응)
@@ -1249,6 +2153,7 @@
 
 # --- YouTube API 프록시 (조건부) ---
 @app.get("/youtube/search")
+@app.get("/youtube/search")
 async def search_youtube_videos(q: str, order: str = "viewCount", max_results: int = 12):
     """YouTube API 프록시 - API 키를 백엔드에서 관리"""
     # URL 디코딩 처리
@@ -1299,364 +2204,6 @@
 
 
     
-
-
-# --- Swin 탈모 사진 분석 전용 엔드포인트 ---
-@app.post("/hair_swin_check")
-async def api_hair_swin_check(
-    top_image: Annotated[UploadFile, File(...)],
-    side_image: Optional[UploadFile] = File(None),
-    gender: Optional[str] = Form(None),
-    age: Optional[str] = Form(None),
-    familyHistory: Optional[str] = Form(None),
-    recentHairLoss: Optional[str] = Form(None),
-    stress: Optional[str] = Form(None)
-):
-    """
-    multipart/form-data로 전송된 Top/Side 이미지를 Swin으로 분석하여 표준 결과를 반환
-    Side 이미지는 optional (여성의 경우 없을 수 있음)
-    설문 데이터도 함께 받아서 동적 가중치 계산에 사용
-    """
-    if not SWIN_HAIR_CHECK_AVAILABLE:
-        raise HTTPException(status_code=503, detail="Swin 분석 모듈이 활성화되지 않았습니다.")
-
-    try:
-        top_image_bytes = await top_image.read()
-        side_image_bytes = None
-
-        if side_image:
-            side_image_bytes = await side_image.read()
-            print(f"--- [DEBUG] Files received. Top: {len(top_image_bytes)} bytes, Side: {len(side_image_bytes)} bytes ---")
-        else:
-            print(f"--- [DEBUG] Files received. Top: {len(top_image_bytes)} bytes, Side: None (여성) ---")
-
-        # 설문 데이터 구성
-        survey_data = None
-        if age and familyHistory:
-            survey_data = {
-                'gender': gender,
-                'age': age,
-                'familyHistory': familyHistory,
-                'recentHairLoss': recentHairLoss,
-                'stress': stress
-            }
-            print(f"--- [DEBUG] Survey data: {survey_data} ---")
-
-        # bytes 데이터와 설문 데이터를 함께 전달
-        result = analyze_hair_with_swin(top_image_bytes, side_image_bytes, survey_data)
-
-        return result
-    except Exception as e:
-        print(f"--- [DEBUG] Swin Error: {str(e)} ---")
-        raise HTTPException(status_code=500, detail=str(e))
-
-# --- 얼굴 블러 처리 전용 엔드포인트 ---
-@app.post("/face_blur")
-async def api_face_blur(
-    image: Annotated[UploadFile, File(...)],
-    blur_strength: Optional[int] = Form(25)
-):
-    """
-    Face Parsing 모델을 사용하여 얼굴 부분만 블러 처리
-    """
-    if not SWIN_HAIR_CHECK_AVAILABLE:
-        raise HTTPException(status_code=503, detail="Face Parsing 모델이 활성화되지 않았습니다.")
-
-    try:
-        from services.swin_hair_classification.hair_swin_check import (
-            apply_face_blur, load_face_parsing_model, _face_parsing_model, _device, initialize_models
-        )
-
-        # 모델 초기화
-        initialize_models()
-
-        image_bytes = await image.read()
-        print(f"--- [DEBUG] 얼굴 블러 처리 요청. 이미지 크기: {len(image_bytes)} bytes, 블러 강도: {blur_strength} ---")
-
-        # 얼굴 블러 처리
-        blurred_image_bytes = apply_face_blur(image_bytes, _face_parsing_model, _device, blur_strength)
-
-        # 결과를 Response로 반환
-        from fastapi.responses import Response
-        return Response(content=blurred_image_bytes, media_type="image/jpeg")
-
-    except Exception as e:
-        print(f"--- [DEBUG] 얼굴 블러 처리 오류: {str(e)} ---")
-        import traceback
-        traceback.print_exc()
-        raise HTTPException(status_code=500, detail=str(e))
-
-# 프리플라이트 요청 처리 (특정 브라우저/프록시 환경 대응)
-# @app.options("/api/hair_gemini_check")
-# def options_hair_gemini_check():
-#     return {"ok": True}
-
-# @app.get("/api/hair_gemini_check/ping")
-# def get_hair_gemini_check_ping():
-#     return {"status": "ok"}
-
-# --- 네이버 지역 검색 API 프록시 ---
-@app.get("/api/naver/local/search")
-async def search_naver_local(query: str):
-    """네이버 지역 검색 API 프록시"""
-    naver_client_id = os.getenv("NAVER_CLIENT_ID") or os.getenv("REACT_APP_NAVER_CLIENT_ID")
-    naver_client_secret = os.getenv("NAVER_CLIENT_SECRET") or os.getenv("REACT_APP_NAVER_CLIENT_SECRET")
-
-    if not naver_client_id or not naver_client_secret:
-        raise HTTPException(status_code=503, detail="네이버 API 키가 설정되지 않았습니다.")
-
-    try:
-        import requests
-        # 카테고리별로 다른 검색어 전략 사용
-        if "미용실" in query or "헤어살롱" in query or "탈모전용" in query:
-            # 탈모미용실 검색 시 더 광범위한 미용실 검색
-            search_query = "미용실 헤어살롱"
-        elif "가발" in query or "증모술" in query:
-            search_query = f"{query}"
-        elif "문신" in query or "smp" in query.lower():
-            search_query = f"{query} 문신"
-        else:
-            # 탈모병원 검색 시 더 광범위한 의료기관 검색
-            if "탈모병원" in query or "탈모" in query or "병원" in query:
-                search_query = "병원 의원 클리닉 피부과"
-            else:
-                search_query = f"{query} 병원"
-
-        api_url = f"https://openapi.naver.com/v1/search/local.json"
-        params = {
-            "query": search_query,
-            "display": 20,
-            "sort": "comment"
-        }
-
-        headers = {
-            "X-Naver-Client-Id": naver_client_id,
-            "X-Naver-Client-Secret": naver_client_secret
-        }
-
-        response = requests.get(api_url, params=params, headers=headers)
-        response.raise_for_status()
-
-        data = response.json()
-        
-        # 각 항목에 이미지 URL 추가 (네이버 API 우선 활용)
-        if 'items' in data:
-            for item in data['items']:
-                # 네이버 지역검색 결과에서 이미지 정보 추출 시도 (동기 버전)
-                try:
-                    import asyncio
-                    loop = asyncio.new_event_loop()
-                    asyncio.set_event_loop(loop)
-                    image_url = loop.run_until_complete(get_naver_place_detail_image(item))
-                    loop.close()
-                    
-                    if not image_url:
-                        # 네이버에서 이미지를 찾지 못한 경우 다른 소스 시도
-                        image_url = get_best_image_url(
-                            item.get('title', ''), 
-                            item.get('address', ''), 
-                            item.get('category', '')
-                        )
-                    item['imageUrl'] = image_url
-                except Exception as e:
-                    print(f"네이버 이미지 추출 오류: {e}")
-                    # 오류 발생 시 기본 이미지 사용
-                    item['imageUrl'] = get_best_image_url(
-                        item.get('title', ''), 
-                        item.get('address', ''), 
-                        item.get('category', '')
-                    )
-        
-        return data
-
-    except Exception as e:
-        print(f"네이버 지역 검색 API 오류: {e}")
-        raise HTTPException(status_code=500, detail=f"네이버 API 호출 실패: {str(e)}")
-
-# --- 카카오 좌표-주소 변환 API 프록시 (정식/호환 엔드포인트 제공) ---
-@app.get("/api/kakao/local/geo/coord2address")
-@app.get("/api/kakao/geo/coord2address")
-async def get_address_from_coordinates(x: float, y: float):
-    """카카오 좌표-주소 변환 API 프록시"""
-    kakao_api_key = os.getenv("KAKAO_REST_API_KEY") or os.getenv("REACT_APP_KAKAO_REST_API_KEY")
-
-    if not kakao_api_key:
-        raise HTTPException(status_code=503, detail="카카오 API 키가 설정되지 않았습니다.")
-
-    try:
-        import requests
-
-        api_url = "https://dapi.kakao.com/v2/local/geo/coord2address.json"
-        params = {
-            "x": x,
-            "y": y
-        }
-
-        headers = {
-            "Authorization": f"KakaoAK {kakao_api_key}"
-        }
-
-        response = requests.get(api_url, params=params, headers=headers, timeout=10)
-        response.raise_for_status()
-
-        return response.json()
-
-    except Exception as e:
-        print(f"카카오 좌표-주소 변환 API 오류: {e}")
-        raise HTTPException(status_code=500, detail=f"카카오 좌표-주소 변환 실패: {str(e)}")
-
-# 대안: 좌표-행정구역 코드 변환 프록시
-@app.get("/api/kakao/local/geo/coord2regioncode")
-async def get_region_from_coordinates(x: float, y: float):
-    kakao_api_key = os.getenv("KAKAO_REST_API_KEY") or os.getenv("REACT_APP_KAKAO_REST_API_KEY")
-    if not kakao_api_key:
-        raise HTTPException(status_code=503, detail="카카오 API 키가 설정되지 않았습니다.")
-    try:
-        import requests
-        api_url = "https://dapi.kakao.com/v2/local/geo/coord2regioncode.json"
-        params = {"x": x, "y": y}
-        headers = {"Authorization": f"KakaoAK {kakao_api_key}"}
-        response = requests.get(api_url, params=params, headers=headers, timeout=10)
-        response.raise_for_status()
-        return response.json()
-    except Exception as e:
-        print(f"카카오 좌표-행정구역 변환 API 오류: {e}")
-        raise HTTPException(status_code=500, detail=f"카카오 좌표-행정구역 변환 실패: {str(e)}")
-
-# --- 카카오 지역 검색 API 프록시 ---
-@app.get("/api/kakao/local/search")
-async def search_kakao_local(
-    query: str,
-    x: Optional[float] = None,
-    y: Optional[float] = None,
-    radius: Optional[int] = 5000
-):
-    """카카오 지역 검색 API 프록시"""
-    kakao_api_key = os.getenv("KAKAO_REST_API_KEY") or os.getenv("REACT_APP_KAKAO_REST_API_KEY")
-
-    if not kakao_api_key:
-        raise HTTPException(status_code=503, detail="카카오 API 키가 설정되지 않았습니다.")
-
-    try:
-        import requests
-        # 카테고리별로 다른 검색어 전략 사용
-        if "미용실" in query or "헤어살롱" in query or "탈모전용" in query:
-            # 탈모미용실 검색 시 더 광범위한 미용실 검색
-            search_query = "미용실 헤어살롱"
-        elif "가발" in query or "증모술" in query:
-            search_query = f"{query}"
-        elif "문신" in query or "smp" in query.lower():
-            search_query = f"{query} 문신"
-        else:
-            # 탈모병원 검색 시 더 광범위한 의료기관 검색
-            if "탈모병원" in query or "탈모" in query or "병원" in query:
-                search_query = "병원 의원 클리닉 피부과"
-            else:
-                search_query = f"{query} 병원"
-
-        api_url = f"https://dapi.kakao.com/v2/local/search/keyword.json"
-        params = {
-            "query": search_query,
-            "size": 15
-        }
-
-        if x is not None and y is not None:
-            params["x"] = x
-            params["y"] = y
-            params["radius"] = radius
-
-        headers = {
-            "Authorization": f"KakaoAK {kakao_api_key}"
-        }
-
-        response = requests.get(api_url, params=params, headers=headers)
-        response.raise_for_status()
-
-        data = response.json()
-        
-        # 각 항목에 이미지 URL 추가 (카카오 API 우선 활용)
-        if 'documents' in data:
-            for doc in data['documents']:
-                # 카카오 장소 상세 정보에서 이미지 추출 시도
-                try:
-                    import asyncio
-                    loop = asyncio.new_event_loop()
-                    asyncio.set_event_loop(loop)
-                    image_url = loop.run_until_complete(get_kakao_place_detail_image(doc.get('id')))
-                    loop.close()
-                    
-                    if not image_url:
-                        # 카카오에서 이미지를 찾지 못한 경우 다른 소스 시도
-                        image_url = get_best_image_url(
-                            doc.get('place_name', ''), 
-                            doc.get('address_name', ''), 
-                            doc.get('category_name', '')
-                        )
-                    doc['imageUrl'] = image_url
-                except Exception as e:
-                    print(f"카카오 이미지 추출 오류: {e}")
-                    # 오류 발생 시 기본 이미지 사용
-                    doc['imageUrl'] = get_best_image_url(
-                        doc.get('place_name', ''), 
-                        doc.get('address_name', ''), 
-                        doc.get('category_name', '')
-                    )
-        
-        return data
-
-    except Exception as e:
-        print(f"카카오 지역 검색 API 오류: {e}")
-        raise HTTPException(status_code=500, detail=f"카카오 API 호출 실패: {str(e)}")
-
-# --- YouTube API 프록시 (조건부) ---
-@app.get("/youtube/search")
-async def search_youtube_videos(q: str, order: str = "viewCount", max_results: int = 12):
-    """YouTube API 프록시 - API 키를 백엔드에서 관리"""
-    # URL 디코딩 처리
-    import urllib.parse
-    original_q = q
-    q = urllib.parse.unquote(q)
-    print(f"🔍 YouTube 검색 요청 - 원본: {original_q}, 디코딩: {q}, 정렬: {order}, 최대결과: {max_results}")
-    
-    try:
-        import requests
-        print("✅ requests 모듈 로드 성공")
-    except ImportError:
-        print("❌ requests 모듈 로드 실패")
-        raise HTTPException(status_code=500, detail="requests 모듈이 설치되지 않았습니다. pip install requests를 실행하세요.")
-    
-    youtube_api_key = os.getenv("YOUTUBE_API_KEY")
-    print(f"🔑 YouTube API 키 상태: {'설정됨' if youtube_api_key and youtube_api_key != 'your_youtube_api_key_here' else '설정되지 않음'}")
-    
-    try:
-        api_url = f"https://www.googleapis.com/youtube/v3/search"
-        params = {
-            "part": "snippet",
-            "q": q,
-            "order": order,
-            "type": "video",
-            "maxResults": max_results,
-            "key": youtube_api_key
-        }
-        
-        print(f"🌐 YouTube API 호출: {api_url}")
-        print(f"📋 파라미터: {params}")
-        
-        response = requests.get(api_url, params=params)
-        print(f"📡 응답 상태: {response.status_code}")
-        
-        response.raise_for_status()
-        
-        result = response.json()
-        print(f"✅ YouTube API 응답 성공: {len(result.get('items', []))}개 영상")
-        return result
-        
-    except requests.exceptions.RequestException as e:
-        print(f"❌ YouTube API 호출 실패: {str(e)}")
-        raise HTTPException(status_code=500, detail=f"YouTube API 호출 실패: {str(e)}")
-    except Exception as e:
-        print(f"❌ 예상치 못한 오류: {str(e)}")
-        raise HTTPException(status_code=500, detail=f"예상치 못한 오류: {str(e)}")
 
 
     
@@ -1700,6 +2247,25 @@
         
     except HTTPException:
         raise
+
+
+
+@app.get("/products")
+async def get_hair_loss_products(
+    stage: int = Query(..., description="탈모 단계 (0-3)", ge=0, le=3)
+):
+    """탈모 단계별 제품 추천 API"""
+    try:
+        print(f"탈모 단계별 제품 요청: stage={stage}")
+        
+        # 서비스 계층에서 결과 구성
+        result = build_stage_response(stage)
+        
+        print(f"성공: {stage}단계 제품 {result.get('totalCount', 0)}개 반환")
+        return result
+        
+    except HTTPException:
+        raise
     except Exception as e:
         print(f"탈모 단계별 제품 조회 중 오류: {e}")
         import traceback
@@ -1756,13 +2322,67 @@
             "message": "토큰 갱신 완료",
             "status": "success"
         }
+        print(f"탈모 단계별 제품 조회 중 오류: {e}")
+        import traceback
+        traceback.print_exc()
+        raise HTTPException(status_code=500, detail=f"제품 조회 중 오류가 발생했습니다: {str(e)}")
+
+@app.get("/products/health")
+async def products_health_check():
+    """제품 추천 서비스 헬스체크"""
+    return {
+        "status": "healthy",
+        "service": "hair-products-recommendation",
+        "timestamp": datetime.now().isoformat()
+    }
+
+
+from services.hair_quiz.hair_quiz import (
+    generate_hair_quiz_service,
+)
+
+
+@app.get("/11st/products")
+async def get_11st_products(
+    keyword: str = Query(..., description="검색 키워드"),
+    page: int = Query(1, description="페이지 번호", ge=1),
+    pageSize: int = Query(20, description="페이지 크기", ge=1, le=100)
+):
+    """11번가 제품 검색 API"""
+    try:
+        print(f"11번가 제품 검색 요청: keyword={keyword}, page={page}, pageSize={pageSize}")
+        
+        # 서비스 계층에서 11번가 제품 검색
+        result = search_11st_products(keyword, page, pageSize)
+        
+        print(f"성공: 11번가에서 {len(result['products'])}개 제품 조회")
+        return result
+        
+    except Exception as e:
+        print(f"11번가 제품 검색 중 오류: {e}")
+        import traceback
+        traceback.print_exc()
+        raise HTTPException(
+            status_code=500,
+            detail="제품 검색 중 오류가 발생했습니다."
+        )
+
+@app.post("/refresh")
+async def refresh_token():
+    """토큰 갱신 API (임시 구현)"""
+    try:
+        # 실제 구현에서는 JWT 토큰 갱신 로직이 필요
+        # 현재는 임시로 성공 응답 반환
+        return {
+            "message": "토큰 갱신 완료",
+            "status": "success"
+        }
     except Exception as e:
         print(f"토큰 갱신 중 오류: {e}")
         raise HTTPException(
             status_code=500,
             detail="토큰 갱신 중 오류가 발생했습니다."
         )
-<<<<<<< HEAD
 
 @app.get("/api/config")
 async def get_config():
@@ -1793,38 +2413,6 @@
     naver_client_secret = os.getenv("NAVER_CLIENT_SECRET") or os.getenv("REACT_APP_NAVER_CLIENT_SECRET")
     kakao_api_key = os.getenv("KAKAO_REST_API_KEY") or os.getenv("REACT_APP_KAKAO_REST_API_KEY")
 
-=======
-
-@app.get("/api/config")
-async def get_config():
-    """프론트엔드에서 필요한 환경변수 설정 조회"""
-    try:
-        youtube_api_key = os.getenv("YOUTUBE_API_KEY")
-        eleven_st_api_key = os.getenv("ELEVEN_ST_API_KEY")
-        api_base_url = os.getenv("API_BASE_URL", "http://localhost:8000/api")
-
-        return {
-            "apiBaseUrl": api_base_url,
-            "youtubeApiKey": youtube_api_key if youtube_api_key else None,
-            "hasYouTubeKey": bool(youtube_api_key),
-            "elevenStApiKey": eleven_st_api_key if eleven_st_api_key else None,
-            "hasElevenStKey": bool(eleven_st_api_key),
-        }
-    except Exception as e:
-        print(f"설정 조회 중 오류: {e}")
-        raise HTTPException(
-            status_code=500,
-            detail="설정 조회 중 오류가 발생했습니다."
-        )
-
-@app.get("/api/location/status")
-async def get_location_status():
-    """위치 서비스 상태 확인 API"""
-    naver_client_id = os.getenv("NAVER_CLIENT_ID") or os.getenv("REACT_APP_NAVER_CLIENT_ID")
-    naver_client_secret = os.getenv("NAVER_CLIENT_SECRET") or os.getenv("REACT_APP_NAVER_CLIENT_SECRET")
-    kakao_api_key = os.getenv("KAKAO_REST_API_KEY") or os.getenv("REACT_APP_KAKAO_REST_API_KEY")
-
->>>>>>> 26f036aa
     return {
         "status": "ok",
         "message": "Location API 서버가 정상적으로 동작 중입니다.",
@@ -1833,35 +2421,6 @@
     }
 
 
-<<<<<<< HEAD
-=======
-# --- Gemini Hair Analysis API ---
-@app.post("/hair-analysis", response_model=HairAnalysisResponse)
-async def analyze_hair_with_gemini_endpoint(request: HairAnalysisRequest):
-    """Gemini API를 사용한 두피/탈모 분석 (서비스로 위임)"""
-    try:
-        # base64 문자열을 bytes로 변환하여 hair_gemini_check 함수 사용
-        import base64
-        image_bytes = base64.b64decode(request.image_base64)
-        result = analyze_hair_with_gemini(image_bytes)
-        return HairAnalysisResponse(**result)
-    except ValueError as e:
-        raise HTTPException(status_code=400, detail=str(e))
-    except RuntimeError as e:
-        raise HTTPException(status_code=503, detail=str(e))
-    except Exception as e:
-        print(f"Gemini 분석 중 오류: {e}")
-        raise HTTPException(status_code=500, detail=f"분석 중 오류가 발생했습니다: {str(e)}")
-
-@app.get("/hair-analysis/health")
-async def hair_analysis_health_check():
-    """두피 분석 서비스 헬스체크"""
-    return {
-        "status": "healthy" if genai else "unavailable",
-        "service": "gemini-hair-analysis",
-        "timestamp": datetime.now().isoformat()
-    }
->>>>>>> 26f036aa
 
 # --- Gemini Hair Quiz API ---
 @app.post("/hair-quiz/generate", response_model=QuizGenerateResponse)
@@ -1986,6 +2545,64 @@
                 "error": f"카카오 API 호출 실패: {response.status_code}",
                 "documents": []
             }
+            return {
+                "error": f"네이버 API 호출 실패: {response.status_code}",
+                "items": []
+            }
+
+    except Exception as e:
+        print(f"네이버 로컬 검색 오류: {e}")
+        return {
+            "error": f"네이버 API 호출 중 오류가 발생했습니다: {str(e)}",
+            "items": []
+        }
+
+@app.get("/location/kakao/search")
+async def search_kakao_local(
+    query: str,
+    x: Optional[float] = None,
+    y: Optional[float] = None,
+    radius: Optional[int] = 5000
+):
+    """카카오 로컬 검색 API 프록시"""
+    try:
+        kakao_api_key = os.getenv("KAKAO_REST_API_KEY")
+
+        if not kakao_api_key:
+            return {
+                "error": "카카오 API 키가 설정되지 않았습니다.",
+                "documents": []
+            }
+
+        import requests
+
+        url = "https://dapi.kakao.com/v2/local/search/keyword.json"
+        headers = {
+            'Authorization': f'KakaoAK {kakao_api_key}',
+            'User-Agent': 'Mozilla/5.0 (Windows NT 10.0; Win64; x64) AppleWebKit/537.36'
+        }
+
+        params = {
+            'query': query,
+            'size': 15
+        }
+
+        # 좌표 기반 검색이 요청된 경우
+        if x is not None and y is not None:
+            params['x'] = x
+            params['y'] = y
+            params['radius'] = radius
+
+        response = requests.get(url, params=params, headers=headers, timeout=10)
+
+        if response.status_code == 200:
+            data = response.json()
+            return data
+        else:
+            return {
+                "error": f"카카오 API 호출 실패: {response.status_code}",
+                "documents": []
+            }
 
     except Exception as e:
         print(f"카카오 로컬 검색 오류: {e}")
@@ -2009,6 +2626,27 @@
         "timestamp": datetime.now().isoformat()
     }
 
+        print(f"카카오 로컬 검색 오류: {e}")
+        return {
+            "error": f"카카오 API 호출 중 오류가 발생했습니다: {str(e)}",
+            "documents": []
+        }
+
+@app.get("/location/status")
+async def location_service_status():
+    """위치 서비스 상태 확인"""
+    naver_client_id = os.getenv("NAVER_CLIENT_ID")
+    naver_client_secret = os.getenv("NAVER_CLIENT_SECRET")
+    kakao_api_key = os.getenv("KAKAO_REST_API_KEY")
+
+    return {
+        "status": "ok",
+        "message": "Python 위치 서비스가 정상적으로 동작 중입니다.",
+        "naverApiConfigured": bool(naver_client_id and naver_client_secret),
+        "kakaoApiConfigured": bool(kakao_api_key),
+        "timestamp": datetime.now().isoformat()
+    }
+
 
 if __name__ == "__main__":
     uvicorn.run(app, host="0.0.0.0", port=8000)