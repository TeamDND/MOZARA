
"""
MOZARA Python Backend 통합 애플리케이션
"""
from fastapi import FastAPI, File, UploadFile, Form, HTTPException, Query
from fastapi.middleware.cors import CORSMiddleware
import uvicorn
from pydantic import BaseModel
from typing import Optional, List
import json
import threading
from dotenv import load_dotenv
from datetime import datetime
import os

# .env 파일 로드 (프로젝트 루트의 .env 파일 사용)
load_dotenv("../../.env")
load_dotenv(".env")  # 현재 디렉토리도 확인

# MOZARA Hair Change 모듈
try:
    from services.hair_change.hair_change import generate_wig_style_service, get_wig_styles_service
    HAIR_CHANGE_AVAILABLE = True
    print("Hair Change 모듈 로드 성공")
except ImportError as e:
    print(f"Hair Change 모듈 로드 실패: {e}")
    HAIR_CHANGE_AVAILABLE = False

# Hair Damage Analysis 모듈 - services 폴더 내에 있다고 가정하고 경로 수정
try:
    # app 객체를 가져와 마운트하기 때문에, 이 파일에 uvicorn 실행 코드는 없어야 합니다.
    from services.hair_damage_analysis.api.hair_analysis_api import app as hair_analysis_app
    HAIR_ANALYSIS_AVAILABLE = True
    print("Hair Damage Analysis 모듈 로드 성공")
except ImportError as e:
    print(f"Hair Damage Analysis 모듈 로드 실패: {e}")
    HAIR_ANALYSIS_AVAILABLE = False
    hair_analysis_app = None

# BASP Hair Loss Diagnosis 모듈
try:
    from services.basp_selfcheck import (
        BaspRequest, BaspResponse, BaspDiagnosisEngine, LifestyleData
    )
    BASP_AVAILABLE = True
    print("BASP Hair Loss Diagnosis 모듈 로드 성공")
except ImportError as e:
    print(f"BASP Hair Loss Diagnosis 모듈 로드 실패: {e}")
    BASP_AVAILABLE = False


# Pydantic 모델 정의
class HairstyleResponse(BaseModel):
    result: str
    images: list
    message: str

class ErrorResponse(BaseModel):
    error: str

# 메인 앱 생성
app = FastAPI(title="MOZARA Python Backend 통합", version="1.0.0")

# CORS 설정
app.add_middleware(
    CORSMiddleware,
    allow_origins=["*"],
    allow_credentials=True,
    allow_methods=["*"],
    allow_headers=["*"],
)

# 라우터 마운트 (조건부)
if HAIR_ANALYSIS_AVAILABLE and hair_analysis_app:
    # 스프링부트 경로에 맞게 /api/hair-damage 로 마운트 경로 수정
    app.mount("/api/hair-damage", hair_analysis_app)
    print("Hair Damage Analysis 라우터 마운트 완료")
else:
    index = None
    print("Hair Damage Analysis 라우터 마운트 건너뜀")

# Pinecone setup
try:
    from pinecone import Pinecone
    pc = Pinecone(api_key=os.getenv("PINECONE_API_KEY"))
    index_name = os.getenv("PINECONE_INDEX_NAME")
    if index_name and index_name in pc.list_indexes().names():
        index = pc.Index(index_name)
        print("Pinecone index connection success")
    else:
        index = None
        print("Pinecone index not found. Hair Encyclopedia paper search disabled.")
except ImportError:
    print("Pinecone module not found. Please run pip install pinecone.")
    index = None
except Exception as e:
    print(f"Pinecone initialization error: {e}")
    index = None

# OpenAI setup
openai_api_key = os.getenv("OPENAI_API_KEY")
if openai_api_key:
    from openai import OpenAI
    openai_client = OpenAI(api_key=openai_api_key)
    print("OpenAI 클라이언트 초기화 완료")
else:
    openai_client = None
    print("OPENAI_API_KEY가 설정되지 않았습니다. 일부 기능이 제한될 수 있습니다.")

# Google Gemini setup
google_api_key = os.getenv("GOOGLE_API_KEY")
if google_api_key:
    import google.generativeai as genai
    genai.configure(api_key=google_api_key)
    print("Google Gemini 클라이언트 초기화 완료")
else:
    genai = None
    print("GOOGLE_API_KEY가 설정되지 않았습니다. Gemini 기능이 제한될 수 있습니다.")

# Hair Encyclopedia Pydantic Models
class SearchQuery(BaseModel):
    question: str
    max_results: Optional[int] = 5

class PaperCard(BaseModel):
    id: str
    title: str
    source: str
    summary_preview: str

class PaperDetail(BaseModel):
    id: str
    title: str
    source: str
    full_summary: str

class PaperAnalysis(BaseModel):
    id: str
    title: str
    source: str
    main_topics: List[str]
    key_conclusions: str
    section_summaries: List[dict]

class QnaQuery(BaseModel):
    paper_id: str
    question: str

class QnaResponse(BaseModel):
    answer: str

# Gemini Hair Analysis Models
class HairAnalysisRequest(BaseModel):
    image_base64: str

class HairAnalysisResponse(BaseModel):
    stage: int
    title: str
    description: str
    advice: List[str]

# Gemini Hair Quiz Models
class QuizQuestion(BaseModel):
    question: str
    answer: str
    explanation: str

class QuizGenerateResponse(BaseModel):
    items: List[QuizQuestion]

from services.hair_loss_products import (
    build_stage_response,
    search_11st_products,
)

# API 엔드포인트 정의
@app.get("/")
def read_root():
    """루트 경로 - 서버 상태 확인"""
    return {
        "message": "MOZARA Python Backend 통합 서버",
        "status": "running",
        "modules": {
            "hair_damage_analysis": "/api/hair-damage" if HAIR_ANALYSIS_AVAILABLE else "unavailable",
            "hair_change": "/generate_hairstyle" if HAIR_CHANGE_AVAILABLE else "unavailable",
            "basp_diagnosis": "/api/basp/evaluate" if BASP_AVAILABLE else "unavailable",
            "hair_encyclopedia": "/api/paper" if openai_api_key else "unavailable",
            "gemini_hair_analysis": "/api/hair-analysis" if google_api_key else "unavailable"
        }
    }

@app.get("/health")

def health_check():
    """헬스 체크 엔드포인트"""
    return {"status": "healthy", "service": "python-backend-integrated"}

# --- YouTube API 프록시 (조건부) ---
@app.get("/api/youtube/search")
async def search_youtube_videos(q: str, order: str = "viewCount", max_results: int = 12):
    """YouTube API 프록시 - API 키를 백엔드에서 관리"""
    # URL 디코딩 처리
    import urllib.parse
    original_q = q
    q = urllib.parse.unquote(q)
    print(f"🔍 YouTube 검색 요청 - 원본: {original_q}, 디코딩: {q}, 정렬: {order}, 최대결과: {max_results}")
    
    try:
        import requests
        print("✅ requests 모듈 로드 성공")
    except ImportError:
        print("❌ requests 모듈 로드 실패")
        raise HTTPException(status_code=500, detail="requests 모듈이 설치되지 않았습니다. pip install requests를 실행하세요.")
    
    youtube_api_key = os.getenv("YOUTUBE_API_KEY")
    print(f"🔑 YouTube API 키 상태: {'설정됨' if youtube_api_key and youtube_api_key != 'your_youtube_api_key_here' else '설정되지 않음'}")
    
    try:
        api_url = f"https://www.googleapis.com/youtube/v3/search"
        params = {
            "part": "snippet",
            "q": q,
            "order": order,
            "type": "video",
            "maxResults": max_results,
            "key": youtube_api_key
        }
        
        print(f"🌐 YouTube API 호출: {api_url}")
        print(f"📋 파라미터: {params}")
        
        response = requests.get(api_url, params=params)
        print(f"📡 응답 상태: {response.status_code}")
        
        response.raise_for_status()
        
        result = response.json()
        print(f"✅ YouTube API 응답 성공: {len(result.get('items', []))}개 영상")
        return result
        
    except requests.exceptions.RequestException as e:
        print(f"❌ YouTube API 호출 실패: {str(e)}")
        raise HTTPException(status_code=500, detail=f"YouTube API 호출 실패: {str(e)}")
    except Exception as e:
        print(f"❌ 예상치 못한 오류: {str(e)}")
        raise HTTPException(status_code=500, detail=f"예상치 못한 오류: {str(e)}")


    


# --- Hair Change API (조건부) ---
if HAIR_CHANGE_AVAILABLE:
    @app.post('/generate_hairstyle', response_model=HairstyleResponse)
    async def generate_hairstyle(
        image: UploadFile = File(...),
        hairstyle: str = Form(...),
        custom_prompt: Optional[str] = Form(None)
    ):
        """가발 스타일 변경 API"""
        image_data = await image.read()
        result = await generate_wig_style_service(image_data, hairstyle, custom_prompt)
        return HairstyleResponse(**result)

    @app.get('/hairstyles')
    async def get_hairstyles():
        """사용 가능한 가발 스타일 목록 반환"""
        return get_wig_styles_service()


# --- BASP Hair Loss Diagnosis API (조건부) ---
if BASP_AVAILABLE:
    @app.get("/api/basp/evaluate")
    def evaluate_basp_get():
        """BASP 탈모 진단 API (GET 테스트용)"""
        sample_request = BaspRequest(
            hairline="M",
            vertex=1,
            density=1,
            lifestyle=LifestyleData(
                shedding6m=True,
                familyHistory=False,
                sleepHours="5to7",
                smoking=False,
                alcohol="light"
            )
        )
        try:
            result = BaspDiagnosisEngine.diagnose(sample_request)
            return result
        except Exception as e:
            raise HTTPException(status_code=500, detail=f"진단 중 오류가 발생했습니다: {str(e)}")

    @app.post("/api/basp/evaluate", response_model=BaspResponse)
    def evaluate_basp(request: BaspRequest):
        """BASP 탈모 진단 API"""
        try:
            result = BaspDiagnosisEngine.diagnose(request)
            return result
        except ValueError as e:
            raise HTTPException(status_code=400, detail=str(e))
        except Exception as e:
            raise HTTPException(status_code=500, detail=f"진단 중 오류가 발생했습니다: {str(e)}")



@app.get("/api/products")
async def get_hair_loss_products(
    stage: int = Query(..., description="탈모 단계 (0-3)", ge=0, le=3)
):
    """탈모 단계별 제품 추천 API"""
    try:
        print(f"탈모 단계별 제품 요청: stage={stage}")
        
        # 서비스 계층에서 결과 구성
        result = build_stage_response(stage)
        
        print(f"성공: {stage}단계 제품 {result.get('totalCount', 0)}개 반환")
        return result
        
    except HTTPException:
        raise
    except Exception as e:
        print(f"탈모 단계별 제품 조회 중 오류: {e}")
        import traceback
        traceback.print_exc()
        raise HTTPException(status_code=500, detail=f"제품 조회 중 오류가 발생했습니다: {str(e)}")

@app.get("/api/products/health")
async def products_health_check():
    """제품 추천 서비스 헬스체크"""
    return {
        "status": "healthy",
        "service": "hair-products-recommendation",
        "timestamp": datetime.now().isoformat()
    }

<<<<<<< HEAD
from services.hair_quiz.hair_quiz import (
    analyze_hair_with_gemini_service,
    generate_hair_quiz_service,
)
=======

@app.get("/api/11st/products")
async def get_11st_products(
    keyword: str = Query(..., description="검색 키워드"),
    page: int = Query(1, description="페이지 번호", ge=1),
    pageSize: int = Query(20, description="페이지 크기", ge=1, le=100)
):
    """11번가 제품 검색 API"""
    try:
        print(f"11번가 제품 검색 요청: keyword={keyword}, page={page}, pageSize={pageSize}")
        
        # 서비스 계층에서 11번가 제품 검색
        result = search_11st_products(keyword, page, pageSize)
        
        print(f"성공: 11번가에서 {len(result['products'])}개 제품 조회")
        return result
        
    except Exception as e:
        print(f"11번가 제품 검색 중 오류: {e}")
        import traceback
        traceback.print_exc()
        raise HTTPException(
            status_code=500,
            detail="제품 검색 중 오류가 발생했습니다."
        )

@app.post("/api/refresh")
async def refresh_token():
    """토큰 갱신 API (임시 구현)"""
    try:
        # 실제 구현에서는 JWT 토큰 갱신 로직이 필요
        # 현재는 임시로 성공 응답 반환
        return {
            "message": "토큰 갱신 완료",
            "status": "success"
        }
    except Exception as e:
        print(f"토큰 갱신 중 오류: {e}")
        raise HTTPException(
            status_code=500,
            detail="토큰 갱신 중 오류가 발생했습니다."
        )

@app.get("/api/config")
async def get_config():
    """프론트엔드에서 필요한 환경변수 설정 조회"""
    try:
        youtube_api_key = os.getenv("YOUTUBE_API_KEY")
        eleven_st_api_key = os.getenv("ELEVEN_ST_API_KEY")
        api_base_url = os.getenv("API_BASE_URL", "http://localhost:8000/api")
        
        return {
            "apiBaseUrl": api_base_url,
            "youtubeApiKey": youtube_api_key if youtube_api_key else None,
            "hasYouTubeKey": bool(youtube_api_key),
            "elevenStApiKey": eleven_st_api_key if eleven_st_api_key else None,
            "hasElevenStKey": bool(eleven_st_api_key),
        }
    except Exception as e:
        print(f"설정 조회 중 오류: {e}")
        raise HTTPException(
            status_code=500,
            detail="설정 조회 중 오류가 발생했습니다."
        )
>>>>>>> 32e6c5d2

# --- Gemini Hair Analysis API ---
@app.post("/api/hair-analysis", response_model=HairAnalysisResponse)
async def analyze_hair_with_gemini(request: HairAnalysisRequest):
    """Gemini API를 사용한 두피/탈모 분석 (서비스로 위임)"""
    try:
        result = analyze_hair_with_gemini_service(request.image_base64)
        return HairAnalysisResponse(**result)
    except ValueError as e:
        raise HTTPException(status_code=400, detail=str(e))
    except RuntimeError as e:
        raise HTTPException(status_code=503, detail=str(e))
    except Exception as e:
        print(f"Gemini 분석 중 오류: {e}")
        raise HTTPException(status_code=500, detail=f"분석 중 오류가 발생했습니다: {str(e)}")

@app.get("/api/hair-analysis/health")
async def hair_analysis_health_check():
    """두피 분석 서비스 헬스체크"""
    return {
        "status": "healthy" if genai else "unavailable",
        "service": "gemini-hair-analysis",
        "timestamp": datetime.now().isoformat()
    }

# --- Gemini Hair Quiz API ---
@app.post("/api/hair-quiz/generate", response_model=QuizGenerateResponse)
async def generate_hair_quiz():
    """Gemini로 O/X 탈모 퀴즈 20문항 생성 (서비스로 위임)"""
    try:
        items = generate_hair_quiz_service()
        return {"items": items}
    except ValueError as e:
        raise HTTPException(status_code=400, detail=str(e))
    except RuntimeError as e:
        raise HTTPException(status_code=503, detail=str(e))
    except Exception as e:
        print(f"Gemini 퀴즈 생성 오류: {e}")
        raise HTTPException(status_code=500, detail=f"퀴즈 생성 중 오류가 발생했습니다: {str(e)}")





# --- Hair Encyclopedia API 엔드포인트 ---
@app.get("/api/paper")
async def paper_status():
    """Hair Encyclopedia 서비스 상태 및 논문 수 조회"""
    if not index:
        return {"message": "Hair Encyclopedia Service - Main Project", "papers_count": 0, "status": "thesis_search_disabled"}
    
    try:
        results = index.query(
            vector=[0.0] * 1536,
            top_k=10000,
            include_metadata=True
        )
        
        unique_papers = set()
        for match in results['matches']:
            metadata = match.get('metadata', {})
            file_path = metadata.get('file_path')
            title = metadata.get('title')
            identifier = file_path or title or match['id']
            unique_papers.add(identifier)
        
        unique_count = len(unique_papers)
    except Exception as e:
        print(f"논문 수 조회 중 오류: {e}")
        unique_count = 0
    
    return {"message": "Hair Encyclopedia Service - Main Project", "papers_count": unique_count}

@app.post("/api/paper/search", response_model=List[PaperCard])
async def search_papers(query: SearchQuery):
    """논문 검색"""
    if not index:
        raise HTTPException(status_code=503, detail="Thesis search service is not available")
    
    if not openai_client:
        raise HTTPException(status_code=503, detail="OpenAI service is not available")
    
    try:
        response = openai_client.embeddings.create(
            model="text-embedding-3-small",
            input=query.question
        )
        query_embedding = response.data[0].embedding
        
        results = index.query(
            vector=query_embedding,
            top_k=query.max_results or 5,
            include_metadata=True
        )
        
        best_match_by_file = {}
        for match in results['matches']:
            metadata = match.get('metadata', {}) or {}
            file_path = metadata.get('file_path') or metadata.get('source') or metadata.get('title')
            if not file_path:
                file_path = match.get('id')

            current_best = best_match_by_file.get(file_path)
            if current_best is None:
                best_match_by_file[file_path] = match
            else:
                curr_idx = (current_best.get('metadata') or {}).get('chunk_index')
                new_idx = metadata.get('chunk_index')
                if curr_idx is None and new_idx is not None and new_idx == 0:
                    best_match_by_file[file_path] = match
                elif isinstance(curr_idx, int) and isinstance(new_idx, int) and new_idx == 0 and curr_idx != 0:
                    best_match_by_file[file_path] = match

        papers: List[PaperCard] = []
        for deduped_match in best_match_by_file.values():
            metadata = deduped_match.get('metadata', {}) or {}
            
            # Try to get key_conclusions from chunk_index=0 for better preview
            file_path = metadata.get('file_path')
            summary_preview = ""
            
            if file_path:
                try:
                    analysis_results = index.query(
                        vector=[0.0] * 1536,
                        top_k=1,
                        include_metadata=True,
                        filter={
                            "file_path": file_path,
                            "chunk_index": 0
                        }
                    )
                    
                    if analysis_results['matches']:
                        analysis_metadata = analysis_results['matches'][0].metadata
                        key_conclusions = analysis_metadata.get('key_conclusions', '')
                        if key_conclusions:
                            summary_preview = str(key_conclusions)[:200] + '...' if len(str(key_conclusions)) > 200 else str(key_conclusions)
                except Exception as e:
                    print(f"Error fetching key_conclusions for {file_path}: {e}")
            
            # Fallback to original logic if key_conclusions not found
            if not summary_preview:
                summary_preview = (
                    metadata.get('summary', '') or 
                    metadata.get('summary_preview', '') or 
                    (metadata.get('text', '')[:200] + '...' if metadata.get('text') else '')
                )
            
            title_safe = str(metadata.get('title', 'Unknown')).encode('utf-8', errors='ignore').decode('utf-8')
            source_safe = str(metadata.get('source', 'Unknown')).encode('utf-8', errors='ignore').decode('utf-8')
            summary_safe = str(summary_preview).encode('utf-8', errors='ignore').decode('utf-8')
            
            papers.append(PaperCard(
                id=deduped_match['id'],
                title=title_safe,
                source=source_safe,
                summary_preview=summary_safe
            ))

        return papers[: query.max_results or 5]
    except Exception as e:
        print(f"논문 검색 중 오류: {e}")
        raise HTTPException(status_code=500, detail=str(e))

@app.get("/paper/{paper_id}", response_model=PaperDetail)
async def get_paper_detail(paper_id: str):
    """특정 논문 상세 정보 조회"""
    if not index:
        raise HTTPException(status_code=503, detail="Thesis search service is not available")
    
    try:
        results = index.fetch(ids=[paper_id])
        vectors = results.vectors
        if not vectors:
            raise HTTPException(status_code=404, detail="Paper not found")
        
        vector_obj = vectors.get(paper_id)
        if vector_obj is None:
            raise HTTPException(status_code=404, detail="Paper not found")
        
        metadata = getattr(vector_obj, 'metadata', None)
        if metadata is None and isinstance(vector_obj, dict):
            metadata = vector_obj.get('metadata', {})
        if metadata is None:
            metadata = {}
        
        full_summary = (
            metadata.get('summary') or
            metadata.get('full_summary') or
            metadata.get('text', '')
        )
        
        title_safe = str(metadata.get('title', 'Unknown')).encode('utf-8', errors='ignore').decode('utf-8')
        source_safe = str(metadata.get('source', 'Unknown')).encode('utf-8', errors='ignore').decode('utf-8')
        summary_safe = str(full_summary).encode('utf-8', errors='ignore').decode('utf-8')
        
        return PaperDetail(
            id=paper_id,
            title=title_safe,
            source=source_safe,
            full_summary=summary_safe
        )
    except Exception as e:
        print(f"논문 상세 조회 중 오류: {e}")
        raise HTTPException(status_code=500, detail=str(e))

@app.get("/api/papers/count")
async def get_papers_count():
    """저장된 논문 수 조회"""
    if not index:
        return {"count": 0, "system": "service_disabled"}
    
    try:
        results = index.query(
            vector=[0.0] * 1536,
            top_k=10000,
            include_metadata=True
        )
        
        unique_papers = set()
        for match in results['matches']:
            metadata = match.get('metadata', {})
            file_path = metadata.get('file_path')
            if file_path:
                unique_papers.add(file_path)
        
        return {"count": len(unique_papers), "system": "pinecone_deduped"}
    except Exception as e:
        print(f"논문 수 조회 중 오류: {e}")
        return {"count": 0, "system": "error", "error": str(e)}

@app.get("/api/paper/{paper_id}/analysis", response_model=PaperAnalysis)
async def get_paper_analysis(paper_id: str):
    """특정 논문 분석 결과 조회"""
    if not index:
        raise HTTPException(status_code=503, detail="Thesis search service is not available")
    
    try:
        results = index.fetch(ids=[paper_id])
        vectors = results.vectors
        if not vectors:
            raise HTTPException(status_code=404, detail="Chunk not found")

        clicked_chunk_metadata = vectors[paper_id].metadata if paper_id in vectors else {}
        original_file_path = clicked_chunk_metadata.get('file_path')
        original_title = clicked_chunk_metadata.get('title')

        if not original_file_path:
            raise HTTPException(status_code=404, detail="Original paper path not found for this chunk.")

        analysis_results = index.query(
            vector=[0.0] * 1536,
            top_k=1,
            include_metadata=True,
            filter={
                "file_path": original_file_path,
                "chunk_index": 0
            }
        )

        if not analysis_results['matches']:
            raise HTTPException(status_code=404, detail="Structured analysis for paper not found.")

        paper_analysis_metadata = analysis_results['matches'][0].metadata

        main_topics_parsed = []
        raw_main_topics = paper_analysis_metadata.get('main_topics')
        if isinstance(raw_main_topics, list):
            main_topics_parsed = [str(t).encode('utf-8', errors='ignore').decode('utf-8') for t in raw_main_topics if isinstance(t, str)]
        elif isinstance(raw_main_topics, str):
            safe_topics = raw_main_topics.encode('utf-8', errors='ignore').decode('utf-8')
            main_topics_parsed = [safe_topics]

        raw_conclusions = paper_analysis_metadata.get('key_conclusions', '')
        key_conclusions_parsed = str(raw_conclusions).encode('utf-8', errors='ignore').decode('utf-8')

        section_summaries_parsed = []
        raw_section_summaries = paper_analysis_metadata.get('section_summaries')
        
        if isinstance(raw_section_summaries, str):
            try:
                safe_json_string = raw_section_summaries.encode('utf-8', errors='ignore').decode('utf-8')
                temp_parsed = json.loads(safe_json_string)
                if isinstance(temp_parsed, list):
                    section_summaries_parsed = []
                    for s in temp_parsed:
                        if isinstance(s, dict):
                            safe_section = {}
                            for key, value in s.items():
                                safe_key = str(key).encode('utf-8', errors='ignore').decode('utf-8')
                                safe_value = str(value).encode('utf-8', errors='ignore').decode('utf-8')
                                safe_section[safe_key] = safe_value
                            section_summaries_parsed.append(safe_section)
            except json.JSONDecodeError:
                pass
        elif isinstance(raw_section_summaries, list):
            section_summaries_parsed = []
            for s in raw_section_summaries:
                if isinstance(s, dict):
                    safe_section = {}
                    for key, value in s.items():
                        safe_key = str(key).encode('utf-8', errors='ignore').decode('utf-8')
                        safe_value = str(value).encode('utf-8', errors='ignore').decode('utf-8')
                        safe_section[safe_key] = safe_value
                    section_summaries_parsed.append(safe_section)
        
        if not section_summaries_parsed:
            section_summaries_parsed = []

        title_raw = paper_analysis_metadata.get('title', original_title or 'Unknown')
        title_safe = str(title_raw).encode('utf-8', errors='ignore').decode('utf-8')
        
        source_raw = paper_analysis_metadata.get('source', 'Unknown')
        source_safe = str(source_raw).encode('utf-8', errors='ignore').decode('utf-8')

        return PaperAnalysis(
            id=paper_id,
            title=title_safe,
            source=source_safe,
            main_topics=main_topics_parsed,
            key_conclusions=key_conclusions_parsed,
            section_summaries=section_summaries_parsed
        )

    except Exception as e:
        print(f"논문 분석 조회 중 오류: {e}")
        safe_detail = str(e).encode('utf-8', errors='ignore').decode('utf-8')
        raise HTTPException(status_code=500, detail=safe_detail)

@app.post("/api/paper/qna", response_model=QnaResponse)
async def answer_qna(query: QnaQuery):
    """논문 Q&A 기능"""
    if not index:
        raise HTTPException(status_code=503, detail="Thesis search service is not available")
    
    if not openai_client:
        raise HTTPException(status_code=503, detail="OpenAI service is not available")
    
    try:
        fetch_results = index.fetch(ids=[query.paper_id])
        vectors = fetch_results.vectors
        if not vectors or query.paper_id not in vectors:
            raise HTTPException(status_code=404, detail="Paper chunk not found.")

        clicked_chunk_metadata = vectors[query.paper_id].metadata
        original_file_path = clicked_chunk_metadata.get('file_path')

        if not original_file_path:
            original_title = clicked_chunk_metadata.get('title')
            if not original_title:
                raise HTTPException(status_code=404, detail="Original paper identifier (path or title) not found for this chunk.")
            
            filter_criteria = {"title": original_title}
        else:
            filter_criteria = {"file_path": original_file_path}

        query_response = index.query(
            vector=[0.0] * 1536,
            top_k=100,
            include_metadata=True,
            filter=filter_criteria
        )

        matches = query_response.get('matches', [])
        if not matches:
            context_text = clicked_chunk_metadata.get('text', '')
            if not context_text:
                 raise HTTPException(status_code=404, detail="No text found for this paper chunk.")
        else:
            sorted_chunks = sorted(matches, key=lambda m: m.get('metadata', {}).get('chunk_index', 0))
            context_text = "\n\n".join([chunk.get('metadata', {}).get('text', '') for chunk in sorted_chunks])

        def count_tokens(text):
            return len(text) // 4
        
        def split_context_into_chunks(text, max_tokens):
            max_chars = max_tokens * 4
            chunks = []
            
            paragraphs = text.split('\n\n')
            current_chunk = ""
            
            for paragraph in paragraphs:
                if len(current_chunk + paragraph) <= max_chars:
                    current_chunk += paragraph + "\n\n"
                else:
                    if current_chunk:
                        chunks.append(current_chunk.strip())
                        current_chunk = paragraph + "\n\n"
                    else:
                        chunks.append(paragraph[:max_chars])
                        
            if current_chunk:
                chunks.append(current_chunk.strip())
                
            return chunks
        
        system_prompt = (
            "You are a helpful AI assistant specializing in scientific papers. "
            "Answer the user's question based *only* on the provided context text from a research paper. "
            "If the answer is not found in the context, state that you cannot find the answer in the provided document. "
            "Do not use any external knowledge. "
            "Provide the answer in Korean."
        )
        
        system_tokens = count_tokens(system_prompt)
        question_tokens = count_tokens(f"Question: {query.question}")
        overhead_tokens = 500
        max_context_tokens = 12000 - system_tokens - question_tokens - overhead_tokens
        
        context_tokens = count_tokens(context_text)
        
        if context_tokens <= max_context_tokens:
            user_prompt = f"Context from the paper:\n\n---\n{context_text}\n---\n\nQuestion: {query.question}"
            
            completion_response = openai_client.chat.completions.create(
                model="gpt-3.5-turbo",
                messages=[
                    {"role": "system", "content": system_prompt},
                    {"role": "user", "content": user_prompt}
                ],
                temperature=0.0,
            )
            answer = completion_response.choices[0].message.content.strip()
        else:
            context_chunks = split_context_into_chunks(context_text, max_context_tokens)
            partial_answers = []
            
            for i, chunk in enumerate(context_chunks):
                chunk_system_prompt = (
                    f"You are a helpful AI assistant specializing in scientific papers. "
                    f"This is part {i+1} of {len(context_chunks)} from a research paper. "
                    f"Answer the user's question based *only* on this part. "
                    f"If the answer is not found in this part, say '이 부분에서는 답을 찾을 수 없습니다.' "
                    f"Do not use any external knowledge. Provide the answer in Korean."
                )
                
                user_prompt = f"Context (Part {i+1}/{len(context_chunks)}):\n\n---\n{chunk}\n---\n\nQuestion: {query.question}"
                
                completion_response = openai_client.chat.completions.create(
                    model="gpt-3.5-turbo",
                    messages=[
                        {"role": "system", "content": chunk_system_prompt},
                        {"role": "user", "content": user_prompt}
                    ],
                    temperature=0.0,
                )
                
                partial_answer = completion_response.choices[0].message.content.strip()
                partial_answers.append(f"[Part {i+1}] {partial_answer}")
            
            if len(partial_answers) > 1:
                final_system_prompt = (
                    "You are a helpful AI assistant. "
                    "Combine the following partial answers into a single, coherent answer. "
                    "Remove duplicates and contradictions. If parts say they cannot find the answer, ignore those parts. "
                    "Provide the final answer in Korean."
                )
                
                combined_prompt = f"Partial answers to combine:\n\n" + "\n\n".join(partial_answers) + f"\n\nOriginal question: {query.question}"
                
                final_response = openai_client.chat.completions.create(
                    model="gpt-3.5-turbo",
                    messages=[
                        {"role": "system", "content": final_system_prompt},
                        {"role": "user", "content": combined_prompt}
                    ],
                    temperature=0.0,
                )
                
                answer = final_response.choices[0].message.content.strip()
            else:
                answer = partial_answers[0].replace("[Part 1] ", "")

        return QnaResponse(answer=answer)

    except Exception as e:
        print(f"Q&A 처리 중 오류: {e}")
        raise HTTPException(status_code=500, detail=str(e))

@app.get("/api/pubmed/collect")
async def manual_collect_pubmed():
    """수동 PubMed 논문 수집 트리거 (백그라운드 실행)"""
    try:
        # 실제 구현에서는 PubMed 수집 서비스를 호출
        return {"message": "PubMed 논문 수집이 백그라운드에서 시작되었습니다.", "status": "started"}
    except Exception as e:
        print(f"PubMed 수집 트리거 중 오류: {e}")
        raise HTTPException(status_code=500, detail=str(e))

@app.delete("/api/admin/clear-index")
async def clear_pinecone_index():
    """Pinecone 인덱스 초기화 (관리자 기능)"""
    if not index:
        raise HTTPException(status_code=503, detail="Index service not available")
    
    try:
        index.delete(delete_all=True)
        return {"message": "Pinecone 인덱스가 완전히 초기화되었습니다."}
    except Exception as e:
        print(f"인덱스 초기화 중 오류: {e}")
        raise HTTPException(status_code=500, detail=str(e))


if __name__ == "__main__":
    uvicorn.run(app, host="0.0.0.0", port=8000)<|MERGE_RESOLUTION|>--- conflicted
+++ resolved
@@ -335,12 +335,12 @@
         "timestamp": datetime.now().isoformat()
     }
 
-<<<<<<< HEAD
+
 from services.hair_quiz.hair_quiz import (
     analyze_hair_with_gemini_service,
     generate_hair_quiz_service,
 )
-=======
+
 
 @app.get("/api/11st/products")
 async def get_11st_products(
@@ -405,7 +405,7 @@
             status_code=500,
             detail="설정 조회 중 오류가 발생했습니다."
         )
->>>>>>> 32e6c5d2
+
 
 # --- Gemini Hair Analysis API ---
 @app.post("/api/hair-analysis", response_model=HairAnalysisResponse)
