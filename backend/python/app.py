--- conflicted
+++ resolved
@@ -1718,7 +1718,6 @@
         chatbot = get_final_rag_chatbot()
         chatbot.clear_conversation(conversation_id)
 
-<<<<<<< HEAD
         return {
             "success": True,
             "message": f"대화 기록 삭제 완료: {conversation_id}",
@@ -1728,7 +1727,6 @@
     except Exception as e:
         print(f"대화 기록 삭제 오류: {e}")
         raise HTTPException(status_code=500, detail=str(e))
-=======
 # --- Location Services API ---
 @app.get("/location/naver/search")
 async def search_naver_local(query: str):
@@ -1805,7 +1803,6 @@
             'query': query,
             'size': 15
         }
->>>>>>> be07e7ff
 
         # 좌표 기반 검색이 요청된 경우
         if x is not None and y is not None:
