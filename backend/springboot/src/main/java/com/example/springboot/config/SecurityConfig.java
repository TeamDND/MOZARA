package com.example.springboot.config;

import com.example.springboot.component.CustomAccessDeniedHandler;
import com.example.springboot.component.CustomAuthEntryPoint;
import com.example.springboot.jwt.JwtFilter;
import com.example.springboot.jwt.JwtLoginFilter;
import com.example.springboot.jwt.JwtUtil;
import com.example.springboot.service.user.CustomOAuth2UserService;
import com.example.springboot.data.repository.UserRepository;

import lombok.RequiredArgsConstructor;
import org.springframework.context.annotation.Bean;
import org.springframework.context.annotation.Configuration;
import org.springframework.security.authentication.AuthenticationManager;
import org.springframework.security.config.annotation.authentication.configuration.AuthenticationConfiguration;
import org.springframework.security.config.annotation.web.builders.HttpSecurity;
import org.springframework.security.config.annotation.web.configuration.EnableWebSecurity;
import org.springframework.security.config.http.SessionCreationPolicy;
import org.springframework.security.crypto.bcrypt.BCryptPasswordEncoder;
import org.springframework.security.crypto.password.PasswordEncoder;
import org.springframework.security.web.SecurityFilterChain;
import org.springframework.security.web.authentication.UsernamePasswordAuthenticationFilter;
import org.springframework.web.cors.CorsConfiguration;

import java.util.List;

@Configuration
@EnableWebSecurity
@RequiredArgsConstructor
public class SecurityConfig {

    private final AuthenticationConfiguration authenticationConfiguration;
    private final CustomAuthEntryPoint customAuthEntryPoint;
    private final CustomAccessDeniedHandler customAccessDeniedHandler;
    private final JwtUtil jwtUtil;
    private final UserRepository userRepository;

    @Bean
    public PasswordEncoder passwordEncoder() {
        return new BCryptPasswordEncoder();
    }

    @Bean
    AuthenticationManager authenticationManager(AuthenticationConfiguration authConfig) throws Exception {
        return authConfig.getAuthenticationManager();
    }

    @Bean
    public CustomOAuth2UserService customOAuth2UserService() {
        return new CustomOAuth2UserService(userRepository, jwtUtil);
    }

    @Bean
    public SecurityFilterChain securityFilterChain(HttpSecurity http) throws Exception {
        http
                .csrf(csrf -> csrf.disable())
                .formLogin(form -> form.disable())
                .httpBasic(basic -> basic.disable())
                .logout(logout -> logout.disable())

                .authorizeHttpRequests(auth -> auth
                        // 권한이 필요한 경로 먼저 설정 (순서 중요!)
                        .requestMatchers("/api/admin/**").hasRole("ADMIN")
                        .requestMatchers("/api/user/**").hasAnyRole("USER","ADMIN")
                        // 인증 없이 접근 가능한 경로
                        .requestMatchers(
                                "/",
                                "/error", // 에러 페이지 허용
                                "/uploads/**", // 이미지 경로 허용
                                "/api/join",
                                "/api/signup",
                                "/api/login",
                                "/api/reissue",
                                "/api/check-username/**",
                                "/api/check-nickname/**",
                                "/api/email-auth/**", // 이메일 인증 API 허용
                                "/api/userinfo/**", // 로그인 후 사용자 정보 조회용
                                "/api/naver",
                                "/api/kakao",
                                "/api/google",
                                "/api/oauth2/**", // OAuth2 관련 엔드포인트 허용
                                "/login/oauth2/**", // OAuth2 로그인 리다이렉트 허용
                                "/oauth2/**", // 모든 OAuth2 경로 허용
                                "/oauth2/authorization/**", // OAuth2 인증 허용
                                "/api/login/oauth2/code/*",
                                "/oauth2/success",
                                "/oauth2/fail",
                                "/login/oauth2/code/**", // OAuth2 콜백 허용
                                "/api/naver/local/**", // 네이버 로컬 검색 API 허용
                                "/api/kakao/local/**", // 카카오 로컬 검색 API 허용
                                "/api/config", // 설정 API 허용
                                "/api/ai/**" // AI 관련 API 허용
                        ).permitAll()
                        .anyRequest().authenticated()
                )

                .cors(cors -> cors.configurationSource(request -> {
                    CorsConfiguration corsConfiguration = new CorsConfiguration();
                    corsConfiguration.setAllowCredentials(true);
                    corsConfiguration.addAllowedHeader("*");
                    corsConfiguration.setExposedHeaders(List.of("Authorization"));
                    corsConfiguration.addAllowedOrigin("http://localhost:3000");
                    corsConfiguration.addAllowedOrigin("http://15.165.239.48");
                    corsConfiguration.addAllowedOrigin("https://hairfit.duckdns.org");
                    corsConfiguration.addAllowedOrigin("http://hairfit.duckdns.org");
                    corsConfiguration.setAllowedMethods(List.of("GET", "POST", "PUT", "DELETE", "OPTIONS", "PATCH"));
                    return corsConfiguration;
                }))



                .sessionManagement(session -> session.sessionCreationPolicy(SessionCreationPolicy.IF_REQUIRED))

<<<<<<< HEAD
                .oauth2Login(oauth2 -> oauth2
                        .loginPage("/oauth2/authorization/google")
                        .defaultSuccessUrl("/oauth2/success", true)
                        .failureUrl("/oauth2/fail")
                        .userInfoEndpoint(userInfo -> userInfo
                                .userService(customOAuth2UserService())
                        )
                )
=======
>>>>>>> cea25166

                .addFilterBefore(new JwtFilter(jwtUtil), JwtLoginFilter.class)
                .addFilterAt(new JwtLoginFilter(authenticationManager(authenticationConfiguration), jwtUtil),
                        UsernamePasswordAuthenticationFilter.class)

                .exceptionHandling(ex -> {
                    ex.authenticationEntryPoint(customAuthEntryPoint);
                    ex.accessDeniedHandler(customAccessDeniedHandler);
                })
        ;

        return http.build();
    }
}<|MERGE_RESOLUTION|>--- conflicted
+++ resolved
@@ -111,7 +111,6 @@
 
                 .sessionManagement(session -> session.sessionCreationPolicy(SessionCreationPolicy.IF_REQUIRED))
 
-<<<<<<< HEAD
                 .oauth2Login(oauth2 -> oauth2
                         .loginPage("/oauth2/authorization/google")
                         .defaultSuccessUrl("/oauth2/success", true)
@@ -120,8 +119,6 @@
                                 .userService(customOAuth2UserService())
                         )
                 )
-=======
->>>>>>> cea25166
 
                 .addFilterBefore(new JwtFilter(jwtUtil), JwtLoginFilter.class)
                 .addFilterAt(new JwtLoginFilter(authenticationManager(authenticationConfiguration), jwtUtil),
