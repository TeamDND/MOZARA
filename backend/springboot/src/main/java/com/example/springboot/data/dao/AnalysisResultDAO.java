package com.example.springboot.data.dao;

import com.example.springboot.data.entity.AnalysisResultEntity;
import com.example.springboot.data.entity.UserEntity;
import com.example.springboot.data.repository.AnalysisResultRepository;
import lombok.RequiredArgsConstructor;
import org.slf4j.Logger;
import org.slf4j.LoggerFactory;
import org.springframework.stereotype.Service;
import org.springframework.transaction.annotation.Transactional;

import java.time.LocalDate;
import java.util.List;
import java.util.Map;
import java.util.stream.Collectors;

@Service
@RequiredArgsConstructor
public class AnalysisResultDAO {
    
    private static final Logger log = LoggerFactory.getLogger(AnalysisResultDAO.class);
    private final AnalysisResultRepository analysisResultRepository;

    /**
     * 분석 결과 저장
     */
    @Transactional
    public AnalysisResultEntity save(AnalysisResultEntity entity) {
        try {
            AnalysisResultEntity savedEntity = analysisResultRepository.save(entity);
            log.info("[AnalysisResultDAO] 분석 결과 저장 완료 - ID: {}, analysisType: {}", 
                    savedEntity.getId(), savedEntity.getAnalysisType());
            return savedEntity;
        } catch (Exception e) {
            log.error("[AnalysisResultDAO] 분석 결과 저장 실패: {}", e.getMessage(), e);
            throw new RuntimeException("분석 결과 저장 중 오류가 발생했습니다.", e);
        }
    }

    /**
     * 사용자 ID와 분석 타입으로 특정 날짜의 분석 결과 조회
     */
    public List<AnalysisResultEntity> findByUserIdAndAnalysisTypeAndDate(Integer userId, String analysisType, LocalDate date) {
        try {
            List<AnalysisResultEntity> results = analysisResultRepository.findByUserIdAndAnalysisTypeAndDate(userId, analysisType, date);
            log.info("[AnalysisResultDAO] 특정 날짜 분석 결과 조회 - userId: {}, analysisType: {}, date: {}, count: {}", 
                    userId, analysisType, date, results.size());
            return results;
        } catch (Exception e) {
            log.error("[AnalysisResultDAO] 특정 날짜 분석 결과 조회 실패 - userId: {}, analysisType: {}, date: {}, error: {}", 
                    userId, analysisType, date, e.getMessage(), e);
            throw new RuntimeException("특정 날짜 분석 결과 조회 중 오류가 발생했습니다.", e);
        }
    }

    /**
     * 사용자 ID와 분석 타입으로 특정 날짜 범위의 분석 결과 조회
     */
    public List<AnalysisResultEntity> findByUserIdAndAnalysisTypeAndDateRange(Integer userId, String analysisType, LocalDate startDate, LocalDate endDate) {
        try {
            List<AnalysisResultEntity> results = analysisResultRepository.findByUserIdAndAnalysisTypeAndDateRange(userId, analysisType, startDate, endDate);
            log.info("[AnalysisResultDAO] 날짜 범위 분석 결과 조회 - userId: {}, analysisType: {}, startDate: {}, endDate: {}, count: {}", 
                    userId, analysisType, startDate, endDate, results.size());
            return results;
        } catch (Exception e) {
            log.error("[AnalysisResultDAO] 날짜 범위 분석 결과 조회 실패 - userId: {}, analysisType: {}, startDate: {}, endDate: {}, error: {}", 
                    userId, analysisType, startDate, endDate, e.getMessage(), e);
            throw new RuntimeException("날짜 범위 분석 결과 조회 중 오류가 발생했습니다.", e);
        }
    }

    /**
     * 사용자 ID와 분석 타입으로 최근 분석 결과 조회 (최신순)
     */
    public List<AnalysisResultEntity> findByUserIdAndAnalysisTypeOrderByDateDesc(Integer userId, String analysisType) {
        try {
            List<AnalysisResultEntity> results = analysisResultRepository.findByUserIdAndAnalysisTypeOrderByDateDesc(userId, analysisType);
            log.info("[AnalysisResultDAO] 최근 분석 결과 조회 (최신순) - userId: {}, analysisType: {}, count: {}", 
                    userId, analysisType, results.size());
            return results;
        } catch (Exception e) {
            log.error("[AnalysisResultDAO] 최근 분석 결과 조회 실패 - userId: {}, analysisType: {}, error: {}", 
                    userId, analysisType, e.getMessage(), e);
            throw new RuntimeException("최근 분석 결과 조회 중 오류가 발생했습니다.", e);
        }
    }

    /**
     * 사용자 ID와 분석 타입으로 최근 분석 결과 조회 (오래된순)
     */
    public List<AnalysisResultEntity> findByUserIdAndAnalysisTypeOrderByDateAsc(Integer userId, String analysisType) {
        try {
            List<AnalysisResultEntity> results = analysisResultRepository.findByUserIdAndAnalysisTypeOrderByDateAsc(userId, analysisType);
            log.info("[AnalysisResultDAO] 최근 분석 결과 조회 (오래된순) - userId: {}, analysisType: {}, count: {}", 
                    userId, analysisType, results.size());
            return results;
        } catch (Exception e) {
            log.error("[AnalysisResultDAO] 최근 분석 결과 조회 실패 - userId: {}, analysisType: {}, error: {}", 
                    userId, analysisType, e.getMessage(), e);
            throw new RuntimeException("최근 분석 결과 조회 중 오류가 발생했습니다.", e);
        }
    }

    /**
     * 사용자 ID와 분석 타입으로 분석 결과 조회 (정렬 옵션 포함)
     */
    public List<AnalysisResultEntity> findByUserIdAndAnalysisType(Integer userId, String analysisType, String sortOrder) {
        if ("oldest".equals(sortOrder)) {
            return findByUserIdAndAnalysisTypeOrderByDateAsc(userId, analysisType);
        } else {
            return findByUserIdAndAnalysisTypeOrderByDateDesc(userId, analysisType);
        }
    }

    /**
     * 사용자 ID로 분석 결과 개수 조회
     */
    public long countByUserId(Integer userId) {
        try {
            long count = analysisResultRepository.countByUserEntityIdForeign_Id(userId);
            log.info("[AnalysisResultDAO] 사용자 분석 결과 개수 조회 - userId: {}, count: {}", userId, count);
            return count;
        } catch (Exception e) {
            log.error("[AnalysisResultDAO] 사용자 분석 결과 개수 조회 실패 - userId: {}, error: {}", userId, e.getMessage(), e);
            return 0L;
        }
    }

    /**
     * 사용자 ID로 분석 결과 목록 조회 (날짜 내림차순 → ID 내림차순)
     */
    public List<AnalysisResultEntity> findByUserIdOrderByDateDesc(Integer userId) {
        try {
<<<<<<< HEAD
            List<AnalysisResultEntity> results = analysisResultRepository.findByUserEntityIdForeign_IdOrderByInspectionDateDescIdDesc(userId);
            log.info("[AnalysisResultDAO] 사용자 분석 결과 목록 조회 (날짜↓, ID↓) - userId: {}, count: {}", userId, results.size());
=======
            List<AnalysisResultEntity> results = analysisResultRepository.findByUserEntityIdForeign_IdOrderByInspectionDateDesc(userId);
            log.info("[AnalysisResultDAO] 사용자 분석 결과 목록 조회 (최신순) - userId: {}, count: {}", userId, results.size());
            return results;
        } catch (Exception e) {
            log.error("[AnalysisResultDAO] 사용자 분석 결과 목록 조회 실패 - userId: {}, error: {}", userId, e.getMessage(), e);
            throw new RuntimeException("사용자 분석 결과 목록 조회 중 오류가 발생했습니다.", e);
        }
    }

    /**
     * 사용자 ID로 분석 결과 목록 조회 (오래된순)
     */
    public List<AnalysisResultEntity> findByUserIdOrderByDateAsc(Integer userId) {
        try {
            List<AnalysisResultEntity> results = analysisResultRepository.findByUserEntityIdForeign_IdOrderByInspectionDateAsc(userId);
            log.info("[AnalysisResultDAO] 사용자 분석 결과 목록 조회 (오래된순) - userId: {}, count: {}", userId, results.size());
>>>>>>> 8b412aa3
            return results;
        } catch (Exception e) {
            log.error("[AnalysisResultDAO] 사용자 분석 결과 목록 조회 실패 - userId: {}, error: {}", userId, e.getMessage(), e);
            throw new RuntimeException("사용자 분석 결과 목록 조회 중 오류가 발생했습니다.", e);
        }
    }

    /**
     * 사용자 ID로 분석 결과 목록 조회 (정렬 옵션 포함)
     */
    public List<AnalysisResultEntity> findByUserId(Integer userId, String sortOrder) {
        if ("oldest".equals(sortOrder)) {
            return findByUserIdOrderByDateAsc(userId);
        } else {
            return findByUserIdOrderByDateDesc(userId);
        }
    }

    /**
     * 사용자 ID로 분석 결과 목록 조회 (별칭 메서드 - 기본값: 최신순)
     */
    public List<AnalysisResultEntity> findByUserId(Integer userId) {
        return findByUserIdOrderByDateDesc(userId);
    }

    /**
     * ID로 분석 결과 조회
     */
    public java.util.Optional<AnalysisResultEntity> findById(Integer id) {
        try {
            java.util.Optional<AnalysisResultEntity> result = analysisResultRepository.findById(id);
            log.info("[AnalysisResultDAO] ID로 분석 결과 조회 - id: {}, found: {}", 
                    id, result.isPresent() ? "true" : "false");
            return result;
        } catch (Exception e) {
            log.error("[AnalysisResultDAO] ID로 분석 결과 조회 실패 - id: {}, error: {}", id, e.getMessage(), e);
            return java.util.Optional.empty();
        }
    }

    /**
     * 사용자 ID로 최근 분석 결과 조회 (1개)
     */
    public AnalysisResultEntity findLatestByUserId(Integer userId) {
        try {
            AnalysisResultEntity result = analysisResultRepository.findFirstByUserEntityIdForeign_IdOrderByInspectionDateDesc(userId);
            log.info("[AnalysisResultDAO] 사용자 최근 분석 결과 조회 - userId: {}, found: {}", 
                    userId, result != null ? "true" : "false");
            return result;
        } catch (Exception e) {
            log.error("[AnalysisResultDAO] 사용자 최근 분석 결과 조회 실패 - userId: {}, error: {}", userId, e.getMessage(), e);
            return null;
        }
    }

    /**
     * 사용자 ID와 분석 타입으로 분석 결과 존재 여부 조회
     */
    public boolean existsByUserIdAndAnalysisType(Integer userId, String analysisType) {
        try {
            boolean exists = analysisResultRepository.existsByUserEntityIdForeign_IdAndAnalysisType(userId, analysisType);
            log.info("[AnalysisResultDAO] 분석 결과 존재 여부 조회 - userId: {}, analysisType: {}, exists: {}", 
                    userId, analysisType, exists);
            return exists;
        } catch (Exception e) {
            log.error("[AnalysisResultDAO] 분석 결과 존재 여부 조회 실패 - userId: {}, analysisType: {}, error: {}", 
                    userId, analysisType, e.getMessage(), e);
            return false;
        }
    }

    /**
     * 사용자의 모든 분석 결과 삭제
     */
    @Transactional
    public void deleteAllByUser(UserEntity user) {
        try {
            analysisResultRepository.deleteAllByUserEntityIdForeign(user);
            log.info("[AnalysisResultDAO] 사용자 분석 결과 전체 삭제 완료 - userId: {}", user.getId());
        } catch (Exception e) {
            log.error("[AnalysisResultDAO] 사용자 분석 결과 전체 삭제 실패 - userId: {}, error: {}", 
                    user.getId(), e.getMessage(), e);
            throw new RuntimeException("사용자 분석 결과 삭제 중 오류가 발생했습니다.", e);
        }
    }

    /**
     * AnalysisResultEntity를 Map으로 변환하는 헬퍼 메서드
     */
    public Map<String, Object> convertEntityToMap(AnalysisResultEntity entity) {
        return Map.of(
                "id", entity.getId(),
                "inspectionDate", entity.getInspectionDate().toString(),
                "analysisSummary", entity.getAnalysisSummary() != null ? entity.getAnalysisSummary() : "",
                "advice", entity.getAdvice() != null ? entity.getAdvice() : "",
                "grade", entity.getGrade() != null ? entity.getGrade() : 0,
                "imageUrl", entity.getImageUrl() != null ? entity.getImageUrl() : "",
                "analysisType", entity.getAnalysisType() != null ? entity.getAnalysisType() : ""
        );
    }

    /**
     * AnalysisResultEntity 리스트를 Map 리스트로 변환하는 헬퍼 메서드
     */
    public List<Map<String, Object>> convertEntityListToMapList(List<AnalysisResultEntity> entities) {
        return entities.stream()
                .map(this::convertEntityToMap)
                .collect(Collectors.toList());
    }
}<|MERGE_RESOLUTION|>--- conflicted
+++ resolved
@@ -1,264 +1,245 @@
-package com.example.springboot.data.dao;
-
-import com.example.springboot.data.entity.AnalysisResultEntity;
-import com.example.springboot.data.entity.UserEntity;
-import com.example.springboot.data.repository.AnalysisResultRepository;
-import lombok.RequiredArgsConstructor;
-import org.slf4j.Logger;
-import org.slf4j.LoggerFactory;
-import org.springframework.stereotype.Service;
-import org.springframework.transaction.annotation.Transactional;
-
-import java.time.LocalDate;
-import java.util.List;
-import java.util.Map;
-import java.util.stream.Collectors;
-
-@Service
-@RequiredArgsConstructor
-public class AnalysisResultDAO {
-    
-    private static final Logger log = LoggerFactory.getLogger(AnalysisResultDAO.class);
-    private final AnalysisResultRepository analysisResultRepository;
-
-    /**
-     * 분석 결과 저장
-     */
-    @Transactional
-    public AnalysisResultEntity save(AnalysisResultEntity entity) {
-        try {
-            AnalysisResultEntity savedEntity = analysisResultRepository.save(entity);
-            log.info("[AnalysisResultDAO] 분석 결과 저장 완료 - ID: {}, analysisType: {}", 
-                    savedEntity.getId(), savedEntity.getAnalysisType());
-            return savedEntity;
-        } catch (Exception e) {
-            log.error("[AnalysisResultDAO] 분석 결과 저장 실패: {}", e.getMessage(), e);
-            throw new RuntimeException("분석 결과 저장 중 오류가 발생했습니다.", e);
-        }
-    }
-
-    /**
-     * 사용자 ID와 분석 타입으로 특정 날짜의 분석 결과 조회
-     */
-    public List<AnalysisResultEntity> findByUserIdAndAnalysisTypeAndDate(Integer userId, String analysisType, LocalDate date) {
-        try {
-            List<AnalysisResultEntity> results = analysisResultRepository.findByUserIdAndAnalysisTypeAndDate(userId, analysisType, date);
-            log.info("[AnalysisResultDAO] 특정 날짜 분석 결과 조회 - userId: {}, analysisType: {}, date: {}, count: {}", 
-                    userId, analysisType, date, results.size());
-            return results;
-        } catch (Exception e) {
-            log.error("[AnalysisResultDAO] 특정 날짜 분석 결과 조회 실패 - userId: {}, analysisType: {}, date: {}, error: {}", 
-                    userId, analysisType, date, e.getMessage(), e);
-            throw new RuntimeException("특정 날짜 분석 결과 조회 중 오류가 발생했습니다.", e);
-        }
-    }
-
-    /**
-     * 사용자 ID와 분석 타입으로 특정 날짜 범위의 분석 결과 조회
-     */
-    public List<AnalysisResultEntity> findByUserIdAndAnalysisTypeAndDateRange(Integer userId, String analysisType, LocalDate startDate, LocalDate endDate) {
-        try {
-            List<AnalysisResultEntity> results = analysisResultRepository.findByUserIdAndAnalysisTypeAndDateRange(userId, analysisType, startDate, endDate);
-            log.info("[AnalysisResultDAO] 날짜 범위 분석 결과 조회 - userId: {}, analysisType: {}, startDate: {}, endDate: {}, count: {}", 
-                    userId, analysisType, startDate, endDate, results.size());
-            return results;
-        } catch (Exception e) {
-            log.error("[AnalysisResultDAO] 날짜 범위 분석 결과 조회 실패 - userId: {}, analysisType: {}, startDate: {}, endDate: {}, error: {}", 
-                    userId, analysisType, startDate, endDate, e.getMessage(), e);
-            throw new RuntimeException("날짜 범위 분석 결과 조회 중 오류가 발생했습니다.", e);
-        }
-    }
-
-    /**
-     * 사용자 ID와 분석 타입으로 최근 분석 결과 조회 (최신순)
-     */
-    public List<AnalysisResultEntity> findByUserIdAndAnalysisTypeOrderByDateDesc(Integer userId, String analysisType) {
-        try {
-            List<AnalysisResultEntity> results = analysisResultRepository.findByUserIdAndAnalysisTypeOrderByDateDesc(userId, analysisType);
-            log.info("[AnalysisResultDAO] 최근 분석 결과 조회 (최신순) - userId: {}, analysisType: {}, count: {}", 
-                    userId, analysisType, results.size());
-            return results;
-        } catch (Exception e) {
-            log.error("[AnalysisResultDAO] 최근 분석 결과 조회 실패 - userId: {}, analysisType: {}, error: {}", 
-                    userId, analysisType, e.getMessage(), e);
-            throw new RuntimeException("최근 분석 결과 조회 중 오류가 발생했습니다.", e);
-        }
-    }
-
-    /**
-     * 사용자 ID와 분석 타입으로 최근 분석 결과 조회 (오래된순)
-     */
-    public List<AnalysisResultEntity> findByUserIdAndAnalysisTypeOrderByDateAsc(Integer userId, String analysisType) {
-        try {
-            List<AnalysisResultEntity> results = analysisResultRepository.findByUserIdAndAnalysisTypeOrderByDateAsc(userId, analysisType);
-            log.info("[AnalysisResultDAO] 최근 분석 결과 조회 (오래된순) - userId: {}, analysisType: {}, count: {}", 
-                    userId, analysisType, results.size());
-            return results;
-        } catch (Exception e) {
-            log.error("[AnalysisResultDAO] 최근 분석 결과 조회 실패 - userId: {}, analysisType: {}, error: {}", 
-                    userId, analysisType, e.getMessage(), e);
-            throw new RuntimeException("최근 분석 결과 조회 중 오류가 발생했습니다.", e);
-        }
-    }
-
-    /**
-     * 사용자 ID와 분석 타입으로 분석 결과 조회 (정렬 옵션 포함)
-     */
-    public List<AnalysisResultEntity> findByUserIdAndAnalysisType(Integer userId, String analysisType, String sortOrder) {
-        if ("oldest".equals(sortOrder)) {
-            return findByUserIdAndAnalysisTypeOrderByDateAsc(userId, analysisType);
-        } else {
-            return findByUserIdAndAnalysisTypeOrderByDateDesc(userId, analysisType);
-        }
-    }
-
-    /**
-     * 사용자 ID로 분석 결과 개수 조회
-     */
-    public long countByUserId(Integer userId) {
-        try {
-            long count = analysisResultRepository.countByUserEntityIdForeign_Id(userId);
-            log.info("[AnalysisResultDAO] 사용자 분석 결과 개수 조회 - userId: {}, count: {}", userId, count);
-            return count;
-        } catch (Exception e) {
-            log.error("[AnalysisResultDAO] 사용자 분석 결과 개수 조회 실패 - userId: {}, error: {}", userId, e.getMessage(), e);
-            return 0L;
-        }
-    }
-
-    /**
-     * 사용자 ID로 분석 결과 목록 조회 (날짜 내림차순 → ID 내림차순)
-     */
-    public List<AnalysisResultEntity> findByUserIdOrderByDateDesc(Integer userId) {
-        try {
-<<<<<<< HEAD
-            List<AnalysisResultEntity> results = analysisResultRepository.findByUserEntityIdForeign_IdOrderByInspectionDateDescIdDesc(userId);
-            log.info("[AnalysisResultDAO] 사용자 분석 결과 목록 조회 (날짜↓, ID↓) - userId: {}, count: {}", userId, results.size());
-=======
-            List<AnalysisResultEntity> results = analysisResultRepository.findByUserEntityIdForeign_IdOrderByInspectionDateDesc(userId);
-            log.info("[AnalysisResultDAO] 사용자 분석 결과 목록 조회 (최신순) - userId: {}, count: {}", userId, results.size());
-            return results;
-        } catch (Exception e) {
-            log.error("[AnalysisResultDAO] 사용자 분석 결과 목록 조회 실패 - userId: {}, error: {}", userId, e.getMessage(), e);
-            throw new RuntimeException("사용자 분석 결과 목록 조회 중 오류가 발생했습니다.", e);
-        }
-    }
-
-    /**
-     * 사용자 ID로 분석 결과 목록 조회 (오래된순)
-     */
-    public List<AnalysisResultEntity> findByUserIdOrderByDateAsc(Integer userId) {
-        try {
-            List<AnalysisResultEntity> results = analysisResultRepository.findByUserEntityIdForeign_IdOrderByInspectionDateAsc(userId);
-            log.info("[AnalysisResultDAO] 사용자 분석 결과 목록 조회 (오래된순) - userId: {}, count: {}", userId, results.size());
->>>>>>> 8b412aa3
-            return results;
-        } catch (Exception e) {
-            log.error("[AnalysisResultDAO] 사용자 분석 결과 목록 조회 실패 - userId: {}, error: {}", userId, e.getMessage(), e);
-            throw new RuntimeException("사용자 분석 결과 목록 조회 중 오류가 발생했습니다.", e);
-        }
-    }
-
-    /**
-     * 사용자 ID로 분석 결과 목록 조회 (정렬 옵션 포함)
-     */
-    public List<AnalysisResultEntity> findByUserId(Integer userId, String sortOrder) {
-        if ("oldest".equals(sortOrder)) {
-            return findByUserIdOrderByDateAsc(userId);
-        } else {
-            return findByUserIdOrderByDateDesc(userId);
-        }
-    }
-
-    /**
-     * 사용자 ID로 분석 결과 목록 조회 (별칭 메서드 - 기본값: 최신순)
-     */
-    public List<AnalysisResultEntity> findByUserId(Integer userId) {
-        return findByUserIdOrderByDateDesc(userId);
-    }
-
-    /**
-     * ID로 분석 결과 조회
-     */
-    public java.util.Optional<AnalysisResultEntity> findById(Integer id) {
-        try {
-            java.util.Optional<AnalysisResultEntity> result = analysisResultRepository.findById(id);
-            log.info("[AnalysisResultDAO] ID로 분석 결과 조회 - id: {}, found: {}", 
-                    id, result.isPresent() ? "true" : "false");
-            return result;
-        } catch (Exception e) {
-            log.error("[AnalysisResultDAO] ID로 분석 결과 조회 실패 - id: {}, error: {}", id, e.getMessage(), e);
-            return java.util.Optional.empty();
-        }
-    }
-
-    /**
-     * 사용자 ID로 최근 분석 결과 조회 (1개)
-     */
-    public AnalysisResultEntity findLatestByUserId(Integer userId) {
-        try {
-            AnalysisResultEntity result = analysisResultRepository.findFirstByUserEntityIdForeign_IdOrderByInspectionDateDesc(userId);
-            log.info("[AnalysisResultDAO] 사용자 최근 분석 결과 조회 - userId: {}, found: {}", 
-                    userId, result != null ? "true" : "false");
-            return result;
-        } catch (Exception e) {
-            log.error("[AnalysisResultDAO] 사용자 최근 분석 결과 조회 실패 - userId: {}, error: {}", userId, e.getMessage(), e);
-            return null;
-        }
-    }
-
-    /**
-     * 사용자 ID와 분석 타입으로 분석 결과 존재 여부 조회
-     */
-    public boolean existsByUserIdAndAnalysisType(Integer userId, String analysisType) {
-        try {
-            boolean exists = analysisResultRepository.existsByUserEntityIdForeign_IdAndAnalysisType(userId, analysisType);
-            log.info("[AnalysisResultDAO] 분석 결과 존재 여부 조회 - userId: {}, analysisType: {}, exists: {}", 
-                    userId, analysisType, exists);
-            return exists;
-        } catch (Exception e) {
-            log.error("[AnalysisResultDAO] 분석 결과 존재 여부 조회 실패 - userId: {}, analysisType: {}, error: {}", 
-                    userId, analysisType, e.getMessage(), e);
-            return false;
-        }
-    }
-
-    /**
-     * 사용자의 모든 분석 결과 삭제
-     */
-    @Transactional
-    public void deleteAllByUser(UserEntity user) {
-        try {
-            analysisResultRepository.deleteAllByUserEntityIdForeign(user);
-            log.info("[AnalysisResultDAO] 사용자 분석 결과 전체 삭제 완료 - userId: {}", user.getId());
-        } catch (Exception e) {
-            log.error("[AnalysisResultDAO] 사용자 분석 결과 전체 삭제 실패 - userId: {}, error: {}", 
-                    user.getId(), e.getMessage(), e);
-            throw new RuntimeException("사용자 분석 결과 삭제 중 오류가 발생했습니다.", e);
-        }
-    }
-
-    /**
-     * AnalysisResultEntity를 Map으로 변환하는 헬퍼 메서드
-     */
-    public Map<String, Object> convertEntityToMap(AnalysisResultEntity entity) {
-        return Map.of(
-                "id", entity.getId(),
-                "inspectionDate", entity.getInspectionDate().toString(),
-                "analysisSummary", entity.getAnalysisSummary() != null ? entity.getAnalysisSummary() : "",
-                "advice", entity.getAdvice() != null ? entity.getAdvice() : "",
-                "grade", entity.getGrade() != null ? entity.getGrade() : 0,
-                "imageUrl", entity.getImageUrl() != null ? entity.getImageUrl() : "",
-                "analysisType", entity.getAnalysisType() != null ? entity.getAnalysisType() : ""
-        );
-    }
-
-    /**
-     * AnalysisResultEntity 리스트를 Map 리스트로 변환하는 헬퍼 메서드
-     */
-    public List<Map<String, Object>> convertEntityListToMapList(List<AnalysisResultEntity> entities) {
-        return entities.stream()
-                .map(this::convertEntityToMap)
-                .collect(Collectors.toList());
-    }
+package com.example.springboot.data.dao;
+
+import com.example.springboot.data.entity.AnalysisResultEntity;
+import com.example.springboot.data.entity.UserEntity;
+import com.example.springboot.data.repository.AnalysisResultRepository;
+import lombok.RequiredArgsConstructor;
+import org.slf4j.Logger;
+import org.slf4j.LoggerFactory;
+import org.springframework.stereotype.Service;
+import org.springframework.transaction.annotation.Transactional;
+
+import java.time.LocalDate;
+import java.util.List;
+import java.util.Map;
+import java.util.stream.Collectors;
+
+@Service
+@RequiredArgsConstructor
+public class AnalysisResultDAO {
+    
+    private static final Logger log = LoggerFactory.getLogger(AnalysisResultDAO.class);
+    private final AnalysisResultRepository analysisResultRepository;
+
+    /**
+     * 분석 결과 저장
+     */
+    @Transactional
+    public AnalysisResultEntity save(AnalysisResultEntity entity) {
+        try {
+            AnalysisResultEntity savedEntity = analysisResultRepository.save(entity);
+            log.info("[AnalysisResultDAO] 분석 결과 저장 완료 - ID: {}, analysisType: {}", 
+                    savedEntity.getId(), savedEntity.getAnalysisType());
+            return savedEntity;
+        } catch (Exception e) {
+            log.error("[AnalysisResultDAO] 분석 결과 저장 실패: {}", e.getMessage(), e);
+            throw new RuntimeException("분석 결과 저장 중 오류가 발생했습니다.", e);
+        }
+    }
+
+    /**
+     * 사용자 ID와 분석 타입으로 특정 날짜의 분석 결과 조회
+     */
+    public List<AnalysisResultEntity> findByUserIdAndAnalysisTypeAndDate(Integer userId, String analysisType, LocalDate date) {
+        try {
+            List<AnalysisResultEntity> results = analysisResultRepository.findByUserIdAndAnalysisTypeAndDate(userId, analysisType, date);
+            log.info("[AnalysisResultDAO] 특정 날짜 분석 결과 조회 - userId: {}, analysisType: {}, date: {}, count: {}", 
+                    userId, analysisType, date, results.size());
+            return results;
+        } catch (Exception e) {
+            log.error("[AnalysisResultDAO] 특정 날짜 분석 결과 조회 실패 - userId: {}, analysisType: {}, date: {}, error: {}", 
+                    userId, analysisType, date, e.getMessage(), e);
+            throw new RuntimeException("특정 날짜 분석 결과 조회 중 오류가 발생했습니다.", e);
+        }
+    }
+
+    /**
+     * 사용자 ID와 분석 타입으로 특정 날짜 범위의 분석 결과 조회
+     */
+    public List<AnalysisResultEntity> findByUserIdAndAnalysisTypeAndDateRange(Integer userId, String analysisType, LocalDate startDate, LocalDate endDate) {
+        try {
+            List<AnalysisResultEntity> results = analysisResultRepository.findByUserIdAndAnalysisTypeAndDateRange(userId, analysisType, startDate, endDate);
+            log.info("[AnalysisResultDAO] 날짜 범위 분석 결과 조회 - userId: {}, analysisType: {}, startDate: {}, endDate: {}, count: {}", 
+                    userId, analysisType, startDate, endDate, results.size());
+            return results;
+        } catch (Exception e) {
+            log.error("[AnalysisResultDAO] 날짜 범위 분석 결과 조회 실패 - userId: {}, analysisType: {}, startDate: {}, endDate: {}, error: {}", 
+                    userId, analysisType, startDate, endDate, e.getMessage(), e);
+            throw new RuntimeException("날짜 범위 분석 결과 조회 중 오류가 발생했습니다.", e);
+        }
+    }
+
+    /**
+     * 사용자 ID와 분석 타입으로 최근 분석 결과 조회 (최신순)
+     */
+    public List<AnalysisResultEntity> findByUserIdAndAnalysisTypeOrderByDateDesc(Integer userId, String analysisType) {
+        try {
+            List<AnalysisResultEntity> results = analysisResultRepository.findByUserIdAndAnalysisTypeOrderByDateDesc(userId, analysisType);
+            log.info("[AnalysisResultDAO] 최근 분석 결과 조회 (최신순) - userId: {}, analysisType: {}, count: {}", 
+                    userId, analysisType, results.size());
+            return results;
+        } catch (Exception e) {
+            log.error("[AnalysisResultDAO] 최근 분석 결과 조회 실패 - userId: {}, analysisType: {}, error: {}", 
+                    userId, analysisType, e.getMessage(), e);
+            throw new RuntimeException("최근 분석 결과 조회 중 오류가 발생했습니다.", e);
+        }
+    }
+
+    /**
+     * 사용자 ID와 분석 타입으로 최근 분석 결과 조회 (오래된순)
+     */
+    public List<AnalysisResultEntity> findByUserIdAndAnalysisTypeOrderByDateAsc(Integer userId, String analysisType) {
+        try {
+            List<AnalysisResultEntity> results = analysisResultRepository.findByUserIdAndAnalysisTypeOrderByDateAsc(userId, analysisType);
+            log.info("[AnalysisResultDAO] 최근 분석 결과 조회 (오래된순) - userId: {}, analysisType: {}, count: {}", 
+                    userId, analysisType, results.size());
+            return results;
+        } catch (Exception e) {
+            log.error("[AnalysisResultDAO] 최근 분석 결과 조회 실패 - userId: {}, analysisType: {}, error: {}", 
+                    userId, analysisType, e.getMessage(), e);
+            throw new RuntimeException("최근 분석 결과 조회 중 오류가 발생했습니다.", e);
+        }
+    }
+
+    /**
+     * 사용자 ID와 분석 타입으로 분석 결과 조회 (정렬 옵션 포함)
+     */
+    public List<AnalysisResultEntity> findByUserIdAndAnalysisType(Integer userId, String analysisType, String sortOrder) {
+        if ("oldest".equals(sortOrder)) {
+            return findByUserIdAndAnalysisTypeOrderByDateAsc(userId, analysisType);
+        } else {
+            return findByUserIdAndAnalysisTypeOrderByDateDesc(userId, analysisType);
+        }
+    }
+
+    /**
+     * 사용자 ID로 분석 결과 개수 조회
+     */
+    public long countByUserId(Integer userId) {
+        try {
+            long count = analysisResultRepository.countByUserEntityIdForeign_Id(userId);
+            log.info("[AnalysisResultDAO] 사용자 분석 결과 개수 조회 - userId: {}, count: {}", userId, count);
+            return count;
+        } catch (Exception e) {
+            log.error("[AnalysisResultDAO] 사용자 분석 결과 개수 조회 실패 - userId: {}, error: {}", userId, e.getMessage(), e);
+            return 0L;
+        }
+    }
+
+    /**
+     * 사용자 ID로 분석 결과 목록 조회 (날짜 내림차순 → ID 내림차순)
+     */
+    public List<AnalysisResultEntity> findByUserIdOrderByDateDesc(Integer userId) {
+        try {
+            List<AnalysisResultEntity> results = analysisResultRepository.findByUserEntityIdForeign_IdOrderByInspectionDateDescIdDesc(userId);
+            log.info("[AnalysisResultDAO] 사용자 분석 결과 목록 조회 (날짜↓, ID↓) - userId: {}, count: {}", userId, results.size());
+            return results;
+        } catch (Exception e) {
+            log.error("[AnalysisResultDAO] 사용자 분석 결과 목록 조회 실패 - userId: {}, error: {}", userId, e.getMessage(), e);
+            throw new RuntimeException("사용자 분석 결과 목록 조회 중 오류가 발생했습니다.", e);
+        }
+    }
+
+    /**
+     * 사용자 ID로 분석 결과 목록 조회 (정렬 옵션 포함)
+     */
+    public List<AnalysisResultEntity> findByUserId(Integer userId, String sortOrder) {
+        if ("oldest".equals(sortOrder)) {
+            return findByUserIdOrderByDateAsc(userId);
+        } else {
+            return findByUserIdOrderByDateDesc(userId);
+        }
+    }
+
+    /**
+     * 사용자 ID로 분석 결과 목록 조회 (별칭 메서드 - 기본값: 최신순)
+     */
+    public List<AnalysisResultEntity> findByUserId(Integer userId) {
+        return findByUserIdOrderByDateDesc(userId);
+    }
+
+    /**
+     * ID로 분석 결과 조회
+     */
+    public java.util.Optional<AnalysisResultEntity> findById(Integer id) {
+        try {
+            java.util.Optional<AnalysisResultEntity> result = analysisResultRepository.findById(id);
+            log.info("[AnalysisResultDAO] ID로 분석 결과 조회 - id: {}, found: {}", 
+                    id, result.isPresent() ? "true" : "false");
+            return result;
+        } catch (Exception e) {
+            log.error("[AnalysisResultDAO] ID로 분석 결과 조회 실패 - id: {}, error: {}", id, e.getMessage(), e);
+            return java.util.Optional.empty();
+        }
+    }
+
+    /**
+     * 사용자 ID로 최근 분석 결과 조회 (1개)
+     */
+    public AnalysisResultEntity findLatestByUserId(Integer userId) {
+        try {
+            AnalysisResultEntity result = analysisResultRepository.findFirstByUserEntityIdForeign_IdOrderByInspectionDateDesc(userId);
+            log.info("[AnalysisResultDAO] 사용자 최근 분석 결과 조회 - userId: {}, found: {}", 
+                    userId, result != null ? "true" : "false");
+            return result;
+        } catch (Exception e) {
+            log.error("[AnalysisResultDAO] 사용자 최근 분석 결과 조회 실패 - userId: {}, error: {}", userId, e.getMessage(), e);
+            return null;
+        }
+    }
+
+    /**
+     * 사용자 ID와 분석 타입으로 분석 결과 존재 여부 조회
+     */
+    public boolean existsByUserIdAndAnalysisType(Integer userId, String analysisType) {
+        try {
+            boolean exists = analysisResultRepository.existsByUserEntityIdForeign_IdAndAnalysisType(userId, analysisType);
+            log.info("[AnalysisResultDAO] 분석 결과 존재 여부 조회 - userId: {}, analysisType: {}, exists: {}", 
+                    userId, analysisType, exists);
+            return exists;
+        } catch (Exception e) {
+            log.error("[AnalysisResultDAO] 분석 결과 존재 여부 조회 실패 - userId: {}, analysisType: {}, error: {}", 
+                    userId, analysisType, e.getMessage(), e);
+            return false;
+        }
+    }
+
+    /**
+     * 사용자의 모든 분석 결과 삭제
+     */
+    @Transactional
+    public void deleteAllByUser(UserEntity user) {
+        try {
+            analysisResultRepository.deleteAllByUserEntityIdForeign(user);
+            log.info("[AnalysisResultDAO] 사용자 분석 결과 전체 삭제 완료 - userId: {}", user.getId());
+        } catch (Exception e) {
+            log.error("[AnalysisResultDAO] 사용자 분석 결과 전체 삭제 실패 - userId: {}, error: {}", 
+                    user.getId(), e.getMessage(), e);
+            throw new RuntimeException("사용자 분석 결과 삭제 중 오류가 발생했습니다.", e);
+        }
+    }
+
+    /**
+     * AnalysisResultEntity를 Map으로 변환하는 헬퍼 메서드
+     */
+    public Map<String, Object> convertEntityToMap(AnalysisResultEntity entity) {
+        return Map.of(
+                "id", entity.getId(),
+                "inspectionDate", entity.getInspectionDate().toString(),
+                "analysisSummary", entity.getAnalysisSummary() != null ? entity.getAnalysisSummary() : "",
+                "advice", entity.getAdvice() != null ? entity.getAdvice() : "",
+                "grade", entity.getGrade() != null ? entity.getGrade() : 0,
+                "imageUrl", entity.getImageUrl() != null ? entity.getImageUrl() : "",
+                "analysisType", entity.getAnalysisType() != null ? entity.getAnalysisType() : ""
+        );
+    }
+
+    /**
+     * AnalysisResultEntity 리스트를 Map 리스트로 변환하는 헬퍼 메서드
+     */
+    public List<Map<String, Object>> convertEntityListToMapList(List<AnalysisResultEntity> entities) {
+        return entities.stream()
+                .map(this::convertEntityToMap)
+                .collect(Collectors.toList());
+    }
 }