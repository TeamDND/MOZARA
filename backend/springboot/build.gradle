--- conflicted
+++ resolved
@@ -37,10 +37,6 @@
     implementation 'org.springframework.boot:spring-boot-starter-data-jpa'
     implementation 'me.paulschwarz:spring-dotenv:2.5.4'
     implementation 'org.springframework.boot:spring-boot-starter-security'
-<<<<<<< HEAD
-    implementation 'org.springframework.boot:spring-boot-starter-oauth2-client'
-    implementation 'org.springframework.boot:spring-boot-starter-web'
-=======
     implementation 'org.springframework.boot:spring-boot-starter-mail'
     implementation 'org.flywaydb:flyway-core'
     implementation 'org.flywaydb:flyway-mysql'
@@ -48,7 +44,7 @@
     implementation 'org.springframework.boot:spring-boot-starter-web'
     // AWS S3
     implementation 'com.amazonaws:aws-java-sdk-s3:1.12.529'
->>>>>>> cea25166
+    implementation 'org.springframework.boot:spring-boot-starter-oauth2-client'
     compileOnly 'org.projectlombok:lombok'
     developmentOnly 'org.springframework.boot:spring-boot-devtools'
     runtimeOnly 'com.mysql:mysql-connector-j'
