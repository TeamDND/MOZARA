--- conflicted
+++ resolved
@@ -31,11 +31,8 @@
 import MyPage from './pages/MyPage';
 import MyReportPage from './pages/MyReportPage';
 import Chat from './pages/Chat';
-<<<<<<< HEAD
 import ChatBotModal from './components/ChatBot/ChatBotModal';
-=======
 import PointExchange from './pages/PointExchange';
->>>>>>> be07e7ff
 
 // TypeScript: React 함수형 컴포넌트 타입 정의
 const App: React.FC = () => {
@@ -77,12 +74,9 @@
           <Route path="mypage" element={<MyPage />} />
           <Route path="my-report" element={<MyReportPage />} />
           <Route path="store-finder" element={<StoreFinder />} />
-<<<<<<< HEAD
           {/* Chat 라우트 제거 - 이제 모달로 사용 */}
-=======
           <Route path="chat" element={<Chat />} />
           <Route path="point-exchange" element={<PointExchange />} />
->>>>>>> be07e7ff
         </Route>
       </Routes>
     </ErrorBoundary>
