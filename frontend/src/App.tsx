import React from 'react';
import './App.css';
import { Routes, Route } from 'react-router-dom';
import MainLayout from './page/MainLayout';
import LandingPage from './page/LandingPage';
import HairCheck from './page/HairCheck';
import SignUp from './user/SignUp';
import LogIn from './user/LogIn';
import BaspSelfCheck from './features/selfcheck/BaspSelfCheck';
import HairDamageAnalysis from './page/HairDamageAnalysis';
import HairChange from './page/HairChange';
import HairPT from './components/HairPT';
import HairLossProducts from './page/HairLossProducts';
import AiToolList from './page/AiToolList';
import MainContent from './page/MainContent';
import YouTubeVideos from './page/YouTubeVideos';
import HairEncyclopediaMain from './features/hairEncyclopedia/HairEncyclopediaMain';
import HairDiagnosis from './components/HairDiagnosis';
import HairQuiz from './components/HairQuiz';
import DailyCare from './page/DailyCare';

// TypeScript: React 함수형 컴포넌트 타입 정의
const App: React.FC = () => {
  return (
    <>
      <Routes>
        <Route path="/" element={<MainLayout />}>
          <Route index element={<LandingPage />} />
          <Route path="temp-main" element={<MainContent />} />
          <Route path="hair-check" element={<HairCheck />} />
          <Route path="hair-damage" element={<HairDamageAnalysis />} />
          <Route path="hair-change" element={<HairChange />} />
          <Route path="hair-pt" element={<HairPT />} />
          <Route path="hair-loss-products" element={<HairLossProducts />} />
          <Route path="youtube-videos" element={<YouTubeVideos />} />
          <Route path="basp-check" element={<BaspSelfCheck />} />
          <Route path="ai-tools" element={<AiToolList />} />
          <Route path="product-search" element={<HairLossProducts />} />
          <Route path="hair-encyclopedia/*" element={<HairEncyclopediaMain />} />
          <Route path="hair-diagnosis" element={<HairDiagnosis />} />
          <Route path="hair-quiz" element={<HairQuiz />} />
<<<<<<< HEAD
          <Route path="/signup" element={<SignUp />} />
          <Route path="/login" element={<LogIn />} />
        </Route>
=======
          <Route path="daily-care" element={<DailyCare />} />
        </Route>
        
        <Route path="/signup" element={<SignUp />} />
        <Route path="/login" element={<LogIn />} />
>>>>>>> 608b84a1
      </Routes>
    </>
  );
};

export default App;
<|MERGE_RESOLUTION|>--- conflicted
+++ resolved
@@ -39,17 +39,10 @@
           <Route path="hair-encyclopedia/*" element={<HairEncyclopediaMain />} />
           <Route path="hair-diagnosis" element={<HairDiagnosis />} />
           <Route path="hair-quiz" element={<HairQuiz />} />
-<<<<<<< HEAD
           <Route path="/signup" element={<SignUp />} />
           <Route path="/login" element={<LogIn />} />
-        </Route>
-=======
           <Route path="daily-care" element={<DailyCare />} />
         </Route>
-        
-        <Route path="/signup" element={<SignUp />} />
-        <Route path="/login" element={<LogIn />} />
->>>>>>> 608b84a1
       </Routes>
     </>
   );
