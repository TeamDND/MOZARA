--- conflicted
+++ resolved
@@ -1,641 +1,598 @@
-import React, { useState } from 'react';
-import { useNavigate } from 'react-router-dom';
-import { hairProductApi, HairProduct } from '../../services/hairProductApi';
-import apiClient from '../../services/apiClient';
-import { Button } from '../../components/ui/button';
-import { Target, Camera, Award, Sprout, MapPin, Video, HelpCircle } from 'lucide-react';
-
-// 분석 결과 타입 정의
-interface HairAnalysisResponse {
-  success: boolean;
-  analysis?: {
-    primary_category: string;
-    primary_severity: string;
-    average_confidence: number;
-    category_distribution: Record<string, number>;
-    severity_distribution: Record<string, number>;
-    diagnosis_scores: Record<string, number>;
-    recommendations: string[];
-  };
-  similar_cases: Array<{
-    id: string;
-    score: number;
-    metadata: {
-      image_id: string;
-      image_file_name: string;
-      category: string;
-      severity: string;
-    };
-  }>;
-  total_similar_cases: number;
-  model_info: Record<string, any>;
-  preprocessing_used?: boolean;
-  preprocessing_info?: {
-    enabled: boolean;
-    description: string;
-  };
-  error?: string;
-}
-
-// TypeScript: DailyCare 페이지 컴포넌트
-const DailyCare: React.FC = () => {
-  const navigate = useNavigate();
-  const [selectedImage, setSelectedImage] = useState<File | null>(null);
-  const [isAnalyzing, setIsAnalyzing] = useState(false);
-  const [analysis, setAnalysis] = useState<HairAnalysisResponse | null>(null);
-  const [products, setProducts] = useState<HairProduct[] | null>(null);
-  const [tips, setTips] = useState<string[]>([]);
-
-  // 다음 액션 결정 함수 (Dashboard에서 가져옴)
-  const getNextAction = () => {
-    if (!progress.lastPhotoDate) {
-      return {
-        title: "AI 탈모 분석",
-        description: "AI 분석과 설문을 통한 종합적인 두피 상태 파악",
-        action: "diagnosis",
-        buttonText: "분석하기",
-        urgent: true
-      };
-    }
-    
-    const daysSincePhoto = progress.lastPhotoDate 
-      ? Math.floor((Date.now() - new Date(progress.lastPhotoDate).getTime()) / (1000 * 60 * 60 * 24))
-      : 0;
-    
-    if (daysSincePhoto >= 7) {
-      return {
-        title: "주간 변화 기록하기",
-        description: "지난주와 비교하여 개선 상황을 확인해보세요",
-        action: "tracking",
-        buttonText: "변화 기록",
-        urgent: false
-      };
-    }
-    
-    return {
-      title: "이번 주 챌린지 완료하기",
-      description: "새싹 포인트를 얻고 레벨업 하세요",
-      action: "challenges",
-      buttonText: "챌린지 보기",
-      urgent: false
-    };
-  };
-
-  // 사용자 진행 상황 상태 (Dashboard에서 가져옴)
-  const [userProgress, setUserProgress] = useState({
-    weeksSinceStart: 4,
-    currentPoints: 240,
-    overallImprovement: 15,
-    lastPhotoDate: null as string | null,
-    completedChallenges: 8,
-    level: 'bronze',
-    hasCompletedInitialAnalysis: false // 최초 탈모분석 완료 여부
-  });
-
-  const progress = userProgress;
-  const nextAction = getNextAction();
-
-  // 대시보드 카드 상태 (분석 결과 연동)
-  const [scalpScore, setScalpScore] = useState<number>(78);
-  const [oilinessLabel, setOilinessLabel] = useState<string>('양호');
-  const [oilinessSub, setOilinessSub] = useState<string>('균형');
-  const [flakeLabel, setFlakeLabel] = useState<string>('양호');
-  const [flakeSub, setFlakeSub] = useState<string>('개선됨');
-  const [rednessLabel, setRednessLabel] = useState<string>('양호');
-  const [rednessSub, setRednessSub] = useState<string>('정상');
-
-  const updateDashboardFromAnalysis = (res: HairAnalysisResponse) => {
-    // LLM 기반 종합 두피 점수 계산
-    if (!res.analysis) return;
-    
-    const primaryCategory = res.analysis.primary_category;
-    const primarySeverity = res.analysis.primary_severity;
-    const avgConfidence = res.analysis.average_confidence;
-    const diagnosisScores = res.analysis.diagnosis_scores;
-    
-    // 비듬과 탈모 관련 내용 필터링
-    const category = primaryCategory.toLowerCase();
-    if (category.includes('비듬') || category.includes('탈모')) {
-      // 비듬이나 탈모가 주요 카테고리인 경우 "양호"로 처리
-      const filteredCategory = "0.양호";
-      const filteredSeverity = "0.양호";
-      
-      // 필터링된 데이터로 계속 처리
-      const filteredAnalysis = {
-        ...res.analysis,
-        primary_category: filteredCategory,
-        primary_severity: filteredSeverity,
-        diagnosis_scores: Object.fromEntries(
-          Object.entries(diagnosisScores).filter(([key]) => 
-            !key.includes('비듬') && !key.includes('탈모')
-          )
-        )
-      };
-      
-      // 필터링된 분석으로 대시보드 업데이트
-      updateDashboardWithFilteredData(filteredAnalysis);
-      return;
-    }
-    
-    // 비듬/탈모가 아닌 경우 정상 처리
-    updateDashboardWithFilteredData(res.analysis);
-  };
-  
-  const updateDashboardWithFilteredData = (analysis: any) => {
-    const primaryCategory = analysis.primary_category;
-    const primarySeverity = analysis.primary_severity;
-    const avgConfidence = analysis.average_confidence;
-    const diagnosisScores = analysis.diagnosis_scores;
-
-    // 심각도에 따른 단계 계산 (0.양호=0, 1.경증=1, 2.중등도=2, 3.중증=3)
-    const severityLevel = parseInt(primarySeverity.split('.')[0]) || 0;
-    const stage01to03 = Math.min(3, Math.max(0, severityLevel)); // 0~3
-    const conf = typeof avgConfidence === 'number' ? avgConfidence : 0.7; // 0~1
-
-    // LLM 기반 종합 점수 계산 (더 정교한 알고리즘)
-    let baseScore = 100; // 기본 점수
-    
-    // 심각도에 따른 감점
-    baseScore -= stage01to03 * 20; // 심각도별 20점씩 감점
-    
-    // 진단 점수 기반 조정
-    if (diagnosisScores) {
-      const scores = Object.values(diagnosisScores) as number[];
-      const avgDiagnosisScore = scores.reduce((sum, score) => sum + score, 0) / scores.length;
-      baseScore -= (avgDiagnosisScore - 0.5) * 30; // 진단 점수 기반 조정
-    }
-    
-    // 신뢰도 기반 보정
-    baseScore += (conf - 0.5) * 20; // 신뢰도 기반 보정
-    
-    // 카테고리별 특별 감점 (비듬/탈모는 이미 필터링됨)
-    const category = primaryCategory.toLowerCase();
-    if (category.includes('홍반') || category.includes('농포')) {
-      baseScore -= 10; // 염증 관련 추가 감점
-    }
-    if (category.includes('피지과다')) {
-      baseScore -= 8; // 피지과다는 추가 감점
-    }
-    if (category.includes('미세각질')) {
-      baseScore -= 6; // 미세각질은 추가 감점
-    }
-    
-    const finalScore = Math.max(0, Math.min(100, Math.round(baseScore)));
-    setScalpScore(finalScore);
-
-    // 카테고리와 심각도에 따른 상태 추정 (새로운 카테고리)
-    
-    // 피지 상태 판정
-    if (category.includes('피지과다') || stage01to03 >= 2) {
-      setOilinessLabel('주의');
-      setOilinessSub('관리 필요');
-    } else if (stage01to03 === 1) {
-      setOilinessLabel('보통');
-      setOilinessSub('관찰중');
-    } else {
-      setOilinessLabel('양호');
-      setOilinessSub('균형');
-    }
-
-    // 각질 상태 판정
-    if (category.includes('미세각질') || stage01to03 >= 2) {
-      setFlakeLabel('주의');
-      setFlakeSub('개선 필요');
-    } else if (stage01to03 === 1) {
-      setFlakeLabel('보통');
-      setFlakeSub('관찰중');
-    } else {
-      setFlakeLabel('양호');
-      setFlakeSub('개선됨');
-    }
-
-    // 홍반 상태 판정
-    if (category.includes('홍반') || category.includes('농포') || stage01to03 >= 2) {
-      setRednessLabel('주의');
-      setRednessSub('케어 필요');
-    } else if (stage01to03 === 1) {
-      setRednessLabel('보통');
-      setRednessSub('관찰중');
-    } else {
-      setRednessLabel('양호');
-      setRednessSub('정상');
-    }
-
-    // 분석 결과 기반 맞춤형 케어 팁 생성
-    const buildSolutions = (
-      score: number,
-      oiliness: string,
-      flake: string,
-      redness: string
-    ): string[] => {
-      const s: string[] = [];
-      
-      // 두피 점수 기반 기본 케어
-      if (score >= 85) {
-        s.push('🎉 두피 상태가 매우 좋습니다! 현재 케어 루틴을 유지하세요.');
-        s.push('💧 수분 케어를 꾸준히 하여 건강한 상태를 지속하세요.');
-      } else if (score >= 70) {
-        s.push('👍 두피 상태가 양호합니다. 저자극 보습 샴푸로 컨디션을 끌어올리세요.');
-        s.push('🌿 두피 보습 토닉을 사용하여 수분 밸런스를 맞춰보세요.');
-      } else if (score >= 50) {
-        s.push('⚠️ 두피 관리가 필요합니다. 단백질과 보습 케어를 병행하세요.');
-        s.push('🔥 열기구 사용을 줄이고 저온으로 스타일링하세요.');
-      } else {
-        s.push('🚨 전문가 상담을 권장합니다. 저자극 샴푸와 진정 토닉을 사용하세요.');
-        s.push('🏥 피부과 전문의와 상담하여 정확한 진단을 받아보세요.');
-      }
-      
-      // 피지 상태별 맞춤 케어
-      if (oiliness === '주의') {
-        s.push('🧴 지성 두피 전용 샴푸로 깊은 클렌징을 하세요.');
-        s.push('🚿 샴푸 시 두피를 부드럽게 마사지하며 충분히 헹구세요.');
-      } else if (oiliness === '보통') {
-        s.push('🧽 두피 클렌징을 강화하고 피지 조절 샴푸를 주 1-2회 사용하세요.');
-      }
-      
-      // 각질 상태별 맞춤 케어
-      if (flake === '주의') {
-        s.push('✨ 각질 제거를 위해 두피 스크럽을 주 1회 사용하세요.');
-        s.push('💆‍♀️ 보습에 신경 쓰고 각질이 생기지 않도록 관리하세요.');
-      }
-      
-      // 홍반 상태별 맞춤 케어
-      if (redness === '주의') {
-        s.push('🌿 두피 진정 토닉과 저자극 샴푸로 염증을 완화하세요.');
-        s.push('❄️ 차가운 물로 마무리 헹굼을 하여 두피를 진정시키세요.');
-      }
-      
-      // 공통 케어 팁
-      s.push('💆‍♀️ 샴푸 전후 3분 두피 마사지로 혈행을 개선하세요.');
-      s.push('🌙 충분한 수면과 스트레스 관리로 두피 건강을 지켜주세요.');
-      
-      return s.slice(0, 6);
-    };
-
-    setTips(buildSolutions(finalScore, oilinessLabel, flakeLabel, rednessLabel));
-  };
-  const todayStr = new Date().toLocaleDateString('ko-KR', {
-    year: 'numeric',
-    month: 'long',
-    day: 'numeric',
-    weekday: 'long'
-  });
-  const [streak, setStreak] = useState<number>(1);
-
-  // 연속 케어 일수 계산 및 최초 분석 상태 확인 (로컬 스토리지 기반)
-  React.useEffect(() => {
-    const streakKey = 'dailyCareStreak';
-    const analysisKey = 'hasCompletedInitialAnalysis';
-    
-    // 연속 케어 일수 계산
-    const stored = localStorage.getItem(streakKey);
-    const today = new Date();
-    const yyyyMmDd = (d: Date) => `${d.getFullYear()}-${String(d.getMonth()+1).padStart(2,'0')}-${String(d.getDate()).padStart(2,'0')}`;
-
-    let count = 1;
-    let lastDateStr = yyyyMmDd(today);
-
-    if (stored) {
-      try {
-        const parsed = JSON.parse(stored) as { count: number; lastDate: string };
-        const last = new Date(parsed.lastDate);
-        const diffMs = today.setHours(0,0,0,0) - new Date(last.setHours(0,0,0,0)).getTime();
-        const diffDays = Math.floor(diffMs / (1000*60*60*24));
-
-        if (diffDays === 0) {
-          count = parsed.count; // 같은 날 재방문
-        } else if (diffDays === 1) {
-          count = parsed.count + 1; // 어제 이후 연속
-        } else {
-          count = 1; // 연속 끊김
-        }
-      } catch {
-        count = 1;
-      }
-    }
-
-    setStreak(count);
-    localStorage.setItem(streakKey, JSON.stringify({ count, lastDate: lastDateStr }));
-
-    // 최초 분석 완료 상태 확인
-    const hasCompletedAnalysis = localStorage.getItem(analysisKey) === 'true';
-    setUserProgress(prev => ({
-      ...prev,
-      hasCompletedInitialAnalysis: hasCompletedAnalysis
-    }));
-  }, []);
-
-  return (
-    <div className="min-h-screen bg-gray-50">
-      {/* Mobile-First 컨테이너 */}
-      <div className="max-w-full md:max-w-md mx-auto min-h-screen bg-white flex flex-col">
-        
-        {/* 상단 그라데이션 배너 (Mobile-First) */}
-        <div className="bg-gradient-to-r from-[#222222] to-[#333333] text-white p-4">
-          <div className="text-center">
-            <p className="text-sm opacity-90">{todayStr}</p>
-            <h1 className="text-xl font-bold mt-1">좋은 하루예요! 데일리 케어를 시작해볼까요?</h1>
-            <p className="mt-1 text-white/90">{streak}일 연속 케어 중 ✨</p>
-          </div>
-        </div>
-
-        {/* 메인 컨텐츠 */}
-        <div className="flex-1 p-4 overflow-y-auto space-y-4">
-<<<<<<< HEAD
-          {/* 0. 탈모분석 (최초 기준이고 한번이라도 분석하면 안보임) */}
-          {!userProgress.hasCompletedInitialAnalysis && (
-            <div className="bg-gradient-to-r from-red-50 to-orange-50 p-4 rounded-xl border-2 border-red-200">
-              <div className="space-y-3">
-                <div className="flex items-center gap-2">
-                  <Target className="w-5 h-5 text-red-600" />
-                  <h3 className="text-lg font-semibold text-red-800">최초 탈모 분석</h3>
-                </div>
-                <p className="text-sm text-red-700">AI 분석과 설문을 통한 종합적인 두피 상태 파악을 시작해보세요</p>
-                <Button 
-                  onClick={() => {
-                    // 최초 분석 완료 상태 저장
-                    localStorage.setItem('hasCompletedInitialAnalysis', 'true');
-                    setUserProgress(prev => ({
-                      ...prev,
-                      hasCompletedInitialAnalysis: true
-                    }));
-                    navigate('/integrated-diagnosis');
-                  }}
-                  className="w-full h-12 bg-red-600 hover:bg-red-700 text-white rounded-xl font-semibold active:scale-[0.98] transition-all"
-                >
-                  지금 분석하기
-                </Button>
-              </div>
-            </div>
-          )}
-
-          {/* 1. 두피 분석 (오늘의 두피분석) */}
-=======
-          {/* 메인 카드: 두피 촬영하기 (Mobile-First) */}
->>>>>>> bc8c700a
-          <div className="bg-white p-4 rounded-xl shadow-md">
-            <div className="space-y-4">
-              <div>
-                <h2 className="text-lg font-semibold text-gray-800">오늘의 두피 분석</h2>
-                <p className="text-sm text-gray-600 mt-1">오늘의 두피 상태를 확인해보세요</p>
-              </div>
-              
-              {/* 사진 업로드 + 분석 */}
-              <div className="space-y-3">
-                <input
-                  type="file"
-                  accept="image/*"
-                  onChange={(e) => setSelectedImage(e.target.files?.[0] || null)}
-                  className="block w-full text-sm text-gray-700 file:mr-4 file:py-2 file:px-4 file:rounded-lg file:border-0 file:text-sm file:font-medium file:bg-gray-100 hover:file:bg-gray-200"
-                />
-                <button
-                  onClick={async () => {
-                    if (!selectedImage) return alert('두피 사진을 업로드해주세요.');
-                    setIsAnalyzing(true);
-                    setProducts(null);
-                    try {
-                      // 스프링부트 API 호출
-                      const formData = new FormData();
-                      formData.append('image', selectedImage);
-                      formData.append('top_k', '10');
-                      formData.append('use_preprocessing', 'true');
-                      
-                      const response = await apiClient.post('/ai/hair-loss-daily/analyze', formData, {
-                        headers: { 'Content-Type': 'multipart/form-data' },
-                      });
-                      
-                      const result: HairAnalysisResponse = response.data;
-                      setAnalysis(result);
-                      updateDashboardFromAnalysis(result);
-                      
-                      // 사진 분석 완료 후 lastPhotoDate 업데이트
-                      setUserProgress(prev => ({
-                        ...prev,
-                        lastPhotoDate: new Date().toISOString()
-                      }));
-                      
-                      // 심각도에 따른 제품 추천
-                      const severityLevel = result.analysis ? parseInt(result.analysis.primary_severity.split('.')[0]) || 0 : 0;
-                      const stage = Math.min(3, Math.max(0, severityLevel));
-                      const prodRes = await hairProductApi.getProductsByStage(stage);
-                      setProducts(prodRes.products.slice(0, 6));
-                      
-                      // 케어 팁은 updateDashboardFromAnalysis에서 설정됨
-                    } catch (e) {
-                      console.error(e);
-                      alert('분석 또는 추천 호출 중 오류가 발생했습니다.');
-                    } finally {
-                      setIsAnalyzing(false);
-                    }
-                  }}
-                  disabled={isAnalyzing}
-                  className="w-full h-12 px-4 bg-[#222222] text-white rounded-xl hover:bg-[#333333] disabled:opacity-50 font-semibold active:scale-[0.98] transition-all"
-                >
-                  {isAnalyzing ? '분석 중...' : '사진으로 AI 분석'}
-                </button>
-              </div>
-            </div>
-          </div>
-
-<<<<<<< HEAD
-          {/* 2. 탈모 PT (오늘의 미션) */}
-          <div className="bg-white p-4 rounded-xl shadow-md">
-            <div className="space-y-4">
-              <div className="flex items-center gap-2">
-                <Camera className="w-5 h-5 text-[#222222]" />
-                <h3 className="text-lg font-semibold text-gray-800">오늘의 탈모 PT</h3>
-              </div>
-              <p className="text-sm text-gray-600">오늘의 미션을 완료하고 새싹 포인트를 획득하세요</p>
-              <Button 
-                onClick={() => navigate('/hair-pt')}
-                className="w-full h-12 bg-[#222222] hover:bg-[#333333] text-white rounded-xl font-semibold active:scale-[0.98] transition-all"
-              >
-                PT 시작하기
-              </Button>
-=======
-          {/* AI 탈모 분석 카드 */}
-          <div className="bg-white p-4 rounded-xl shadow-md">
-            <div className="space-y-3">
-              <div className="flex items-center gap-2">
-                <Target className="w-5 h-5 text-[#222222]" />
-                <h3 className="text-lg font-semibold text-gray-800">AI 탈모 분석</h3>
-              </div>
-              <p className="text-sm text-gray-600">AI 분석과 설문을 통한 종합적인 두피 상태 파악</p>
-              <Button 
-                onClick={() => navigate('/integrated-diagnosis')}
-                className="w-full h-12 rounded-xl font-semibold bg-[#222222] hover:bg-[#333333] text-white active:scale-[0.98] transition-all"
-              >
-                분석하기
-              </Button>
-            </div>
-          </div>
-
-          {/* 통계 카드 (Mobile-First) */}
-          <div className="grid grid-cols-2 gap-3">
-            <div className="bg-white p-4 rounded-xl shadow-md">
-              <p className="text-xs text-gray-500">두피 점수</p>
-              <div className="mt-1 text-2xl font-bold text-gray-800">{scalpScore}</div>
-              <p className="mt-1 text-xs text-green-600">LLM 종합 분석</p>
-            </div>
-            <div className="bg-white p-4 rounded-xl shadow-md">
-              <p className="text-xs text-gray-500">피지 상태</p>
-              <div className="mt-1 text-xl font-bold text-gray-800">{oilinessLabel}</div>
-              <p className="mt-1 text-xs text-emerald-600">{oilinessSub}</p>
-            </div>
-            <div className="bg-white p-4 rounded-xl shadow-md">
-              <p className="text-xs text-gray-500">각질 상태</p>
-              <div className="mt-1 text-xl font-bold text-gray-800">{flakeLabel}</div>
-              <p className="mt-1 text-xs text-teal-600">{flakeSub}</p>
->>>>>>> bc8c700a
-            </div>
-          </div>
-
-          {/* 3. 탈모 맵 (내 위치기반 지도 화면) */}
-          <div className="bg-white p-4 rounded-xl shadow-md">
-            <div className="space-y-4">
-              <div className="flex items-center gap-2">
-                <MapPin className="w-5 h-5 text-[#222222]" />
-                <h3 className="text-lg font-semibold text-gray-800">탈모 맵</h3>
-              </div>
-              <p className="text-sm text-gray-600">내 위치 기반 탈모 전문 병원 및 약국 찾기</p>
-              
-              {/* 지도 영역 */}
-              <div className="relative bg-gray-100 rounded-lg h-48 flex items-center justify-center">
-                <div className="text-center text-gray-500">
-                  <MapPin className="w-12 h-12 mx-auto mb-2 opacity-50" />
-                  <p className="text-sm">지도 로딩 중...</p>
-                </div>
-              </div>
-              
-              <Button 
-                variant="outline"
-                className="w-full h-12 border-2 border-gray-300 hover:border-gray-400 text-gray-700 rounded-xl font-semibold active:scale-[0.98] transition-all"
-                onClick={() => navigate('/store-finder')}
-              >
-                더 알아보기
-              </Button>
-            </div>
-          </div>
-
-          {/* 분석 결과 통계 카드 */}
-          {analysis && (
-            <div className="grid grid-cols-2 gap-3">
-              <div className="bg-white p-4 rounded-xl shadow-md">
-                <p className="text-xs text-gray-500">두피 점수</p>
-                <div className="mt-1 text-2xl font-bold text-gray-800">{scalpScore}</div>
-                <p className="mt-1 text-xs text-green-600">LLM 종합 분석</p>
-              </div>
-              <div className="bg-white p-4 rounded-xl shadow-md">
-                <p className="text-xs text-gray-500">비듬 상태</p>
-                <div className="mt-1 text-xl font-bold text-gray-800">{dandruffLabel}</div>
-                <p className="mt-1 text-xs text-emerald-600">{dandruffSub}</p>
-              </div>
-              <div className="bg-white p-4 rounded-xl shadow-md">
-                <p className="text-xs text-gray-500">각질 상태</p>
-                <div className="mt-1 text-xl font-bold text-gray-800">{flakeLabel}</div>
-                <p className="mt-1 text-xs text-teal-600">{flakeSub}</p>
-              </div>
-              <div className="bg-white p-4 rounded-xl shadow-md">
-                <p className="text-xs text-gray-500">홍반 상태</p>
-                <div className="mt-1 text-xl font-bold text-gray-800">{rednessLabel}</div>
-                <p className="mt-1 text-xs text-green-600">{rednessSub}</p>
-              </div>
-            </div>
-          )}
-
-          {/* 4. 탈모 OX (오늘의 퀴즈) */}
-          <div className="bg-white p-4 rounded-xl border border-gray-200">
-            <div className="flex items-center gap-2 mb-3">
-              <HelpCircle className="w-5 h-5 text-[#222222]" />
-              <h3 className="text-lg font-semibold text-gray-800">오늘의 탈모 OX 퀴즈</h3>
-            </div>
-            <div className="bg-gray-50 p-3 rounded-lg mb-3">
-              <p className="text-sm font-medium text-gray-800 mb-4">
-                탈모를 예방하기 위해 매일 샴푸를 하는 것이 좋다.
-              </p>
-              <div className="flex gap-2">
-                <button className="flex-1 h-12 px-4 bg-[#222222] text-white rounded-xl hover:bg-[#333333] font-semibold active:scale-[0.98] transition-all">
-                  O
-                </button>
-                <button className="flex-1 h-12 px-4 bg-[#222222] text-white rounded-xl hover:bg-[#333333] font-semibold active:scale-[0.98] transition-all">
-                  X
-                </button>
-              </div>
-            </div>
-            <p className="text-xs text-gray-500">정답 해설을 보려면 버튼을 눌러보세요!</p>
-          </div>
-
-          {/* 5. 탈모 영상 (오늘의 영상) */}
-          <div className="bg-white p-4 rounded-xl border border-gray-200">
-            <div className="flex items-center gap-2 mb-3">
-              <Video className="w-5 h-5 text-[#222222]" />
-              <h3 className="text-lg font-semibold text-gray-800">오늘의 탈모 영상</h3>
-            </div>
-            <div className="relative bg-gray-900 rounded-lg overflow-hidden aspect-video mb-3">
-              <div className="absolute inset-0 flex items-center justify-center">
-                <div className="text-center text-white">
-                  <div className="text-4xl mb-2">▶️</div>
-                  <p className="text-sm font-medium">두피 마사지 방법 알아보기</p>
-                  <p className="text-xs opacity-75 mt-1">2분 30초</p>
-                </div>
-              </div>
-            </div>
-            <div className="flex gap-2">
-              <button className="flex-1 h-12 px-4 bg-[#222222] text-white rounded-xl hover:bg-[#333333] font-semibold active:scale-[0.98] transition-all">
-                영상 보기
-              </button>
-              <button className="flex-1 h-12 px-4 bg-[#222222] text-white rounded-xl hover:bg-[#333333] font-semibold active:scale-[0.98] transition-all">
-                다음 영상
-              </button>
-            </div>
-          </div>
-
-<<<<<<< HEAD
-          {/* 6. 헤어스타일 바꾸기 */}
-          <div className="bg-white p-4 rounded-xl shadow-md">
-            <div className="space-y-4">
-              <div className="flex items-center gap-2">
-                <div className="text-2xl">💇‍♀️</div>
-                <h3 className="text-lg font-semibold text-gray-800">헤어스타일 바꾸기</h3>
-              </div>
-              <p className="text-sm text-gray-600">새로운 헤어스타일을 시도해보세요</p>
-              
-              {/* 물음표 그림 영역 */}
-              <div className="relative bg-gray-100 rounded-lg h-48 flex items-center justify-center">
-                <div className="text-center text-gray-500">
-                  <div className="text-6xl mb-2">❓</div>
-                  <p className="text-sm">새로운 스타일을 찾아보세요</p>
-                </div>
-              </div>
-              
-              <Button 
-                onClick={() => {
-                  console.log('헤어스타일 페이지로 이동');
-                  // TODO: 헤어스타일 페이지로 이동
-                }}
-                className="w-full h-12 bg-[#222222] hover:bg-[#333333] text-white rounded-xl font-semibold active:scale-[0.98] transition-all"
-              >
-                페이지 이동하기
-              </Button>
-            </div>
-          </div>
-
-          {/* 오늘의 케어 팁 */}
-          {tips.length > 0 && (
-            <div className="bg-white p-4 rounded-xl shadow-md">
-              <h3 className="text-lg font-semibold text-gray-800 mb-3">오늘의 케어 팁</h3>
-              <ol className="list-decimal ml-5 text-sm text-gray-700 space-y-2">
-                {tips.map((t, i) => <li key={i}>{t}</li>)}
-              </ol>
-            </div>
-          )}
-
-=======
->>>>>>> bc8c700a
-        </div>
-      </div>
-    </div>
-  );
-};
-
-export default DailyCare;
+import React, { useState } from 'react';
+import { useNavigate } from 'react-router-dom';
+import { hairProductApi, HairProduct } from '../../services/hairProductApi';
+import apiClient from '../../services/apiClient';
+import { Button } from '../../components/ui/button';
+import { Target, Camera, Award, Sprout, MapPin, Video, HelpCircle } from 'lucide-react';
+
+// 분석 결과 타입 정의
+interface HairAnalysisResponse {
+  success: boolean;
+  analysis?: {
+    primary_category: string;
+    primary_severity: string;
+    average_confidence: number;
+    category_distribution: Record<string, number>;
+    severity_distribution: Record<string, number>;
+    diagnosis_scores: Record<string, number>;
+    recommendations: string[];
+  };
+  similar_cases: Array<{
+    id: string;
+    score: number;
+    metadata: {
+      image_id: string;
+      image_file_name: string;
+      category: string;
+      severity: string;
+    };
+  }>;
+  total_similar_cases: number;
+  model_info: Record<string, any>;
+  preprocessing_used?: boolean;
+  preprocessing_info?: {
+    enabled: boolean;
+    description: string;
+  };
+  error?: string;
+}
+
+// TypeScript: DailyCare 페이지 컴포넌트
+const DailyCare: React.FC = () => {
+  const navigate = useNavigate();
+  const [selectedImage, setSelectedImage] = useState<File | null>(null);
+  const [isAnalyzing, setIsAnalyzing] = useState(false);
+  const [analysis, setAnalysis] = useState<HairAnalysisResponse | null>(null);
+  const [products, setProducts] = useState<HairProduct[] | null>(null);
+  const [tips, setTips] = useState<string[]>([]);
+
+  // 다음 액션 결정 함수 (Dashboard에서 가져옴)
+  const getNextAction = () => {
+    if (!progress.lastPhotoDate) {
+      return {
+        title: "AI 탈모 분석",
+        description: "AI 분석과 설문을 통한 종합적인 두피 상태 파악",
+        action: "diagnosis",
+        buttonText: "분석하기",
+        urgent: true
+      };
+    }
+    
+    const daysSincePhoto = progress.lastPhotoDate 
+      ? Math.floor((Date.now() - new Date(progress.lastPhotoDate).getTime()) / (1000 * 60 * 60 * 24))
+      : 0;
+    
+    if (daysSincePhoto >= 7) {
+      return {
+        title: "주간 변화 기록하기",
+        description: "지난주와 비교하여 개선 상황을 확인해보세요",
+        action: "tracking",
+        buttonText: "변화 기록",
+        urgent: false
+      };
+    }
+    
+    return {
+      title: "이번 주 챌린지 완료하기",
+      description: "새싹 포인트를 얻고 레벨업 하세요",
+      action: "challenges",
+      buttonText: "챌린지 보기",
+      urgent: false
+    };
+  };
+
+  // 사용자 진행 상황 상태 (Dashboard에서 가져옴)
+  const [userProgress, setUserProgress] = useState({
+    weeksSinceStart: 4,
+    currentPoints: 240,
+    overallImprovement: 15,
+    lastPhotoDate: null as string | null,
+    completedChallenges: 8,
+    level: 'bronze',
+    hasCompletedInitialAnalysis: false // 최초 탈모분석 완료 여부
+  });
+
+  const progress = userProgress;
+  const nextAction = getNextAction();
+
+  // 대시보드 카드 상태 (분석 결과 연동)
+  const [scalpScore, setScalpScore] = useState<number>(78);
+  const [oilinessLabel, setOilinessLabel] = useState<string>('양호');
+  const [oilinessSub, setOilinessSub] = useState<string>('균형');
+  const [flakeLabel, setFlakeLabel] = useState<string>('양호');
+  const [flakeSub, setFlakeSub] = useState<string>('개선됨');
+  const [rednessLabel, setRednessLabel] = useState<string>('양호');
+  const [rednessSub, setRednessSub] = useState<string>('정상');
+
+  const updateDashboardFromAnalysis = (res: HairAnalysisResponse) => {
+    // LLM 기반 종합 두피 점수 계산
+    if (!res.analysis) return;
+    
+    const primaryCategory = res.analysis.primary_category;
+    const primarySeverity = res.analysis.primary_severity;
+    const avgConfidence = res.analysis.average_confidence;
+    const diagnosisScores = res.analysis.diagnosis_scores;
+    
+    // 비듬과 탈모 관련 내용 필터링
+    const category = primaryCategory.toLowerCase();
+    if (category.includes('비듬') || category.includes('탈모')) {
+      // 비듬이나 탈모가 주요 카테고리인 경우 "양호"로 처리
+      const filteredCategory = "0.양호";
+      const filteredSeverity = "0.양호";
+      
+      // 필터링된 데이터로 계속 처리
+      const filteredAnalysis = {
+        ...res.analysis,
+        primary_category: filteredCategory,
+        primary_severity: filteredSeverity,
+        diagnosis_scores: Object.fromEntries(
+          Object.entries(diagnosisScores).filter(([key]) => 
+            !key.includes('비듬') && !key.includes('탈모')
+          )
+        )
+      };
+      
+      // 필터링된 분석으로 대시보드 업데이트
+      updateDashboardWithFilteredData(filteredAnalysis);
+      return;
+    }
+    
+    // 비듬/탈모가 아닌 경우 정상 처리
+    updateDashboardWithFilteredData(res.analysis);
+  };
+  
+  const updateDashboardWithFilteredData = (analysis: any) => {
+    const primaryCategory = analysis.primary_category;
+    const primarySeverity = analysis.primary_severity;
+    const avgConfidence = analysis.average_confidence;
+    const diagnosisScores = analysis.diagnosis_scores;
+
+    // 심각도에 따른 단계 계산 (0.양호=0, 1.경증=1, 2.중등도=2, 3.중증=3)
+    const severityLevel = parseInt(primarySeverity.split('.')[0]) || 0;
+    const stage01to03 = Math.min(3, Math.max(0, severityLevel)); // 0~3
+    const conf = typeof avgConfidence === 'number' ? avgConfidence : 0.7; // 0~1
+
+    // LLM 기반 종합 점수 계산 (더 정교한 알고리즘)
+    let baseScore = 100; // 기본 점수
+    
+    // 심각도에 따른 감점
+    baseScore -= stage01to03 * 20; // 심각도별 20점씩 감점
+    
+    // 진단 점수 기반 조정
+    if (diagnosisScores) {
+      const scores = Object.values(diagnosisScores) as number[];
+      const avgDiagnosisScore = scores.reduce((sum, score) => sum + score, 0) / scores.length;
+      baseScore -= (avgDiagnosisScore - 0.5) * 30; // 진단 점수 기반 조정
+    }
+    
+    // 신뢰도 기반 보정
+    baseScore += (conf - 0.5) * 20; // 신뢰도 기반 보정
+    
+    // 카테고리별 특별 감점 (비듬/탈모는 이미 필터링됨)
+    const category = primaryCategory.toLowerCase();
+    if (category.includes('홍반') || category.includes('농포')) {
+      baseScore -= 10; // 염증 관련 추가 감점
+    }
+    if (category.includes('피지과다')) {
+      baseScore -= 8; // 피지과다는 추가 감점
+    }
+    if (category.includes('미세각질')) {
+      baseScore -= 6; // 미세각질은 추가 감점
+    }
+    
+    const finalScore = Math.max(0, Math.min(100, Math.round(baseScore)));
+    setScalpScore(finalScore);
+
+    // 카테고리와 심각도에 따른 상태 추정 (새로운 카테고리)
+    
+    // 피지 상태 판정
+    if (category.includes('피지과다') || stage01to03 >= 2) {
+      setOilinessLabel('주의');
+      setOilinessSub('관리 필요');
+    } else if (stage01to03 === 1) {
+      setOilinessLabel('보통');
+      setOilinessSub('관찰중');
+    } else {
+      setOilinessLabel('양호');
+      setOilinessSub('균형');
+    }
+
+    // 각질 상태 판정
+    if (category.includes('미세각질') || stage01to03 >= 2) {
+      setFlakeLabel('주의');
+      setFlakeSub('개선 필요');
+    } else if (stage01to03 === 1) {
+      setFlakeLabel('보통');
+      setFlakeSub('관찰중');
+    } else {
+      setFlakeLabel('양호');
+      setFlakeSub('개선됨');
+    }
+
+    // 홍반 상태 판정
+    if (category.includes('홍반') || category.includes('농포') || stage01to03 >= 2) {
+      setRednessLabel('주의');
+      setRednessSub('케어 필요');
+    } else if (stage01to03 === 1) {
+      setRednessLabel('보통');
+      setRednessSub('관찰중');
+    } else {
+      setRednessLabel('양호');
+      setRednessSub('정상');
+    }
+
+    // 분석 결과 기반 맞춤형 케어 팁 생성
+    const buildSolutions = (
+      score: number,
+      oiliness: string,
+      flake: string,
+      redness: string
+    ): string[] => {
+      const s: string[] = [];
+      
+      // 두피 점수 기반 기본 케어
+      if (score >= 85) {
+        s.push('🎉 두피 상태가 매우 좋습니다! 현재 케어 루틴을 유지하세요.');
+        s.push('💧 수분 케어를 꾸준히 하여 건강한 상태를 지속하세요.');
+      } else if (score >= 70) {
+        s.push('👍 두피 상태가 양호합니다. 저자극 보습 샴푸로 컨디션을 끌어올리세요.');
+        s.push('🌿 두피 보습 토닉을 사용하여 수분 밸런스를 맞춰보세요.');
+      } else if (score >= 50) {
+        s.push('⚠️ 두피 관리가 필요합니다. 단백질과 보습 케어를 병행하세요.');
+        s.push('🔥 열기구 사용을 줄이고 저온으로 스타일링하세요.');
+      } else {
+        s.push('🚨 전문가 상담을 권장합니다. 저자극 샴푸와 진정 토닉을 사용하세요.');
+        s.push('🏥 피부과 전문의와 상담하여 정확한 진단을 받아보세요.');
+      }
+      
+      // 피지 상태별 맞춤 케어
+      if (oiliness === '주의') {
+        s.push('🧴 지성 두피 전용 샴푸로 깊은 클렌징을 하세요.');
+        s.push('🚿 샴푸 시 두피를 부드럽게 마사지하며 충분히 헹구세요.');
+      } else if (oiliness === '보통') {
+        s.push('🧽 두피 클렌징을 강화하고 피지 조절 샴푸를 주 1-2회 사용하세요.');
+      }
+      
+      // 각질 상태별 맞춤 케어
+      if (flake === '주의') {
+        s.push('✨ 각질 제거를 위해 두피 스크럽을 주 1회 사용하세요.');
+        s.push('💆‍♀️ 보습에 신경 쓰고 각질이 생기지 않도록 관리하세요.');
+      }
+      
+      // 홍반 상태별 맞춤 케어
+      if (redness === '주의') {
+        s.push('🌿 두피 진정 토닉과 저자극 샴푸로 염증을 완화하세요.');
+        s.push('❄️ 차가운 물로 마무리 헹굼을 하여 두피를 진정시키세요.');
+      }
+      
+      // 공통 케어 팁
+      s.push('💆‍♀️ 샴푸 전후 3분 두피 마사지로 혈행을 개선하세요.');
+      s.push('🌙 충분한 수면과 스트레스 관리로 두피 건강을 지켜주세요.');
+      
+      return s.slice(0, 6);
+    };
+
+    setTips(buildSolutions(finalScore, oilinessLabel, flakeLabel, rednessLabel));
+  };
+  const todayStr = new Date().toLocaleDateString('ko-KR', {
+    year: 'numeric',
+    month: 'long',
+    day: 'numeric',
+    weekday: 'long'
+  });
+  const [streak, setStreak] = useState<number>(1);
+
+  // 연속 케어 일수 계산 및 최초 분석 상태 확인 (로컬 스토리지 기반)
+  React.useEffect(() => {
+    const streakKey = 'dailyCareStreak';
+    const analysisKey = 'hasCompletedInitialAnalysis';
+    
+    // 연속 케어 일수 계산
+    const stored = localStorage.getItem(streakKey);
+    const today = new Date();
+    const yyyyMmDd = (d: Date) => `${d.getFullYear()}-${String(d.getMonth()+1).padStart(2,'0')}-${String(d.getDate()).padStart(2,'0')}`;
+
+    let count = 1;
+    let lastDateStr = yyyyMmDd(today);
+
+    if (stored) {
+      try {
+        const parsed = JSON.parse(stored) as { count: number; lastDate: string };
+        const last = new Date(parsed.lastDate);
+        const diffMs = today.setHours(0,0,0,0) - new Date(last.setHours(0,0,0,0)).getTime();
+        const diffDays = Math.floor(diffMs / (1000*60*60*24));
+
+        if (diffDays === 0) {
+          count = parsed.count; // 같은 날 재방문
+        } else if (diffDays === 1) {
+          count = parsed.count + 1; // 어제 이후 연속
+        } else {
+          count = 1; // 연속 끊김
+        }
+      } catch {
+        count = 1;
+      }
+    }
+
+    setStreak(count);
+    localStorage.setItem(streakKey, JSON.stringify({ count, lastDate: lastDateStr }));
+
+    // 최초 분석 완료 상태 확인
+    const hasCompletedAnalysis = localStorage.getItem(analysisKey) === 'true';
+    setUserProgress(prev => ({
+      ...prev,
+      hasCompletedInitialAnalysis: hasCompletedAnalysis
+    }));
+  }, []);
+
+  return (
+    <div className="min-h-screen bg-gray-50">
+      {/* Mobile-First 컨테이너 */}
+      <div className="max-w-full md:max-w-md mx-auto min-h-screen bg-white flex flex-col">
+        
+        {/* 상단 그라데이션 배너 (Mobile-First) */}
+        <div className="bg-gradient-to-r from-[#222222] to-[#333333] text-white p-4">
+          <div className="text-center">
+            <p className="text-sm opacity-90">{todayStr}</p>
+            <h1 className="text-xl font-bold mt-1">좋은 하루예요! 데일리 케어를 시작해볼까요?</h1>
+            <p className="mt-1 text-white/90">{streak}일 연속 케어 중 ✨</p>
+          </div>
+        </div>
+
+        {/* 메인 컨텐츠 */}
+        <div className="flex-1 p-4 overflow-y-auto space-y-4">
+          {/* 0. 탈모분석 (최초 기준이고 한번이라도 분석하면 안보임) */}
+          {!userProgress.hasCompletedInitialAnalysis && (
+            <div className="bg-gradient-to-r from-red-50 to-orange-50 p-4 rounded-xl border-2 border-red-200">
+              <div className="space-y-3">
+                <div className="flex items-center gap-2">
+                  <Target className="w-5 h-5 text-red-600" />
+                  <h3 className="text-lg font-semibold text-red-800">최초 탈모 분석</h3>
+                </div>
+                <p className="text-sm text-red-700">AI 분석과 설문을 통한 종합적인 두피 상태 파악을 시작해보세요</p>
+                <Button 
+                  onClick={() => {
+                    // 최초 분석 완료 상태 저장
+                    localStorage.setItem('hasCompletedInitialAnalysis', 'true');
+                    setUserProgress(prev => ({
+                      ...prev,
+                      hasCompletedInitialAnalysis: true
+                    }));
+                    navigate('/integrated-diagnosis');
+                  }}
+                  className="w-full h-12 bg-red-600 hover:bg-red-700 text-white rounded-xl font-semibold active:scale-[0.98] transition-all"
+                >
+                  지금 분석하기
+                </Button>
+              </div>
+            </div>
+          )}
+
+          {/* 1. 두피 분석 (오늘의 두피분석) */}
+          <div className="bg-white p-4 rounded-xl shadow-md">
+            <div className="space-y-4">
+              <div>
+                <h2 className="text-lg font-semibold text-gray-800">오늘의 두피 분석</h2>
+                <p className="text-sm text-gray-600 mt-1">오늘의 두피 상태를 확인해보세요</p>
+              </div>
+              
+              {/* 사진 업로드 + 분석 */}
+              <div className="space-y-3">
+                <input
+                  type="file"
+                  accept="image/*"
+                  onChange={(e) => setSelectedImage(e.target.files?.[0] || null)}
+                  className="block w-full text-sm text-gray-700 file:mr-4 file:py-2 file:px-4 file:rounded-lg file:border-0 file:text-sm file:font-medium file:bg-gray-100 hover:file:bg-gray-200"
+                />
+                <button
+                  onClick={async () => {
+                    if (!selectedImage) return alert('두피 사진을 업로드해주세요.');
+                    setIsAnalyzing(true);
+                    setProducts(null);
+                    try {
+                      // 스프링부트 API 호출
+                      const formData = new FormData();
+                      formData.append('image', selectedImage);
+                      formData.append('top_k', '10');
+                      formData.append('use_preprocessing', 'true');
+                      
+                      const response = await apiClient.post('/ai/hair-loss-daily/analyze', formData, {
+                        headers: { 'Content-Type': 'multipart/form-data' },
+                      });
+                      
+                      const result: HairAnalysisResponse = response.data;
+                      setAnalysis(result);
+                      updateDashboardFromAnalysis(result);
+                      
+                      // 사진 분석 완료 후 lastPhotoDate 업데이트
+                      setUserProgress(prev => ({
+                        ...prev,
+                        lastPhotoDate: new Date().toISOString()
+                      }));
+                      
+                      // 심각도에 따른 제품 추천
+                      const severityLevel = result.analysis ? parseInt(result.analysis.primary_severity.split('.')[0]) || 0 : 0;
+                      const stage = Math.min(3, Math.max(0, severityLevel));
+                      const prodRes = await hairProductApi.getProductsByStage(stage);
+                      setProducts(prodRes.products.slice(0, 6));
+                      
+                      // 케어 팁은 updateDashboardFromAnalysis에서 설정됨
+                    } catch (e) {
+                      console.error(e);
+                      alert('분석 또는 추천 호출 중 오류가 발생했습니다.');
+                    } finally {
+                      setIsAnalyzing(false);
+                    }
+                  }}
+                  disabled={isAnalyzing}
+                  className="w-full h-12 px-4 bg-[#222222] text-white rounded-xl hover:bg-[#333333] disabled:opacity-50 font-semibold active:scale-[0.98] transition-all"
+                >
+                  {isAnalyzing ? '분석 중...' : '사진으로 AI 분석'}
+                </button>
+              </div>
+            </div>
+          </div>
+
+          {/* 2. 탈모 PT (오늘의 미션) */}
+          <div className="bg-white p-4 rounded-xl shadow-md">
+            <div className="space-y-4">
+              <div className="flex items-center gap-2">
+                <Camera className="w-5 h-5 text-[#222222]" />
+                <h3 className="text-lg font-semibold text-gray-800">오늘의 탈모 PT</h3>
+              </div>
+              <p className="text-sm text-gray-600">오늘의 미션을 완료하고 새싹 포인트를 획득하세요</p>
+              <Button 
+                onClick={() => navigate('/hair-pt')}
+                className="w-full h-12 bg-[#222222] hover:bg-[#333333] text-white rounded-xl font-semibold active:scale-[0.98] transition-all"
+              >
+                PT 시작하기
+              </Button>
+            </div>
+          </div>
+
+          {/* 3. 탈모 맵 (내 위치기반 지도 화면) */}
+          <div className="bg-white p-4 rounded-xl shadow-md">
+            <div className="space-y-4">
+              <div className="flex items-center gap-2">
+                <MapPin className="w-5 h-5 text-[#222222]" />
+                <h3 className="text-lg font-semibold text-gray-800">탈모 맵</h3>
+              </div>
+              <p className="text-sm text-gray-600">내 위치 기반 탈모 전문 병원 및 약국 찾기</p>
+              
+              {/* 지도 영역 */}
+              <div className="relative bg-gray-100 rounded-lg h-48 flex items-center justify-center">
+                <div className="text-center text-gray-500">
+                  <MapPin className="w-12 h-12 mx-auto mb-2 opacity-50" />
+                  <p className="text-sm">지도 로딩 중...</p>
+                </div>
+              </div>
+              
+              <Button 
+                variant="outline"
+                className="w-full h-12 border-2 border-gray-300 hover:border-gray-400 text-gray-700 rounded-xl font-semibold active:scale-[0.98] transition-all"
+                onClick={() => navigate('/store-finder')}
+              >
+                더 알아보기
+              </Button>
+            </div>
+          </div>
+
+          {/* 분석 결과 통계 카드 */}
+          {analysis && (
+            <div className="grid grid-cols-2 gap-3">
+              <div className="bg-white p-4 rounded-xl shadow-md">
+                <p className="text-xs text-gray-500">두피 점수</p>
+                <div className="mt-1 text-2xl font-bold text-gray-800">{scalpScore}</div>
+                <p className="mt-1 text-xs text-green-600">LLM 종합 분석</p>
+              </div>
+              <div className="bg-white p-4 rounded-xl shadow-md">
+                <p className="text-xs text-gray-500">비듬 상태</p>
+                <div className="mt-1 text-xl font-bold text-gray-800">{dandruffLabel}</div>
+                <p className="mt-1 text-xs text-emerald-600">{dandruffSub}</p>
+              </div>
+              <div className="bg-white p-4 rounded-xl shadow-md">
+                <p className="text-xs text-gray-500">각질 상태</p>
+                <div className="mt-1 text-xl font-bold text-gray-800">{flakeLabel}</div>
+                <p className="mt-1 text-xs text-teal-600">{flakeSub}</p>
+              </div>
+              <div className="bg-white p-4 rounded-xl shadow-md">
+                <p className="text-xs text-gray-500">홍반 상태</p>
+                <div className="mt-1 text-xl font-bold text-gray-800">{rednessLabel}</div>
+                <p className="mt-1 text-xs text-green-600">{rednessSub}</p>
+              </div>
+            </div>
+          )}
+
+          {/* 4. 탈모 OX (오늘의 퀴즈) */}
+          <div className="bg-white p-4 rounded-xl border border-gray-200">
+            <div className="flex items-center gap-2 mb-3">
+              <HelpCircle className="w-5 h-5 text-[#222222]" />
+              <h3 className="text-lg font-semibold text-gray-800">오늘의 탈모 OX 퀴즈</h3>
+            </div>
+            <div className="bg-gray-50 p-3 rounded-lg mb-3">
+              <p className="text-sm font-medium text-gray-800 mb-4">
+                탈모를 예방하기 위해 매일 샴푸를 하는 것이 좋다.
+              </p>
+              <div className="flex gap-2">
+                <button className="flex-1 h-12 px-4 bg-[#222222] text-white rounded-xl hover:bg-[#333333] font-semibold active:scale-[0.98] transition-all">
+                  O
+                </button>
+                <button className="flex-1 h-12 px-4 bg-[#222222] text-white rounded-xl hover:bg-[#333333] font-semibold active:scale-[0.98] transition-all">
+                  X
+                </button>
+              </div>
+            </div>
+            <p className="text-xs text-gray-500">정답 해설을 보려면 버튼을 눌러보세요!</p>
+          </div>
+
+          {/* 5. 탈모 영상 (오늘의 영상) */}
+          <div className="bg-white p-4 rounded-xl border border-gray-200">
+            <div className="flex items-center gap-2 mb-3">
+              <Video className="w-5 h-5 text-[#222222]" />
+              <h3 className="text-lg font-semibold text-gray-800">오늘의 탈모 영상</h3>
+            </div>
+            <div className="relative bg-gray-900 rounded-lg overflow-hidden aspect-video mb-3">
+              <div className="absolute inset-0 flex items-center justify-center">
+                <div className="text-center text-white">
+                  <div className="text-4xl mb-2">▶️</div>
+                  <p className="text-sm font-medium">두피 마사지 방법 알아보기</p>
+                  <p className="text-xs opacity-75 mt-1">2분 30초</p>
+                </div>
+              </div>
+            </div>
+            <div className="flex gap-2">
+              <button className="flex-1 h-12 px-4 bg-[#222222] text-white rounded-xl hover:bg-[#333333] font-semibold active:scale-[0.98] transition-all">
+                영상 보기
+              </button>
+              <button className="flex-1 h-12 px-4 bg-[#222222] text-white rounded-xl hover:bg-[#333333] font-semibold active:scale-[0.98] transition-all">
+                다음 영상
+              </button>
+            </div>
+          </div>
+
+          {/* 6. 헤어스타일 바꾸기 */}
+          <div className="bg-white p-4 rounded-xl shadow-md">
+            <div className="space-y-4">
+              <div className="flex items-center gap-2">
+                <div className="text-2xl">💇‍♀️</div>
+                <h3 className="text-lg font-semibold text-gray-800">헤어스타일 바꾸기</h3>
+              </div>
+              <p className="text-sm text-gray-600">새로운 헤어스타일을 시도해보세요</p>
+              
+              {/* 물음표 그림 영역 */}
+              <div className="relative bg-gray-100 rounded-lg h-48 flex items-center justify-center">
+                <div className="text-center text-gray-500">
+                  <div className="text-6xl mb-2">❓</div>
+                  <p className="text-sm">새로운 스타일을 찾아보세요</p>
+                </div>
+              </div>
+              
+              <Button 
+                onClick={() => {
+                  console.log('헤어스타일 페이지로 이동');
+                  // TODO: 헤어스타일 페이지로 이동
+                }}
+                className="w-full h-12 bg-[#222222] hover:bg-[#333333] text-white rounded-xl font-semibold active:scale-[0.98] transition-all"
+              >
+                페이지 이동하기
+              </Button>
+            </div>
+          </div>
+
+          {/* 오늘의 케어 팁 */}
+          {tips.length > 0 && (
+            <div className="bg-white p-4 rounded-xl shadow-md">
+              <h3 className="text-lg font-semibold text-gray-800 mb-3">오늘의 케어 팁</h3>
+              <ol className="list-decimal ml-5 text-sm text-gray-700 space-y-2">
+                {tips.map((t, i) => <li key={i}>{t}</li>)}
+              </ol>
+            </div>
+          )}
+
+        </div>
+      </div>
+    </div>
+  );
+};
+
+export default DailyCare;