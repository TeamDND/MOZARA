--- conflicted
+++ resolved
@@ -1,183 +1,3 @@
-<<<<<<< HEAD
-import React from 'react';
-import { HairProduct } from '../../services/hairProductApi';
-import ProductCard from '../hair_solutions/ProductCard';
-
-interface ProductListProps {
-  products: HairProduct[];
-  stage: number;
-  stageDescription: string;
-  recommendation: string;
-  disclaimer: string;
-  isLoading?: boolean;
-  onProductClick?: (product: HairProduct) => void;
-}
-
-const ProductList: React.FC<ProductListProps> = ({
-  products,
-  stage,
-  stageDescription,
-  recommendation,
-  disclaimer,
-  isLoading = false,
-  onProductClick
-}) => {
-  if (isLoading) {
-    return (
-      <div className="w-full">
-        {/* 로딩 상태 */}
-        <div className="bg-white/70 backdrop-blur rounded-2xl shadow-lg p-8 border border-gray-200">
-          <div className="animate-pulse">
-            {/* 헤더 로딩 */}
-            <div className="mb-6">
-              <div className="h-8 bg-gray-200 rounded-lg w-1/3 mb-2"></div>
-              <div className="h-4 bg-gray-200 rounded w-1/2"></div>
-            </div>
-
-            {/* 제품 그리드 로딩 */}
-            <div className="grid grid-cols-1 md:grid-cols-2 lg:grid-cols-3 xl:grid-cols-4 gap-6">
-              {[...Array(4)].map((_, index) => (
-                <div key={index} className="bg-gray-100 rounded-xl h-96">
-                  <div className="h-48 bg-gray-200 rounded-t-xl"></div>
-                  <div className="p-4 space-y-3">
-                    <div className="h-4 bg-gray-200 rounded w-3/4"></div>
-                    <div className="h-3 bg-gray-200 rounded w-full"></div>
-                    <div className="h-3 bg-gray-200 rounded w-2/3"></div>
-                    <div className="h-8 bg-gray-200 rounded w-full"></div>
-                  </div>
-                </div>
-              ))}
-            </div>
-          </div>
-        </div>
-      </div>
-    );
-  }
-
-  if (products.length === 0) {
-    return (
-      <div className="w-full">
-        <div className="bg-white/70 backdrop-blur rounded-2xl shadow-lg p-8 text-center border border-gray-200">
-          <div className="text-6xl mb-4">🔍</div>
-          <h3 className="text-xl font-semibold text-gray-800 mb-2">
-            제품을 찾을 수 없습니다
-          </h3>
-          <p className="text-gray-600 mb-4">
-            선택하신 단계에 해당하는 제품이 없습니다.
-          </p>
-          <button
-            onClick={() => window.location.reload()}
-            className="bg-[#222222] text-white px-6 py-2 rounded-lg hover:bg-[#333333] transition-colors"
-          >
-            다시 시도
-          </button>
-        </div>
-      </div>
-    );
-  }
-
-  return (
-    <div className="w-full">
-      {/* 헤더 정보 */}
-      <div className="bg-white/70 backdrop-blur rounded-2xl shadow-lg p-6 mb-6 border border-gray-200">
-        <div className="flex items-center justify-between mb-4">
-          <div>
-            <h2 className="text-2xl font-bold text-gray-800 mb-2">
-              {stage}단계 탈모 제품 추천
-            </h2>
-            <p className="text-gray-600">
-              {stageDescription} - {recommendation}
-            </p>
-          </div>
-          <div className="text-right">
-            <div className="text-3xl font-bold text-[#222222]">
-              {products.length}개
-            </div>
-            <div className="text-sm text-gray-500">추천 제품</div>
-          </div>
-        </div>
-
-        {/* 단계별 안내 */}
-        <div className="bg-gray-50 border border-gray-200 rounded-lg p-4">
-          <div className="flex items-start gap-3">
-            <div className="text-[#222222] text-lg">💡</div>
-            <div>
-              <h4 className="font-semibold text-gray-800 mb-1">
-                {stage}단계 탈모 관리 가이드
-              </h4>
-              <p className="text-sm text-gray-700">
-                {stage === 1 && '두피 건강 관리와 예방에 중점을 둔 제품들을 추천합니다.'}
-                {stage === 2 && '모발 강화와 탈모 억제에 효과적인 제품들을 추천합니다.'}
-                {stage === 3 && '탈모 진행 억제와 치료에 도움이 되는 제품들을 추천합니다.'}
-                {stage === 4 && '집중적인 탈모 치료를 위한 강력한 제품들을 추천합니다.'}
-                {stage === 5 && '전문가 처방용 제품과 고농도 성분의 제품들을 추천합니다.'}
-                {stage === 6 && '의료진 상담 후 사용하실 수 있는 전문 치료 제품들을 추천합니다.'}
-              </p>
-            </div>
-          </div>
-        </div>
-      </div>
-
-      {/* 제품 그리드 */}
-      <div className="grid grid-cols-1 md:grid-cols-2 lg:grid-cols-3 xl:grid-cols-4 gap-6">
-        {products.map((product) => (
-          <ProductCard
-            key={product.productId}
-            product={product}
-            onProductClick={onProductClick}
-          />
-        ))}
-      </div>
-
-      {/* 디스클레이머 */}
-      <div className="mt-8 bg-red-50 border border-red-200 rounded-xl p-6">
-        <div className="flex items-start gap-3">
-          <div className="text-red-600 text-lg">⚠️</div>
-          <div>
-            <h4 className="font-bold text-red-800 mb-2">중요 안내사항</h4>
-            <p className="text-sm text-red-700 mb-2">
-              {disclaimer}
-            </p>
-            <ul className="text-sm text-red-700 space-y-1">
-              <li>• 본 추천은 참고용이며, 개인차가 있을 수 있습니다.</li>
-              <li>• 제품 사용 전 피부과 전문의 상담을 권장합니다.</li>
-              <li>• 알레르기 반응이 있을 경우 즉시 사용을 중단하세요.</li>
-              <li>• 지속적인 사용과 올바른 생활습관이 중요합니다.</li>
-            </ul>
-          </div>
-        </div>
-      </div>
-
-      {/* 추가 정보 */}
-      <div className="mt-6 bg-gray-50 rounded-xl p-6">
-        <h4 className="font-semibold text-gray-800 mb-3">추가 정보</h4>
-        <div className="grid grid-cols-1 md:grid-cols-2 gap-4 text-sm text-gray-600">
-          <div>
-            <h5 className="font-medium mb-2">제품 선택 기준</h5>
-            <ul className="space-y-1">
-              <li>• 탈모 단계별 적합성</li>
-              <li>• 사용자 리뷰 및 평점</li>
-              <li>• 성분의 안전성</li>
-              <li>• 가격 대비 효과</li>
-            </ul>
-          </div>
-          <div>
-            <h5 className="font-medium mb-2">사용 시 주의사항</h5>
-            <ul className="space-y-1">
-              <li>• 정확한 사용법 준수</li>
-              <li>• 꾸준한 사용 필요</li>
-              <li>• 부작용 발생 시 중단</li>
-              <li>• 전문의 상담 권장</li>
-            </ul>
-          </div>
-        </div>
-      </div>
-    </div>
-  );
-};
-
-export default ProductList;
-=======
 import React from 'react';
 import { HairProduct } from '../../services/hairProductApi';
 import ProductCard from '../hair_solutions/ProductCard';
@@ -355,5 +175,4 @@
   );
 };
 
-export default ProductList;
->>>>>>> 20327812
+export default ProductList;