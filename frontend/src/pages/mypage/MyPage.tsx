--- conflicted
+++ resolved
@@ -132,10 +132,10 @@
     }
   }
 
-  // 분석 결과 데이터 조회 함수
+  // 분석 결과 데이터 조회 함수 (Incoming의 useCallback 구조 사용)
   const fetchAnalysisData = useCallback(async () => {
     console.log('분석 결과 데이터 조회 시작:', { userId: user.userId, token: token ? '있음' : '없음' });
-    
+
     if (!user.userId || !token) {
       console.log('사용자 ID 또는 토큰이 없음:', { userId: user.userId, token: token });
       setLoading(false)
@@ -174,7 +174,7 @@
           improvement: result.improvement || '15% 개선됨'
         };
       })
-      
+
       setAnalysisResults(formattedResults)
 
       // 탈모분석 결과 조회
@@ -204,68 +204,6 @@
 
       // 두피분석 결과 조회
       try {
-<<<<<<< HEAD
-        // 분석 결과 개수 조회
-        console.log('API 호출: 분석 결과 개수 조회', `/analysis-count/${user.userId}`);
-        const countResponse = await apiClient.get(`/analysis-count/${user.userId}`)
-        console.log('분석 결과 개수 API 응답:', countResponse.data);
-        const countData = countResponse.data
-        setTotalAnalysis(countData.count || 0)
-
-        // 분석 결과 리스트 조회
-        console.log('API 호출: 분석 결과 리스트 조회', `/analysis-results/${user.userId}`);
-        const resultsResponse = await apiClient.get(`/analysis-results/${user.userId}`)
-        console.log('분석 결과 리스트 API 응답:', resultsResponse.data);
-
-        // 날짜 포맷팅 및 데이터 변환
-        const formattedResults = resultsResponse.data.map((result: any, index: number) => {
-          // imageUrl은 그대로 전달 (MyReportPage에서 처리)
-          return {
-            id: result.id,
-            inspectionDate: result.inspectionDate ?
-              new Date(result.inspectionDate).toLocaleDateString('ko-KR', {
-                year: 'numeric',
-                month: '2-digit',
-                day: '2-digit'
-              }).replace(/\./g, '.').replace(/\s/g, '') :
-              `2024.01.${String(index + 1).padStart(2, '0')}`,
-            analysisSummary: result.analysisSummary || '분석 결과 요약',
-            advice: result.advice || '개선 방안 제시',
-            grade: result.grade !== undefined && result.grade !== null ? result.grade : 0,
-            imageUrl: result.imageUrl, // 전체 URL 그대로 전달 (|||포함)
-            analysisType: result.analysisType, // 백엔드 DTO와 일치 (analysis_type)
-            improvement: result.improvement || '15% 개선됨'
-          };
-        })
-        
-        setAnalysisResults(formattedResults)
-      } catch (error: any) {
-        console.error('분석 결과 데이터 조회 실패:', error);
-        console.error('에러 상세:', {
-          status: error.response?.status,
-          statusText: error.response?.statusText,
-          data: error.response?.data,
-          message: error.message
-        });
-        
-        // 토큰 만료(456) 또는 인증 실패(401) 시
-        if (error.response?.status === 456 || error.response?.status === 401) {
-          console.log('토큰 만료 또는 인증 실패 - 토큰 갱신 시도됨');
-          // 토큰 갱신은 apiClient에서 자동으로 처리됨
-        }
-        
-        // 심각한 인증 오류 시 Redux 상태 정리
-        if (error.response?.status === 401 && error.response?.data?.includes('invalid')) {
-          console.log('유효하지 않은 토큰 - 상태 정리');
-          dispatch(clearToken());
-          dispatch(clearUser());
-        }
-        
-        setTotalAnalysis(0)
-        setAnalysisResults([])
-      } finally {
-        setLoading(false)
-=======
         const dailyResponse = await apiClient.get(`/analysis-results/${user.userId}/type/daily?sort=${sortOrder}`)
         const dailyFormatted = dailyResponse.data.map((result: any, index: number) => ({
           id: result.id,
@@ -287,7 +225,6 @@
       } catch (error) {
         console.log('두피분석 결과 조회 실패:', error)
         setDailyResults([])
->>>>>>> 8b412aa3
       }
 
     } catch (error: any) {
@@ -298,20 +235,20 @@
         data: error.response?.data,
         message: error.message
       });
-      
+
       // 토큰 만료(456) 또는 인증 실패(401) 시
       if (error.response?.status === 456 || error.response?.status === 401) {
         console.log('토큰 만료 또는 인증 실패 - 토큰 갱신 시도됨');
         // 토큰 갱신은 apiClient에서 자동으로 처리됨
       }
-      
+
       // 심각한 인증 오류 시 Redux 상태 정리
       if (error.response?.status === 401 && error.response?.data?.includes('invalid')) {
         console.log('유효하지 않은 토큰 - 상태 정리');
         dispatch(clearToken());
         dispatch(clearUser());
       }
-      
+
       setTotalAnalysis(0)
       setAnalysisResults([])
       setHairlossResults([])
@@ -353,8 +290,7 @@
     fetchUserAdditionalInfo()
   }, [user.username, token])
 
-<<<<<<< HEAD
-  // 분석 타입을 한글로 변환하는 함수
+  // 분석 타입을 한글로 변환하는 함수 (HEAD의 로직 사용)
   const formatAnalysisType = (type: string | undefined): string => {
     if (!type) return '종합 진단';
     if (type === 'daily') return '두피 분석';
@@ -372,19 +308,12 @@
     return '종합 진단'; // 알 수 없는 타입은 종합 진단으로
   };
 
-  // 분석 결과를 리포트 형태로 변환하는 함수
-  const formatAnalysisResults = (results: AnalysisResult[]) => {
-    const totalCount = results.length;
-    return results.map((result, index) => ({
-      id: result.id,
-      title: `AI 탈모 분석 리포트 #${totalCount - index}`, // 역순 번호 (최신이 큰 번호)
-=======
-  // 분석 결과를 정렬하는 함수
+  // 분석 결과를 정렬하는 함수 (Incoming 추가)
   const sortAnalysisResults = (results: AnalysisResult[]) => {
     return [...results].sort((a, b) => {
       const dateA = new Date(a.inspectionDate.replace(/\./g, '-'))
       const dateB = new Date(b.inspectionDate.replace(/\./g, '-'))
-      
+
       if (sortOrder === 'newest') {
         return dateB.getTime() - dateA.getTime() // 최신순
       } else {
@@ -393,7 +322,7 @@
     })
   }
 
-  // 현재 선택된 탭에 따라 표시할 데이터를 반환하는 함수
+  // 현재 선택된 탭에 따라 표시할 데이터를 반환하는 함수 (Incoming 추가)
   const getCurrentResults = () => {
     switch (activeReportTab) {
       case 'hairloss':
@@ -405,7 +334,7 @@
     }
   }
 
-  // 현재 선택된 탭의 개수를 반환하는 함수
+  // 현재 선택된 탭의 개수를 반환하는 함수 (Incoming 추가)
   const getCurrentCount = () => {
     switch (activeReportTab) {
       case 'hairloss':
@@ -417,13 +346,13 @@
     }
   }
 
-  // 분석 결과를 리포트 형태로 변환하는 함수
+  // 분석 결과를 리포트 형태로 변환하는 함수 (Incoming 구조 + HEAD의 역순 번호)
   const formatAnalysisResults = (results: AnalysisResult[]) => {
     const sortedResults = sortAnalysisResults(results)
+    const totalCount = sortedResults.length; // HEAD의 역순 번호를 위한 전체 개수
     return sortedResults.map((result, index) => ({
       id: result.id,
-      title: `AI ${result.analysisType} 리포트 #${index + 1}`,
->>>>>>> 8b412aa3
+      title: `AI ${formatAnalysisType(result.analysisType)} 리포트 #${totalCount - index}`, // HEAD의 역순 번호 + formatAnalysisType
       date: result.inspectionDate,
       status: "완료",
       score: result.grade,
@@ -655,8 +584,8 @@
                         </div>
                       </CardContent>
                     </Card>
-                    
-                    <Button 
+
+                    <Button
                       onClick={() => navigate('/integrated-diagnosis')}
                       className="w-full bg-[#1f0101] hover:bg-[#333333] text-white py-3 rounded-xl font-medium"
                     >
@@ -679,8 +608,8 @@
                               className="p-4 hover:bg-gray-50 transition-colors duration-200 cursor-pointer"
                               onClick={() => {
                                 if (reportData) {
-                                  navigate('/my-report', { 
-                                    state: { analysisResult: reportData } 
+                                  navigate('/my-report', {
+                                    state: { analysisResult: reportData }
                                   })
                                 }
                               }}
@@ -701,31 +630,20 @@
                                     </span>
                                     <span className="flex items-center gap-1 text-xs text-gray-500">
                                       <Star className="h-3 w-3" />
-                                      {report.score}단계
+                                      {report.analysisTypeRaw === 'daily' ? `${report.score}점` : `${report.score}단계`}
                                     </span>
                                   </div>
                                 </div>
-                                
+
                                 {/* 화살표 */}
                                 <ChevronRight className="h-5 w-5 text-gray-400 flex-shrink-0" />
                               </div>
-<<<<<<< HEAD
-                              <div className="flex items-center gap-4 mb-2">
-                                <span className="flex items-center gap-1 text-xs text-gray-500">
-                                  <Calendar className="h-3 w-3" />
-                                  {report.date}
-                                </span>
-                                <span className="flex items-center gap-1 text-xs text-gray-500">
-                                  <Star className="h-3 w-3" />
-                                  {report.analysisTypeRaw === 'daily' ? `${report.score}점` : `${report.score}단계`}
-                                </span>
-=======
                             </div>
                           )
                         })}
                       </div>
                     </div>
-                    
+
                     {/* 새로운 분석 시작 버튼 영역 */}
                     <div className="bg-white rounded-xl shadow-sm border border-gray-100 p-4">
                       <Button 
@@ -813,7 +731,6 @@
                                 
                                 {/* 화살표 */}
                                 <ChevronRight className="h-5 w-5 text-gray-400 flex-shrink-0" />
->>>>>>> 8b412aa3
                               </div>
                             </div>
                           )
@@ -931,49 +848,8 @@
           </TabsContent>
 
           <TabsContent value="favorites" className="space-y-4">
-<<<<<<< HEAD
             {/* 사용자의 찜 목록 */}
             <MyFavorites />
-=======
-            {/* 맞춤 추천 탭 (Mobile-First) */}
-            <Tabs defaultValue="hospitals" className="space-y-4">
-              <TabsList className="flex overflow-x-auto space-x-1 pb-2 bg-transparent">
-                <TabsTrigger 
-                  value="hospitals" 
-                  className="flex-shrink-0 px-3 py-2 text-xs font-medium rounded-lg bg-[#1f0101] text-white data-[state=inactive]:bg-gray-100 data-[state=inactive]:text-gray-600 hover:bg-[#333333] transition-colors"
-                >
-                  탈모 맵
-                </TabsTrigger>
-                <TabsTrigger 
-                  value="products" 
-                  className="flex-shrink-0 px-3 py-2 text-xs font-medium rounded-lg bg-gray-100 text-gray-600 data-[state=active]:bg-[#1f0101] data-[state=active]:text-white hover:bg-gray-200 transition-colors"
-                >
-                  제품 추천
-                </TabsTrigger>
-                <TabsTrigger 
-                  value="videos" 
-                  className="flex-shrink-0 px-3 py-2 text-xs font-medium rounded-lg bg-gray-100 text-gray-600 data-[state=active]:bg-[#1f0101] data-[state=active]:text-white hover:bg-gray-200 transition-colors"
-                >
-                  영상 컨텐츠
-                </TabsTrigger>
-              </TabsList>
-
-              {/* 병원 추천 (Mobile-First) */}
-              <TabsContent value="hospitals" className="space-y-4">
-                <HospitalMap hospitals={recommendations.hospitals} />
-              </TabsContent>
-
-              {/* 제품 추천 (Mobile-First) */}
-              <TabsContent value="products" className="space-y-4">
-                <ProductRecommendation products={recommendations.products} />
-              </TabsContent>
-
-              {/* 영상 가이드 (Mobile-First) */}
-              <TabsContent value="videos" className="space-y-4">
-                <VideoContent videos={recommendations.youtubeVideos} />
-              </TabsContent>
-            </Tabs>
->>>>>>> 8b412aa3
           </TabsContent>
 
           <TabsContent value="profile" className="space-y-4">
