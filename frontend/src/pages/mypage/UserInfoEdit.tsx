import React, { useState, useEffect } from 'react';
import { Card, CardContent, CardHeader, CardTitle } from '../../components/ui/card';
import { Button } from '../../components/ui/button';
import { User, Activity } from 'lucide-react';
import apiClient from '../../services/apiClient';
import { useSelector, useDispatch } from 'react-redux';
import { RootState } from '../../utils/store';
import { useNavigate } from 'react-router-dom';
import { clearToken } from '../../utils/tokenSlice';
import { clearUser } from '../../utils/userSlice';

// TypeScript: UserInfoEdit 컴포넌트 타입 정의
interface UserInfo {
  name: string;
  email: string;
  phone: string;
  joinDate: string;
  totalAnalysis: number;
  satisfaction: number;
  gender: string;
  age: number;
  role: string;
  recentHairLoss: boolean; // true/false
  familyHistory: boolean; // true/false
  stress?: string; // 스트레스 수준 (low, medium, high)
}

interface UserInfoEditProps {
  userInfo: UserInfo;
  initialTab?: 'basic' | 'analysis';
  onInfoUpdated?: () => void; // 정보 업데이트 시 호출될 콜백
}

const UserInfoEdit: React.FC<UserInfoEditProps> = ({ userInfo, initialTab = 'basic', onInfoUpdated }) => {
  const [activeTab, setActiveTab] = useState<'basic' | 'analysis'>(initialTab);
  const navigate = useNavigate();
  const dispatch = useDispatch();

  // Redux에서 username 가져오기
  const username = useSelector((state: RootState) => state.user.username);

  // 기본 정보 상태
  const [name, setName] = useState("");
  const [email, setEmail] = useState("");

  // 분석 정보 상태
  const [gender, setGender] = useState("");
  const [age, setAge] = useState<string>(""); // string으로 변경하여 빈 값 허용
  const [recentHairLoss, setRecentHairLoss] = useState(false);
  const [familyHistory, setFamilyHistory] = useState(false);
  const [stress, setStress] = useState<string>(""); // 스트레스 수준 추가

  // 비밀번호 변경 상태
  const [showPasswordChange, setShowPasswordChange] = useState(false);
  const [currentPassword, setCurrentPassword] = useState("");
  const [isPasswordVerified, setIsPasswordVerified] = useState(false);
  const [newPassword, setNewPassword] = useState("");
  const [confirmPassword, setConfirmPassword] = useState("");

  // userInfo 변경 시 상태 업데이트
  useEffect(() => {
    if (userInfo) {
      setName(userInfo.name || "");
      setEmail(userInfo.email || "");

      // 한글 성별을 영어로 변환 (하위 호환성)
      let genderValue = userInfo.gender || "";
      if (genderValue === "남" || genderValue === "남성") {
        genderValue = "male";
      } else if (genderValue === "여" || genderValue === "여성") {
        genderValue = "female";
      }
      setGender(genderValue);

      setAge(userInfo.age ? String(userInfo.age) : "");
      setRecentHairLoss(userInfo.recentHairLoss || false);
      setFamilyHistory(userInfo.familyHistory || false);
      setStress(userInfo.stress || "");
    }
  }, [userInfo]);

  // 기본 정보 수정 핸들러
  const handleBasicInfoSubmit = async (e: React.FormEvent) => {
    e.preventDefault();

    if (!email) {
      alert("이메일을 입력해주세요.");
      return;
    }

    if (userInfo.name === name && userInfo.email === email) {
      alert("변경된 내용이 없습니다.");
      return;
    }

    try {
      const res = await apiClient.put(`/userinfo/basic/${username}`, {
        email,
        nickname: name // UserBasicInfoDTO는 nickname 필드 사용
      });

      if (res?.data) {
        alert('정보가 수정되었습니다.');
        // 필요시 페이지 새로고침 또는 상태 업데이트
      }
    } catch (error: any) {
      console.error(error);
      const errorMessage = error.response?.data?.error || "정보 수정 중 오류가 발생했습니다.";
      alert(errorMessage);
    }
  };

  // 분석 정보 수정 핸들러
  const handleAnalysisInfoSubmit = async (e: React.FormEvent) => {
    e.preventDefault();

    // 나이 유효성 검사
    if (!age || age.trim() === "") {
      alert("나이를 입력해주세요.");
      return;
    }

    const ageNumber = parseInt(age);
    if (isNaN(ageNumber) || ageNumber <= 0 || ageNumber > 150) {
      alert("올바른 나이를 입력해주세요. (1-150)");
      return;
    }

    if (userInfo.gender === gender && userInfo.age === ageNumber &&
        userInfo.recentHairLoss === recentHairLoss && userInfo.familyHistory === familyHistory &&
        userInfo.stress === stress) {
      alert("변경된 내용이 없습니다.");
      return;
    }

    try {
      const res = await apiClient.put(`/userinfo/${username}`, {
        gender,
        age: ageNumber,
        isLoss: recentHairLoss,
        familyHistory,
        stress: stress || null
      });

      if (res?.data) {
        alert('정보가 수정되었습니다.');
        // 부모 컴포넌트에 업데이트 알림
        if (onInfoUpdated) {
          onInfoUpdated();
        }
      }
    } catch (error: any) {
      console.error(error);
      const errorMessage = error.response?.data?.error || "정보 수정 중 오류가 발생했습니다.";
      alert(errorMessage);
    }
  };

  // 비밀번호 변경 토글
  const togglePasswordChange = () => {
    setShowPasswordChange(!showPasswordChange);
    setCurrentPassword("");
    setIsPasswordVerified(false);
    setNewPassword("");
    setConfirmPassword("");
  };

  // 현재 비밀번호 확인 핸들러
  const handleVerifyCurrentPassword = async (e: React.FormEvent) => {
    e.preventDefault();

    if (!currentPassword) {
      alert("현재 비밀번호를 입력해주세요.");
      return;
    }

    try {
      const res = await apiClient.post(`/verify-password/${username}`, currentPassword, {
        headers: {
          'Content-Type': 'text/plain'
        }
      });

      const isValid = res?.data?.valid;
      if (isValid) {
        setIsPasswordVerified(true);
        alert("비밀번호가 확인되었습니다.");
      } else {
        alert("현재 비밀번호가 일치하지 않습니다.");
      }
    } catch (error: any) {
      console.error(error);
      const errorMessage = error.response?.data?.error || "비밀번호 확인 중 오류가 발생했습니다.";
      alert(errorMessage);
    }
  };

  // 비밀번호 변경 핸들러
  const handlePasswordChange = async (e: React.FormEvent) => {
    e.preventDefault();

    if (!newPassword || !confirmPassword) {
      alert("모든 필드를 입력해주세요.");
      return;
    }

    if (newPassword !== confirmPassword) {
      alert("비밀번호가 일치하지 않습니다.");
      return;
    }

    if (newPassword.length < 8) {
      alert("비밀번호는 8자 이상이어야 합니다.");
      return;
    }

    try {
      const res = await apiClient.put(`/password/reset/${username}?password=${newPassword}`);

      if (res?.data) {
        alert('비밀번호가 변경되었습니다.');
        setShowPasswordChange(false);
        setCurrentPassword("");
        setIsPasswordVerified(false);
        setNewPassword("");
        setConfirmPassword("");
      }
    } catch (error: any) {
      console.error(error);
      const errorMessage = error.response?.data?.error || "비밀번호 변경 중 오류가 발생했습니다.";
      alert(errorMessage);
    }
  };

  // 회원 탈퇴 핸들러
  const handleDeleteAccount = async () => {
    const confirmDelete = window.confirm("정말로 회원 탈퇴하시겠습니까? 이 작업은 되돌릴 수 없습니다.");

    if (!confirmDelete) {
      return;
    }

    const doubleConfirm = window.confirm("모든 데이터가 삭제됩니다. 정말 진행하시겠습니까?");

    if (!doubleConfirm) {
      return;
    }

    try {
      const res = await apiClient.delete(`/delete-member/${username}`);

      if (res?.data) {
        alert('회원 탈퇴가 완료되었습니다.');

        // Redux 상태 초기화
        dispatch(clearToken());
        dispatch(clearUser());

        // localStorage 초기화
        localStorage.clear();

        // 메인 페이지로 이동
        window.location.href = '/';
      }
    } catch (error: any) {
      console.error(error);
      const errorMessage = error.response?.data?.error || "회원 탈퇴 중 오류가 발생했습니다.";
      alert(errorMessage);
    }
  };

  const renderBasicInfo = () => (
    <Card className="border-0 shadow-sm bg-white">
      <CardHeader className="pb-3">
        <CardTitle className="text-base font-bold text-gray-900">기본 정보</CardTitle>
      </CardHeader>
      <CardContent className="space-y-4">
        <form onSubmit={handleBasicInfoSubmit} className="space-y-4">
          <div className="space-y-2">
            <label className="text-sm font-medium text-gray-700">닉네임</label>
            <input
              type="text"
              value={name}
              onChange={(e) => setName(e.target.value)}
              className="w-full p-3 bg-gray-50 rounded-lg text-sm text-gray-900 border border-gray-200 focus:border-[#1f0101] focus:outline-none"
            />
          </div>

          <div className="space-y-2">
            <label className="text-sm font-medium text-gray-700">이메일</label>
            <input
              type="email"
              value={email}
              onChange={(e) => setEmail(e.target.value)}
              className="w-full p-3 bg-gray-50 rounded-lg text-sm text-gray-900 border border-gray-200 focus:border-[#1f0101] focus:outline-none"
            />
          </div>

          <Button type="submit" className="w-full mt-6 bg-[#1f0101] hover:bg-[#333333] text-white py-3 rounded-xl font-medium">
            정보 수정하기
          </Button>
        </form>
      </CardContent>
    </Card>
  );

  const renderAnalysisInfo = () => {
    // 분석 정보가 없는지 확인 (gender가 없거나 age가 0이면 데이터 없음으로 간주)
    const hasAnalysisData = userInfo.gender && userInfo.age > 0;

    return (
      <Card className="border-0 shadow-sm bg-white">
        <CardHeader className="pb-3">
          <CardTitle className="text-base font-bold text-gray-900">분석 정보</CardTitle>
        </CardHeader>
        <CardContent className="space-y-4">
          {!hasAnalysisData ? (
            // 데이터가 없을 때 표시
            <div className="text-center py-8 space-y-4">
              <div className="text-gray-600 text-sm">
                분석 실행이 먼저 필요합니다.
              </div>
              <Button
                onClick={() => navigate('/integrated-diagnosis')}
                className="bg-[#1f0101] hover:bg-[#333333] text-white px-6 py-2 rounded-lg font-medium"
              >
                분석 바로가기
              </Button>
            </div>
          ) : (
            // 데이터가 있을 때 수정 폼 표시
            <form onSubmit={handleAnalysisInfoSubmit} className="space-y-4">
          <div className="space-y-2">
            <label className="text-sm font-medium text-gray-700">성별</label>
            <div className="flex gap-2">
              <Button
                type="button"
                onClick={() => setGender("male")}
                className={`flex-1 py-3 rounded-lg font-medium transition-all duration-300 ease-in-out ${
                  gender === "male" || gender === "남" || gender === "남성"
                    ? "bg-[#1f0101] text-white hover:bg-[#333333] scale-105 shadow-md"
                    : "bg-gray-100 text-gray-700 hover:bg-gray-200 scale-100"
                }`}
              >
                남
              </Button>
              <Button
                type="button"
                onClick={() => setGender("female")}
                className={`flex-1 py-3 rounded-lg font-medium transition-all duration-300 ease-in-out ${
                  gender === "female" || gender === "여" || gender === "여성"
                    ? "bg-[#1f0101] text-white hover:bg-[#333333] scale-105 shadow-md"
                    : "bg-gray-100 text-gray-700 hover:bg-gray-200 scale-100"
                }`}
              >
                여
              </Button>
            </div>
          </div>

          <div className="space-y-2">
            <label className="text-sm font-medium text-gray-700">나이</label>
            <input
              type="number"
              value={age}
              onChange={(e) => setAge(e.target.value)}
              placeholder="나이를 입력하세요"
              min="1"
              max="150"
              className="w-full p-3 bg-gray-50 rounded-lg text-sm text-gray-900 border border-gray-200 focus:border-[#1f0101] focus:outline-none"
            />
          </div>

          <div className="space-y-2">
            <label className="text-sm font-medium text-gray-700">최근 머리빠짐</label>
            <div className="flex gap-2">
              <Button
                type="button"
                onClick={() => setRecentHairLoss(true)}
                className={`flex-1 py-3 rounded-lg font-medium transition-all duration-300 ease-in-out ${
                  recentHairLoss
                    ? "bg-[#1f0101] text-white hover:bg-[#333333] scale-105 shadow-md"
                    : "bg-gray-100 text-gray-700 hover:bg-gray-200 scale-100"
                }`}
              >
                예
              </Button>
              <Button
                type="button"
                onClick={() => setRecentHairLoss(false)}
                className={`flex-1 py-3 rounded-lg font-medium transition-all duration-300 ease-in-out ${
                  !recentHairLoss
                    ? "bg-[#1f0101] text-white hover:bg-[#333333] scale-105 shadow-md"
                    : "bg-gray-100 text-gray-700 hover:bg-gray-200 scale-100"
                }`}
              >
                아니오
              </Button>
            </div>
          </div>

          <div className="space-y-2">
            <label className="text-sm font-medium text-gray-700">가족력</label>
            <div className="flex gap-2">
              <Button
                type="button"
                onClick={() => setFamilyHistory(true)}
                className={`flex-1 py-3 rounded-lg font-medium transition-all duration-300 ease-in-out ${
                  familyHistory
                    ? "bg-[#1f0101] text-white hover:bg-[#333333] scale-105 shadow-md"
                    : "bg-gray-100 text-gray-700 hover:bg-gray-200 scale-100"
                }`}
              >
                예
              </Button>
              <Button
                type="button"
                onClick={() => setFamilyHistory(false)}
                className={`flex-1 py-3 rounded-lg font-medium transition-all duration-300 ease-in-out ${
                  !familyHistory
                    ? "bg-[#1f0101] text-white hover:bg-[#333333] scale-105 shadow-md"
                    : "bg-gray-100 text-gray-700 hover:bg-gray-200 scale-100"
                }`}
              >
                아니오
              </Button>
            </div>
          </div>

          <div className="space-y-2">
            <label className="text-sm font-medium text-gray-700">스트레스 수준</label>
            <div className="flex gap-2">
              <Button
                type="button"
                onClick={() => setStress("high")}
                className={`flex-1 py-3 rounded-lg font-medium transition-all duration-300 ease-in-out ${
                  stress === "high"
                    ? "bg-[#1f0101] text-white hover:bg-[#333333] scale-105 shadow-md"
                    : "bg-gray-100 text-gray-700 hover:bg-gray-200 scale-100"
                }`}
              >
                높음
              </Button>
              <Button
                type="button"
                onClick={() => setStress("medium")}
                className={`flex-1 py-3 rounded-lg font-medium transition-all duration-300 ease-in-out ${
                  stress === "medium"
                    ? "bg-[#1f0101] text-white hover:bg-[#333333] scale-105 shadow-md"
                    : "bg-gray-100 text-gray-700 hover:bg-gray-200 scale-100"
                }`}
              >
                보통
              </Button>
              <Button
                type="button"
                onClick={() => setStress("low")}
                className={`flex-1 py-3 rounded-lg font-medium transition-all duration-300 ease-in-out ${
                  stress === "low"
                    ? "bg-[#1f0101] text-white hover:bg-[#333333] scale-105 shadow-md"
                    : "bg-gray-100 text-gray-700 hover:bg-gray-200 scale-100"
                }`}
              >
                낮음
              </Button>
            </div>
          </div>

          <Button type="submit" className="w-full mt-6 bg-[#1f0101] hover:bg-[#333333] text-white py-3 rounded-xl font-medium">
            분석 정보 수정하기
          </Button>
        </form>
          )}
      </CardContent>
    </Card>
    );
  };

  return (
    <div className="space-y-4">
      <h3 className="text-lg font-bold text-gray-900 px-1">회원정보 수정</h3>

      {/* 탭 헤더 */}
      <div className="flex border-b border-gray-200 mb-6">
        <button
          onClick={() => setActiveTab('basic')}
          className={`flex-1 py-3 px-4 text-sm font-medium text-center border-b-2 transition-colors ${
            activeTab === 'basic'
              ? 'border-[#1f0101] text-[#1f0101]'
              : 'border-transparent text-gray-500 hover:text-gray-700'
          }`}
        >
          <div className="flex items-center justify-center gap-2">
            <User className="h-4 w-4" />
            기본정보
          </div>
        </button>
        <button
          onClick={() => setActiveTab('analysis')}
          className={`flex-1 py-3 px-4 text-sm font-medium text-center border-b-2 transition-colors ${
            activeTab === 'analysis'
              ? 'border-[#1f0101] text-[#1f0101]'
              : 'border-transparent text-gray-500 hover:text-gray-700'
          }`}
        >
          <div className="flex items-center justify-center gap-2">
            <Activity className="h-4 w-4" />
            분석정보
          </div>
        </button>
      </div>

      {/* 탭 컨텐츠 */}
      <div className="min-h-[200px]">
        {activeTab === 'basic' ? renderBasicInfo() : renderAnalysisInfo()}
      </div>

      {/* 계정 관리 섹션 (공통) */}
      <Card className="border-0 shadow-sm bg-white">
        <CardHeader className="pb-3">
          <CardTitle className="text-base font-bold text-gray-900">계정 관리</CardTitle>
        </CardHeader>
        <CardContent className="space-y-3">
          <Button
            variant="outline"
            onClick={togglePasswordChange}
            className="w-full justify-start bg-white border-gray-200 text-gray-700 hover:bg-gray-50 rounded-lg"
          >
            비밀번호 변경
          </Button>

          {/* 비밀번호 변경 폼 */}
          {showPasswordChange && (
<<<<<<< HEAD
            <div className="space-y-4 p-4 bg-gray-50 rounded-lg mt-3">
              {/* 1단계: 현재 비밀번호 확인 */}
              {!isPasswordVerified ? (
                <form onSubmit={handleVerifyCurrentPassword} className="space-y-4">
                  <div className="space-y-2">
                    <label className="text-sm font-medium text-gray-700">현재 비밀번호</label>
                    <input
                      type="password"
                      value={currentPassword}
                      onChange={(e) => setCurrentPassword(e.target.value)}
                      className="w-full p-3 bg-white rounded-lg text-sm text-gray-900 border border-gray-200 focus:border-[#222222] focus:outline-none"
                      placeholder="현재 비밀번호를 입력하세요"
                    />
                  </div>

                  <div className="flex justify-center">
                    <Button type="submit" className="bg-[#222222] hover:bg-[#333333] text-white px-8 py-2 rounded-lg font-medium">
                      확인
                    </Button>
                  </div>
                </form>
              ) : (
                /* 2단계: 새 비밀번호 입력 */
                <form onSubmit={handlePasswordChange} className="space-y-4">
                  <div className="space-y-2">
                    <label className="text-sm font-medium text-gray-700">새 비밀번호</label>
                    <input
                      type="password"
                      value={newPassword}
                      onChange={(e) => setNewPassword(e.target.value)}
                      className="w-full p-3 bg-white rounded-lg text-sm text-gray-900 border border-gray-200 focus:border-[#222222] focus:outline-none"
                      placeholder="8자 이상 입력"
                    />
                  </div>

                  <div className="space-y-2">
                    <label className="text-sm font-medium text-gray-700">비밀번호 재확인</label>
                    <input
                      type="password"
                      value={confirmPassword}
                      onChange={(e) => setConfirmPassword(e.target.value)}
                      className="w-full p-3 bg-white rounded-lg text-sm text-gray-900 border border-gray-200 focus:border-[#222222] focus:outline-none"
                      placeholder="비밀번호 재입력"
                    />
                  </div>

                  <div className="flex justify-center">
                    <Button type="submit" className="bg-[#222222] hover:bg-[#333333] text-white px-8 py-2 rounded-lg font-medium">
                      수정
                    </Button>
                  </div>
                </form>
              )}
            </div>
=======
            <form onSubmit={handlePasswordChange} className="space-y-4 p-4 bg-gray-50 rounded-lg mt-3">
              <div className="space-y-2">
                <label className="text-sm font-medium text-gray-700">새 비밀번호</label>
                <input
                  type="password"
                  value={newPassword}
                  onChange={(e) => setNewPassword(e.target.value)}
                  className="w-full p-3 bg-white rounded-lg text-sm text-gray-900 border border-gray-200 focus:border-[#1f0101] focus:outline-none"
                  placeholder="8자 이상 입력"
                />
              </div>

              <div className="space-y-2">
                <label className="text-sm font-medium text-gray-700">비밀번호 재확인</label>
                <input
                  type="password"
                  value={confirmPassword}
                  onChange={(e) => setConfirmPassword(e.target.value)}
                  className="w-full p-3 bg-white rounded-lg text-sm text-gray-900 border border-gray-200 focus:border-[#1f0101] focus:outline-none"
                  placeholder="비밀번호 재입력"
                />
              </div>

              <div className="flex justify-center">
                <Button type="submit" className="bg-[#1f0101] hover:bg-[#333333] text-white px-8 py-2 rounded-lg font-medium">
                  수정
                </Button>
              </div>
            </form>
>>>>>>> 8b412aa3
          )}

          <Button
            variant="outline"
            className="w-full justify-start bg-white border-gray-200 text-gray-700 hover:bg-gray-50 rounded-lg"
          >
            알림 설정
          </Button>
          <Button
            variant="outline"
            onClick={handleDeleteAccount}
            className="w-full justify-start text-red-600 hover:text-red-700 bg-white border-gray-200 hover:bg-red-50 rounded-lg"
          >
            회원 탈퇴
          </Button>
        </CardContent>
      </Card>
    </div>
  );
};

export default UserInfoEdit;
<|MERGE_RESOLUTION|>--- conflicted
+++ resolved
@@ -1,641 +1,609 @@
-import React, { useState, useEffect } from 'react';
-import { Card, CardContent, CardHeader, CardTitle } from '../../components/ui/card';
-import { Button } from '../../components/ui/button';
-import { User, Activity } from 'lucide-react';
-import apiClient from '../../services/apiClient';
-import { useSelector, useDispatch } from 'react-redux';
-import { RootState } from '../../utils/store';
-import { useNavigate } from 'react-router-dom';
-import { clearToken } from '../../utils/tokenSlice';
-import { clearUser } from '../../utils/userSlice';
-
-// TypeScript: UserInfoEdit 컴포넌트 타입 정의
-interface UserInfo {
-  name: string;
-  email: string;
-  phone: string;
-  joinDate: string;
-  totalAnalysis: number;
-  satisfaction: number;
-  gender: string;
-  age: number;
-  role: string;
-  recentHairLoss: boolean; // true/false
-  familyHistory: boolean; // true/false
-  stress?: string; // 스트레스 수준 (low, medium, high)
-}
-
-interface UserInfoEditProps {
-  userInfo: UserInfo;
-  initialTab?: 'basic' | 'analysis';
-  onInfoUpdated?: () => void; // 정보 업데이트 시 호출될 콜백
-}
-
-const UserInfoEdit: React.FC<UserInfoEditProps> = ({ userInfo, initialTab = 'basic', onInfoUpdated }) => {
-  const [activeTab, setActiveTab] = useState<'basic' | 'analysis'>(initialTab);
-  const navigate = useNavigate();
-  const dispatch = useDispatch();
-
-  // Redux에서 username 가져오기
-  const username = useSelector((state: RootState) => state.user.username);
-
-  // 기본 정보 상태
-  const [name, setName] = useState("");
-  const [email, setEmail] = useState("");
-
-  // 분석 정보 상태
-  const [gender, setGender] = useState("");
-  const [age, setAge] = useState<string>(""); // string으로 변경하여 빈 값 허용
-  const [recentHairLoss, setRecentHairLoss] = useState(false);
-  const [familyHistory, setFamilyHistory] = useState(false);
-  const [stress, setStress] = useState<string>(""); // 스트레스 수준 추가
-
-  // 비밀번호 변경 상태
-  const [showPasswordChange, setShowPasswordChange] = useState(false);
-  const [currentPassword, setCurrentPassword] = useState("");
-  const [isPasswordVerified, setIsPasswordVerified] = useState(false);
-  const [newPassword, setNewPassword] = useState("");
-  const [confirmPassword, setConfirmPassword] = useState("");
-
-  // userInfo 변경 시 상태 업데이트
-  useEffect(() => {
-    if (userInfo) {
-      setName(userInfo.name || "");
-      setEmail(userInfo.email || "");
-
-      // 한글 성별을 영어로 변환 (하위 호환성)
-      let genderValue = userInfo.gender || "";
-      if (genderValue === "남" || genderValue === "남성") {
-        genderValue = "male";
-      } else if (genderValue === "여" || genderValue === "여성") {
-        genderValue = "female";
-      }
-      setGender(genderValue);
-
-      setAge(userInfo.age ? String(userInfo.age) : "");
-      setRecentHairLoss(userInfo.recentHairLoss || false);
-      setFamilyHistory(userInfo.familyHistory || false);
-      setStress(userInfo.stress || "");
-    }
-  }, [userInfo]);
-
-  // 기본 정보 수정 핸들러
-  const handleBasicInfoSubmit = async (e: React.FormEvent) => {
-    e.preventDefault();
-
-    if (!email) {
-      alert("이메일을 입력해주세요.");
-      return;
-    }
-
-    if (userInfo.name === name && userInfo.email === email) {
-      alert("변경된 내용이 없습니다.");
-      return;
-    }
-
-    try {
-      const res = await apiClient.put(`/userinfo/basic/${username}`, {
-        email,
-        nickname: name // UserBasicInfoDTO는 nickname 필드 사용
-      });
-
-      if (res?.data) {
-        alert('정보가 수정되었습니다.');
-        // 필요시 페이지 새로고침 또는 상태 업데이트
-      }
-    } catch (error: any) {
-      console.error(error);
-      const errorMessage = error.response?.data?.error || "정보 수정 중 오류가 발생했습니다.";
-      alert(errorMessage);
-    }
-  };
-
-  // 분석 정보 수정 핸들러
-  const handleAnalysisInfoSubmit = async (e: React.FormEvent) => {
-    e.preventDefault();
-
-    // 나이 유효성 검사
-    if (!age || age.trim() === "") {
-      alert("나이를 입력해주세요.");
-      return;
-    }
-
-    const ageNumber = parseInt(age);
-    if (isNaN(ageNumber) || ageNumber <= 0 || ageNumber > 150) {
-      alert("올바른 나이를 입력해주세요. (1-150)");
-      return;
-    }
-
-    if (userInfo.gender === gender && userInfo.age === ageNumber &&
-        userInfo.recentHairLoss === recentHairLoss && userInfo.familyHistory === familyHistory &&
-        userInfo.stress === stress) {
-      alert("변경된 내용이 없습니다.");
-      return;
-    }
-
-    try {
-      const res = await apiClient.put(`/userinfo/${username}`, {
-        gender,
-        age: ageNumber,
-        isLoss: recentHairLoss,
-        familyHistory,
-        stress: stress || null
-      });
-
-      if (res?.data) {
-        alert('정보가 수정되었습니다.');
-        // 부모 컴포넌트에 업데이트 알림
-        if (onInfoUpdated) {
-          onInfoUpdated();
-        }
-      }
-    } catch (error: any) {
-      console.error(error);
-      const errorMessage = error.response?.data?.error || "정보 수정 중 오류가 발생했습니다.";
-      alert(errorMessage);
-    }
-  };
-
-  // 비밀번호 변경 토글
-  const togglePasswordChange = () => {
-    setShowPasswordChange(!showPasswordChange);
-    setCurrentPassword("");
-    setIsPasswordVerified(false);
-    setNewPassword("");
-    setConfirmPassword("");
-  };
-
-  // 현재 비밀번호 확인 핸들러
-  const handleVerifyCurrentPassword = async (e: React.FormEvent) => {
-    e.preventDefault();
-
-    if (!currentPassword) {
-      alert("현재 비밀번호를 입력해주세요.");
-      return;
-    }
-
-    try {
-      const res = await apiClient.post(`/verify-password/${username}`, currentPassword, {
-        headers: {
-          'Content-Type': 'text/plain'
-        }
-      });
-
-      const isValid = res?.data?.valid;
-      if (isValid) {
-        setIsPasswordVerified(true);
-        alert("비밀번호가 확인되었습니다.");
-      } else {
-        alert("현재 비밀번호가 일치하지 않습니다.");
-      }
-    } catch (error: any) {
-      console.error(error);
-      const errorMessage = error.response?.data?.error || "비밀번호 확인 중 오류가 발생했습니다.";
-      alert(errorMessage);
-    }
-  };
-
-  // 비밀번호 변경 핸들러
-  const handlePasswordChange = async (e: React.FormEvent) => {
-    e.preventDefault();
-
-    if (!newPassword || !confirmPassword) {
-      alert("모든 필드를 입력해주세요.");
-      return;
-    }
-
-    if (newPassword !== confirmPassword) {
-      alert("비밀번호가 일치하지 않습니다.");
-      return;
-    }
-
-    if (newPassword.length < 8) {
-      alert("비밀번호는 8자 이상이어야 합니다.");
-      return;
-    }
-
-    try {
-      const res = await apiClient.put(`/password/reset/${username}?password=${newPassword}`);
-
-      if (res?.data) {
-        alert('비밀번호가 변경되었습니다.');
-        setShowPasswordChange(false);
-        setCurrentPassword("");
-        setIsPasswordVerified(false);
-        setNewPassword("");
-        setConfirmPassword("");
-      }
-    } catch (error: any) {
-      console.error(error);
-      const errorMessage = error.response?.data?.error || "비밀번호 변경 중 오류가 발생했습니다.";
-      alert(errorMessage);
-    }
-  };
-
-  // 회원 탈퇴 핸들러
-  const handleDeleteAccount = async () => {
-    const confirmDelete = window.confirm("정말로 회원 탈퇴하시겠습니까? 이 작업은 되돌릴 수 없습니다.");
-
-    if (!confirmDelete) {
-      return;
-    }
-
-    const doubleConfirm = window.confirm("모든 데이터가 삭제됩니다. 정말 진행하시겠습니까?");
-
-    if (!doubleConfirm) {
-      return;
-    }
-
-    try {
-      const res = await apiClient.delete(`/delete-member/${username}`);
-
-      if (res?.data) {
-        alert('회원 탈퇴가 완료되었습니다.');
-
-        // Redux 상태 초기화
-        dispatch(clearToken());
-        dispatch(clearUser());
-
-        // localStorage 초기화
-        localStorage.clear();
-
-        // 메인 페이지로 이동
-        window.location.href = '/';
-      }
-    } catch (error: any) {
-      console.error(error);
-      const errorMessage = error.response?.data?.error || "회원 탈퇴 중 오류가 발생했습니다.";
-      alert(errorMessage);
-    }
-  };
-
-  const renderBasicInfo = () => (
-    <Card className="border-0 shadow-sm bg-white">
-      <CardHeader className="pb-3">
-        <CardTitle className="text-base font-bold text-gray-900">기본 정보</CardTitle>
-      </CardHeader>
-      <CardContent className="space-y-4">
-        <form onSubmit={handleBasicInfoSubmit} className="space-y-4">
-          <div className="space-y-2">
-            <label className="text-sm font-medium text-gray-700">닉네임</label>
-            <input
-              type="text"
-              value={name}
-              onChange={(e) => setName(e.target.value)}
-              className="w-full p-3 bg-gray-50 rounded-lg text-sm text-gray-900 border border-gray-200 focus:border-[#1f0101] focus:outline-none"
-            />
-          </div>
-
-          <div className="space-y-2">
-            <label className="text-sm font-medium text-gray-700">이메일</label>
-            <input
-              type="email"
-              value={email}
-              onChange={(e) => setEmail(e.target.value)}
-              className="w-full p-3 bg-gray-50 rounded-lg text-sm text-gray-900 border border-gray-200 focus:border-[#1f0101] focus:outline-none"
-            />
-          </div>
-
-          <Button type="submit" className="w-full mt-6 bg-[#1f0101] hover:bg-[#333333] text-white py-3 rounded-xl font-medium">
-            정보 수정하기
-          </Button>
-        </form>
-      </CardContent>
-    </Card>
-  );
-
-  const renderAnalysisInfo = () => {
-    // 분석 정보가 없는지 확인 (gender가 없거나 age가 0이면 데이터 없음으로 간주)
-    const hasAnalysisData = userInfo.gender && userInfo.age > 0;
-
-    return (
-      <Card className="border-0 shadow-sm bg-white">
-        <CardHeader className="pb-3">
-          <CardTitle className="text-base font-bold text-gray-900">분석 정보</CardTitle>
-        </CardHeader>
-        <CardContent className="space-y-4">
-          {!hasAnalysisData ? (
-            // 데이터가 없을 때 표시
-            <div className="text-center py-8 space-y-4">
-              <div className="text-gray-600 text-sm">
-                분석 실행이 먼저 필요합니다.
-              </div>
-              <Button
-                onClick={() => navigate('/integrated-diagnosis')}
-                className="bg-[#1f0101] hover:bg-[#333333] text-white px-6 py-2 rounded-lg font-medium"
-              >
-                분석 바로가기
-              </Button>
-            </div>
-          ) : (
-            // 데이터가 있을 때 수정 폼 표시
-            <form onSubmit={handleAnalysisInfoSubmit} className="space-y-4">
-          <div className="space-y-2">
-            <label className="text-sm font-medium text-gray-700">성별</label>
-            <div className="flex gap-2">
-              <Button
-                type="button"
-                onClick={() => setGender("male")}
-                className={`flex-1 py-3 rounded-lg font-medium transition-all duration-300 ease-in-out ${
-                  gender === "male" || gender === "남" || gender === "남성"
-                    ? "bg-[#1f0101] text-white hover:bg-[#333333] scale-105 shadow-md"
-                    : "bg-gray-100 text-gray-700 hover:bg-gray-200 scale-100"
-                }`}
-              >
-                남
-              </Button>
-              <Button
-                type="button"
-                onClick={() => setGender("female")}
-                className={`flex-1 py-3 rounded-lg font-medium transition-all duration-300 ease-in-out ${
-                  gender === "female" || gender === "여" || gender === "여성"
-                    ? "bg-[#1f0101] text-white hover:bg-[#333333] scale-105 shadow-md"
-                    : "bg-gray-100 text-gray-700 hover:bg-gray-200 scale-100"
-                }`}
-              >
-                여
-              </Button>
-            </div>
-          </div>
-
-          <div className="space-y-2">
-            <label className="text-sm font-medium text-gray-700">나이</label>
-            <input
-              type="number"
-              value={age}
-              onChange={(e) => setAge(e.target.value)}
-              placeholder="나이를 입력하세요"
-              min="1"
-              max="150"
-              className="w-full p-3 bg-gray-50 rounded-lg text-sm text-gray-900 border border-gray-200 focus:border-[#1f0101] focus:outline-none"
-            />
-          </div>
-
-          <div className="space-y-2">
-            <label className="text-sm font-medium text-gray-700">최근 머리빠짐</label>
-            <div className="flex gap-2">
-              <Button
-                type="button"
-                onClick={() => setRecentHairLoss(true)}
-                className={`flex-1 py-3 rounded-lg font-medium transition-all duration-300 ease-in-out ${
-                  recentHairLoss
-                    ? "bg-[#1f0101] text-white hover:bg-[#333333] scale-105 shadow-md"
-                    : "bg-gray-100 text-gray-700 hover:bg-gray-200 scale-100"
-                }`}
-              >
-                예
-              </Button>
-              <Button
-                type="button"
-                onClick={() => setRecentHairLoss(false)}
-                className={`flex-1 py-3 rounded-lg font-medium transition-all duration-300 ease-in-out ${
-                  !recentHairLoss
-                    ? "bg-[#1f0101] text-white hover:bg-[#333333] scale-105 shadow-md"
-                    : "bg-gray-100 text-gray-700 hover:bg-gray-200 scale-100"
-                }`}
-              >
-                아니오
-              </Button>
-            </div>
-          </div>
-
-          <div className="space-y-2">
-            <label className="text-sm font-medium text-gray-700">가족력</label>
-            <div className="flex gap-2">
-              <Button
-                type="button"
-                onClick={() => setFamilyHistory(true)}
-                className={`flex-1 py-3 rounded-lg font-medium transition-all duration-300 ease-in-out ${
-                  familyHistory
-                    ? "bg-[#1f0101] text-white hover:bg-[#333333] scale-105 shadow-md"
-                    : "bg-gray-100 text-gray-700 hover:bg-gray-200 scale-100"
-                }`}
-              >
-                예
-              </Button>
-              <Button
-                type="button"
-                onClick={() => setFamilyHistory(false)}
-                className={`flex-1 py-3 rounded-lg font-medium transition-all duration-300 ease-in-out ${
-                  !familyHistory
-                    ? "bg-[#1f0101] text-white hover:bg-[#333333] scale-105 shadow-md"
-                    : "bg-gray-100 text-gray-700 hover:bg-gray-200 scale-100"
-                }`}
-              >
-                아니오
-              </Button>
-            </div>
-          </div>
-
-          <div className="space-y-2">
-            <label className="text-sm font-medium text-gray-700">스트레스 수준</label>
-            <div className="flex gap-2">
-              <Button
-                type="button"
-                onClick={() => setStress("high")}
-                className={`flex-1 py-3 rounded-lg font-medium transition-all duration-300 ease-in-out ${
-                  stress === "high"
-                    ? "bg-[#1f0101] text-white hover:bg-[#333333] scale-105 shadow-md"
-                    : "bg-gray-100 text-gray-700 hover:bg-gray-200 scale-100"
-                }`}
-              >
-                높음
-              </Button>
-              <Button
-                type="button"
-                onClick={() => setStress("medium")}
-                className={`flex-1 py-3 rounded-lg font-medium transition-all duration-300 ease-in-out ${
-                  stress === "medium"
-                    ? "bg-[#1f0101] text-white hover:bg-[#333333] scale-105 shadow-md"
-                    : "bg-gray-100 text-gray-700 hover:bg-gray-200 scale-100"
-                }`}
-              >
-                보통
-              </Button>
-              <Button
-                type="button"
-                onClick={() => setStress("low")}
-                className={`flex-1 py-3 rounded-lg font-medium transition-all duration-300 ease-in-out ${
-                  stress === "low"
-                    ? "bg-[#1f0101] text-white hover:bg-[#333333] scale-105 shadow-md"
-                    : "bg-gray-100 text-gray-700 hover:bg-gray-200 scale-100"
-                }`}
-              >
-                낮음
-              </Button>
-            </div>
-          </div>
-
-          <Button type="submit" className="w-full mt-6 bg-[#1f0101] hover:bg-[#333333] text-white py-3 rounded-xl font-medium">
-            분석 정보 수정하기
-          </Button>
-        </form>
-          )}
-      </CardContent>
-    </Card>
-    );
-  };
-
-  return (
-    <div className="space-y-4">
-      <h3 className="text-lg font-bold text-gray-900 px-1">회원정보 수정</h3>
-
-      {/* 탭 헤더 */}
-      <div className="flex border-b border-gray-200 mb-6">
-        <button
-          onClick={() => setActiveTab('basic')}
-          className={`flex-1 py-3 px-4 text-sm font-medium text-center border-b-2 transition-colors ${
-            activeTab === 'basic'
-              ? 'border-[#1f0101] text-[#1f0101]'
-              : 'border-transparent text-gray-500 hover:text-gray-700'
-          }`}
-        >
-          <div className="flex items-center justify-center gap-2">
-            <User className="h-4 w-4" />
-            기본정보
-          </div>
-        </button>
-        <button
-          onClick={() => setActiveTab('analysis')}
-          className={`flex-1 py-3 px-4 text-sm font-medium text-center border-b-2 transition-colors ${
-            activeTab === 'analysis'
-              ? 'border-[#1f0101] text-[#1f0101]'
-              : 'border-transparent text-gray-500 hover:text-gray-700'
-          }`}
-        >
-          <div className="flex items-center justify-center gap-2">
-            <Activity className="h-4 w-4" />
-            분석정보
-          </div>
-        </button>
-      </div>
-
-      {/* 탭 컨텐츠 */}
-      <div className="min-h-[200px]">
-        {activeTab === 'basic' ? renderBasicInfo() : renderAnalysisInfo()}
-      </div>
-
-      {/* 계정 관리 섹션 (공통) */}
-      <Card className="border-0 shadow-sm bg-white">
-        <CardHeader className="pb-3">
-          <CardTitle className="text-base font-bold text-gray-900">계정 관리</CardTitle>
-        </CardHeader>
-        <CardContent className="space-y-3">
-          <Button
-            variant="outline"
-            onClick={togglePasswordChange}
-            className="w-full justify-start bg-white border-gray-200 text-gray-700 hover:bg-gray-50 rounded-lg"
-          >
-            비밀번호 변경
-          </Button>
-
-          {/* 비밀번호 변경 폼 */}
-          {showPasswordChange && (
-<<<<<<< HEAD
-            <div className="space-y-4 p-4 bg-gray-50 rounded-lg mt-3">
-              {/* 1단계: 현재 비밀번호 확인 */}
-              {!isPasswordVerified ? (
-                <form onSubmit={handleVerifyCurrentPassword} className="space-y-4">
-                  <div className="space-y-2">
-                    <label className="text-sm font-medium text-gray-700">현재 비밀번호</label>
-                    <input
-                      type="password"
-                      value={currentPassword}
-                      onChange={(e) => setCurrentPassword(e.target.value)}
-                      className="w-full p-3 bg-white rounded-lg text-sm text-gray-900 border border-gray-200 focus:border-[#222222] focus:outline-none"
-                      placeholder="현재 비밀번호를 입력하세요"
-                    />
-                  </div>
-
-                  <div className="flex justify-center">
-                    <Button type="submit" className="bg-[#222222] hover:bg-[#333333] text-white px-8 py-2 rounded-lg font-medium">
-                      확인
-                    </Button>
-                  </div>
-                </form>
-              ) : (
-                /* 2단계: 새 비밀번호 입력 */
-                <form onSubmit={handlePasswordChange} className="space-y-4">
-                  <div className="space-y-2">
-                    <label className="text-sm font-medium text-gray-700">새 비밀번호</label>
-                    <input
-                      type="password"
-                      value={newPassword}
-                      onChange={(e) => setNewPassword(e.target.value)}
-                      className="w-full p-3 bg-white rounded-lg text-sm text-gray-900 border border-gray-200 focus:border-[#222222] focus:outline-none"
-                      placeholder="8자 이상 입력"
-                    />
-                  </div>
-
-                  <div className="space-y-2">
-                    <label className="text-sm font-medium text-gray-700">비밀번호 재확인</label>
-                    <input
-                      type="password"
-                      value={confirmPassword}
-                      onChange={(e) => setConfirmPassword(e.target.value)}
-                      className="w-full p-3 bg-white rounded-lg text-sm text-gray-900 border border-gray-200 focus:border-[#222222] focus:outline-none"
-                      placeholder="비밀번호 재입력"
-                    />
-                  </div>
-
-                  <div className="flex justify-center">
-                    <Button type="submit" className="bg-[#222222] hover:bg-[#333333] text-white px-8 py-2 rounded-lg font-medium">
-                      수정
-                    </Button>
-                  </div>
-                </form>
-              )}
-            </div>
-=======
-            <form onSubmit={handlePasswordChange} className="space-y-4 p-4 bg-gray-50 rounded-lg mt-3">
-              <div className="space-y-2">
-                <label className="text-sm font-medium text-gray-700">새 비밀번호</label>
-                <input
-                  type="password"
-                  value={newPassword}
-                  onChange={(e) => setNewPassword(e.target.value)}
-                  className="w-full p-3 bg-white rounded-lg text-sm text-gray-900 border border-gray-200 focus:border-[#1f0101] focus:outline-none"
-                  placeholder="8자 이상 입력"
-                />
-              </div>
-
-              <div className="space-y-2">
-                <label className="text-sm font-medium text-gray-700">비밀번호 재확인</label>
-                <input
-                  type="password"
-                  value={confirmPassword}
-                  onChange={(e) => setConfirmPassword(e.target.value)}
-                  className="w-full p-3 bg-white rounded-lg text-sm text-gray-900 border border-gray-200 focus:border-[#1f0101] focus:outline-none"
-                  placeholder="비밀번호 재입력"
-                />
-              </div>
-
-              <div className="flex justify-center">
-                <Button type="submit" className="bg-[#1f0101] hover:bg-[#333333] text-white px-8 py-2 rounded-lg font-medium">
-                  수정
-                </Button>
-              </div>
-            </form>
->>>>>>> 8b412aa3
-          )}
-
-          <Button
-            variant="outline"
-            className="w-full justify-start bg-white border-gray-200 text-gray-700 hover:bg-gray-50 rounded-lg"
-          >
-            알림 설정
-          </Button>
-          <Button
-            variant="outline"
-            onClick={handleDeleteAccount}
-            className="w-full justify-start text-red-600 hover:text-red-700 bg-white border-gray-200 hover:bg-red-50 rounded-lg"
-          >
-            회원 탈퇴
-          </Button>
-        </CardContent>
-      </Card>
-    </div>
-  );
-};
-
-export default UserInfoEdit;
+import React, { useState, useEffect } from 'react';
+import { Card, CardContent, CardHeader, CardTitle } from '../../components/ui/card';
+import { Button } from '../../components/ui/button';
+import { User, Activity } from 'lucide-react';
+import apiClient from '../../services/apiClient';
+import { useSelector, useDispatch } from 'react-redux';
+import { RootState } from '../../utils/store';
+import { useNavigate } from 'react-router-dom';
+import { clearToken } from '../../utils/tokenSlice';
+import { clearUser } from '../../utils/userSlice';
+
+// TypeScript: UserInfoEdit 컴포넌트 타입 정의
+interface UserInfo {
+  name: string;
+  email: string;
+  phone: string;
+  joinDate: string;
+  totalAnalysis: number;
+  satisfaction: number;
+  gender: string;
+  age: number;
+  role: string;
+  recentHairLoss: boolean; // true/false
+  familyHistory: boolean; // true/false
+  stress?: string; // 스트레스 수준 (low, medium, high)
+}
+
+interface UserInfoEditProps {
+  userInfo: UserInfo;
+  initialTab?: 'basic' | 'analysis';
+  onInfoUpdated?: () => void; // 정보 업데이트 시 호출될 콜백
+}
+
+const UserInfoEdit: React.FC<UserInfoEditProps> = ({ userInfo, initialTab = 'basic', onInfoUpdated }) => {
+  const [activeTab, setActiveTab] = useState<'basic' | 'analysis'>(initialTab);
+  const navigate = useNavigate();
+  const dispatch = useDispatch();
+
+  // Redux에서 username 가져오기
+  const username = useSelector((state: RootState) => state.user.username);
+
+  // 기본 정보 상태
+  const [name, setName] = useState("");
+  const [email, setEmail] = useState("");
+
+  // 분석 정보 상태
+  const [gender, setGender] = useState("");
+  const [age, setAge] = useState<string>(""); // string으로 변경하여 빈 값 허용
+  const [recentHairLoss, setRecentHairLoss] = useState(false);
+  const [familyHistory, setFamilyHistory] = useState(false);
+  const [stress, setStress] = useState<string>(""); // 스트레스 수준 추가
+
+  // 비밀번호 변경 상태
+  const [showPasswordChange, setShowPasswordChange] = useState(false);
+  const [currentPassword, setCurrentPassword] = useState("");
+  const [isPasswordVerified, setIsPasswordVerified] = useState(false);
+  const [newPassword, setNewPassword] = useState("");
+  const [confirmPassword, setConfirmPassword] = useState("");
+
+  // userInfo 변경 시 상태 업데이트
+  useEffect(() => {
+    if (userInfo) {
+      setName(userInfo.name || "");
+      setEmail(userInfo.email || "");
+
+      // 한글 성별을 영어로 변환 (하위 호환성)
+      let genderValue = userInfo.gender || "";
+      if (genderValue === "남" || genderValue === "남성") {
+        genderValue = "male";
+      } else if (genderValue === "여" || genderValue === "여성") {
+        genderValue = "female";
+      }
+      setGender(genderValue);
+
+      setAge(userInfo.age ? String(userInfo.age) : "");
+      setRecentHairLoss(userInfo.recentHairLoss || false);
+      setFamilyHistory(userInfo.familyHistory || false);
+      setStress(userInfo.stress || "");
+    }
+  }, [userInfo]);
+
+  // 기본 정보 수정 핸들러
+  const handleBasicInfoSubmit = async (e: React.FormEvent) => {
+    e.preventDefault();
+
+    if (!email) {
+      alert("이메일을 입력해주세요.");
+      return;
+    }
+
+    if (userInfo.name === name && userInfo.email === email) {
+      alert("변경된 내용이 없습니다.");
+      return;
+    }
+
+    try {
+      const res = await apiClient.put(`/userinfo/basic/${username}`, {
+        email,
+        nickname: name // UserBasicInfoDTO는 nickname 필드 사용
+      });
+
+      if (res?.data) {
+        alert('정보가 수정되었습니다.');
+        // 필요시 페이지 새로고침 또는 상태 업데이트
+      }
+    } catch (error: any) {
+      console.error(error);
+      const errorMessage = error.response?.data?.error || "정보 수정 중 오류가 발생했습니다.";
+      alert(errorMessage);
+    }
+  };
+
+  // 분석 정보 수정 핸들러
+  const handleAnalysisInfoSubmit = async (e: React.FormEvent) => {
+    e.preventDefault();
+
+    // 나이 유효성 검사
+    if (!age || age.trim() === "") {
+      alert("나이를 입력해주세요.");
+      return;
+    }
+
+    const ageNumber = parseInt(age);
+    if (isNaN(ageNumber) || ageNumber <= 0 || ageNumber > 150) {
+      alert("올바른 나이를 입력해주세요. (1-150)");
+      return;
+    }
+
+    if (userInfo.gender === gender && userInfo.age === ageNumber &&
+        userInfo.recentHairLoss === recentHairLoss && userInfo.familyHistory === familyHistory &&
+        userInfo.stress === stress) {
+      alert("변경된 내용이 없습니다.");
+      return;
+    }
+
+    try {
+      const res = await apiClient.put(`/userinfo/${username}`, {
+        gender,
+        age: ageNumber,
+        isLoss: recentHairLoss,
+        familyHistory,
+        stress: stress || null
+      });
+
+      if (res?.data) {
+        alert('정보가 수정되었습니다.');
+        // 부모 컴포넌트에 업데이트 알림
+        if (onInfoUpdated) {
+          onInfoUpdated();
+        }
+      }
+    } catch (error: any) {
+      console.error(error);
+      const errorMessage = error.response?.data?.error || "정보 수정 중 오류가 발생했습니다.";
+      alert(errorMessage);
+    }
+  };
+
+  // 비밀번호 변경 토글
+  const togglePasswordChange = () => {
+    setShowPasswordChange(!showPasswordChange);
+    setCurrentPassword("");
+    setIsPasswordVerified(false);
+    setNewPassword("");
+    setConfirmPassword("");
+  };
+
+  // 현재 비밀번호 확인 핸들러
+  const handleVerifyCurrentPassword = async (e: React.FormEvent) => {
+    e.preventDefault();
+
+    if (!currentPassword) {
+      alert("현재 비밀번호를 입력해주세요.");
+      return;
+    }
+
+    try {
+      const res = await apiClient.post(`/verify-password/${username}`, currentPassword, {
+        headers: {
+          'Content-Type': 'text/plain'
+        }
+      });
+
+      const isValid = res?.data?.valid;
+      if (isValid) {
+        setIsPasswordVerified(true);
+        alert("비밀번호가 확인되었습니다.");
+      } else {
+        alert("현재 비밀번호가 일치하지 않습니다.");
+      }
+    } catch (error: any) {
+      console.error(error);
+      const errorMessage = error.response?.data?.error || "비밀번호 확인 중 오류가 발생했습니다.";
+      alert(errorMessage);
+    }
+  };
+
+  // 비밀번호 변경 핸들러
+  const handlePasswordChange = async (e: React.FormEvent) => {
+    e.preventDefault();
+
+    if (!newPassword || !confirmPassword) {
+      alert("모든 필드를 입력해주세요.");
+      return;
+    }
+
+    if (newPassword !== confirmPassword) {
+      alert("비밀번호가 일치하지 않습니다.");
+      return;
+    }
+
+    if (newPassword.length < 8) {
+      alert("비밀번호는 8자 이상이어야 합니다.");
+      return;
+    }
+
+    try {
+      const res = await apiClient.put(`/password/reset/${username}?password=${newPassword}`);
+
+      if (res?.data) {
+        alert('비밀번호가 변경되었습니다.');
+        setShowPasswordChange(false);
+        setCurrentPassword("");
+        setIsPasswordVerified(false);
+        setNewPassword("");
+        setConfirmPassword("");
+      }
+    } catch (error: any) {
+      console.error(error);
+      const errorMessage = error.response?.data?.error || "비밀번호 변경 중 오류가 발생했습니다.";
+      alert(errorMessage);
+    }
+  };
+
+  // 회원 탈퇴 핸들러
+  const handleDeleteAccount = async () => {
+    const confirmDelete = window.confirm("정말로 회원 탈퇴하시겠습니까? 이 작업은 되돌릴 수 없습니다.");
+
+    if (!confirmDelete) {
+      return;
+    }
+
+    const doubleConfirm = window.confirm("모든 데이터가 삭제됩니다. 정말 진행하시겠습니까?");
+
+    if (!doubleConfirm) {
+      return;
+    }
+
+    try {
+      const res = await apiClient.delete(`/delete-member/${username}`);
+
+      if (res?.data) {
+        alert('회원 탈퇴가 완료되었습니다.');
+
+        // Redux 상태 초기화
+        dispatch(clearToken());
+        dispatch(clearUser());
+
+        // localStorage 초기화
+        localStorage.clear();
+
+        // 메인 페이지로 이동
+        window.location.href = '/';
+      }
+    } catch (error: any) {
+      console.error(error);
+      const errorMessage = error.response?.data?.error || "회원 탈퇴 중 오류가 발생했습니다.";
+      alert(errorMessage);
+    }
+  };
+
+  const renderBasicInfo = () => (
+    <Card className="border-0 shadow-sm bg-white">
+      <CardHeader className="pb-3">
+        <CardTitle className="text-base font-bold text-gray-900">기본 정보</CardTitle>
+      </CardHeader>
+      <CardContent className="space-y-4">
+        <form onSubmit={handleBasicInfoSubmit} className="space-y-4">
+          <div className="space-y-2">
+            <label className="text-sm font-medium text-gray-700">닉네임</label>
+            <input
+              type="text"
+              value={name}
+              onChange={(e) => setName(e.target.value)}
+              className="w-full p-3 bg-gray-50 rounded-lg text-sm text-gray-900 border border-gray-200 focus:border-[#1f0101] focus:outline-none"
+            />
+          </div>
+
+          <div className="space-y-2">
+            <label className="text-sm font-medium text-gray-700">이메일</label>
+            <input
+              type="email"
+              value={email}
+              onChange={(e) => setEmail(e.target.value)}
+              className="w-full p-3 bg-gray-50 rounded-lg text-sm text-gray-900 border border-gray-200 focus:border-[#1f0101] focus:outline-none"
+            />
+          </div>
+
+          <Button type="submit" className="w-full mt-6 bg-[#1f0101] hover:bg-[#333333] text-white py-3 rounded-xl font-medium">
+            정보 수정하기
+          </Button>
+        </form>
+      </CardContent>
+    </Card>
+  );
+
+  const renderAnalysisInfo = () => {
+    // 분석 정보가 없는지 확인 (gender가 없거나 age가 0이면 데이터 없음으로 간주)
+    const hasAnalysisData = userInfo.gender && userInfo.age > 0;
+
+    return (
+      <Card className="border-0 shadow-sm bg-white">
+        <CardHeader className="pb-3">
+          <CardTitle className="text-base font-bold text-gray-900">분석 정보</CardTitle>
+        </CardHeader>
+        <CardContent className="space-y-4">
+          {!hasAnalysisData ? (
+            // 데이터가 없을 때 표시
+            <div className="text-center py-8 space-y-4">
+              <div className="text-gray-600 text-sm">
+                분석 실행이 먼저 필요합니다.
+              </div>
+              <Button
+                onClick={() => navigate('/integrated-diagnosis')}
+                className="bg-[#1f0101] hover:bg-[#333333] text-white px-6 py-2 rounded-lg font-medium"
+              >
+                분석 바로가기
+              </Button>
+            </div>
+          ) : (
+            // 데이터가 있을 때 수정 폼 표시
+            <form onSubmit={handleAnalysisInfoSubmit} className="space-y-4">
+          <div className="space-y-2">
+            <label className="text-sm font-medium text-gray-700">성별</label>
+            <div className="flex gap-2">
+              <Button
+                type="button"
+                onClick={() => setGender("male")}
+                className={`flex-1 py-3 rounded-lg font-medium transition-all duration-300 ease-in-out ${
+                  gender === "male" || gender === "남" || gender === "남성"
+                    ? "bg-[#1f0101] text-white hover:bg-[#333333] scale-105 shadow-md"
+                    : "bg-gray-100 text-gray-700 hover:bg-gray-200 scale-100"
+                }`}
+              >
+                남
+              </Button>
+              <Button
+                type="button"
+                onClick={() => setGender("female")}
+                className={`flex-1 py-3 rounded-lg font-medium transition-all duration-300 ease-in-out ${
+                  gender === "female" || gender === "여" || gender === "여성"
+                    ? "bg-[#1f0101] text-white hover:bg-[#333333] scale-105 shadow-md"
+                    : "bg-gray-100 text-gray-700 hover:bg-gray-200 scale-100"
+                }`}
+              >
+                여
+              </Button>
+            </div>
+          </div>
+
+          <div className="space-y-2">
+            <label className="text-sm font-medium text-gray-700">나이</label>
+            <input
+              type="number"
+              value={age}
+              onChange={(e) => setAge(e.target.value)}
+              placeholder="나이를 입력하세요"
+              min="1"
+              max="150"
+              className="w-full p-3 bg-gray-50 rounded-lg text-sm text-gray-900 border border-gray-200 focus:border-[#1f0101] focus:outline-none"
+            />
+          </div>
+
+          <div className="space-y-2">
+            <label className="text-sm font-medium text-gray-700">최근 머리빠짐</label>
+            <div className="flex gap-2">
+              <Button
+                type="button"
+                onClick={() => setRecentHairLoss(true)}
+                className={`flex-1 py-3 rounded-lg font-medium transition-all duration-300 ease-in-out ${
+                  recentHairLoss
+                    ? "bg-[#1f0101] text-white hover:bg-[#333333] scale-105 shadow-md"
+                    : "bg-gray-100 text-gray-700 hover:bg-gray-200 scale-100"
+                }`}
+              >
+                예
+              </Button>
+              <Button
+                type="button"
+                onClick={() => setRecentHairLoss(false)}
+                className={`flex-1 py-3 rounded-lg font-medium transition-all duration-300 ease-in-out ${
+                  !recentHairLoss
+                    ? "bg-[#1f0101] text-white hover:bg-[#333333] scale-105 shadow-md"
+                    : "bg-gray-100 text-gray-700 hover:bg-gray-200 scale-100"
+                }`}
+              >
+                아니오
+              </Button>
+            </div>
+          </div>
+
+          <div className="space-y-2">
+            <label className="text-sm font-medium text-gray-700">가족력</label>
+            <div className="flex gap-2">
+              <Button
+                type="button"
+                onClick={() => setFamilyHistory(true)}
+                className={`flex-1 py-3 rounded-lg font-medium transition-all duration-300 ease-in-out ${
+                  familyHistory
+                    ? "bg-[#1f0101] text-white hover:bg-[#333333] scale-105 shadow-md"
+                    : "bg-gray-100 text-gray-700 hover:bg-gray-200 scale-100"
+                }`}
+              >
+                예
+              </Button>
+              <Button
+                type="button"
+                onClick={() => setFamilyHistory(false)}
+                className={`flex-1 py-3 rounded-lg font-medium transition-all duration-300 ease-in-out ${
+                  !familyHistory
+                    ? "bg-[#1f0101] text-white hover:bg-[#333333] scale-105 shadow-md"
+                    : "bg-gray-100 text-gray-700 hover:bg-gray-200 scale-100"
+                }`}
+              >
+                아니오
+              </Button>
+            </div>
+          </div>
+
+          <div className="space-y-2">
+            <label className="text-sm font-medium text-gray-700">스트레스 수준</label>
+            <div className="flex gap-2">
+              <Button
+                type="button"
+                onClick={() => setStress("high")}
+                className={`flex-1 py-3 rounded-lg font-medium transition-all duration-300 ease-in-out ${
+                  stress === "high"
+                    ? "bg-[#1f0101] text-white hover:bg-[#333333] scale-105 shadow-md"
+                    : "bg-gray-100 text-gray-700 hover:bg-gray-200 scale-100"
+                }`}
+              >
+                높음
+              </Button>
+              <Button
+                type="button"
+                onClick={() => setStress("medium")}
+                className={`flex-1 py-3 rounded-lg font-medium transition-all duration-300 ease-in-out ${
+                  stress === "medium"
+                    ? "bg-[#1f0101] text-white hover:bg-[#333333] scale-105 shadow-md"
+                    : "bg-gray-100 text-gray-700 hover:bg-gray-200 scale-100"
+                }`}
+              >
+                보통
+              </Button>
+              <Button
+                type="button"
+                onClick={() => setStress("low")}
+                className={`flex-1 py-3 rounded-lg font-medium transition-all duration-300 ease-in-out ${
+                  stress === "low"
+                    ? "bg-[#1f0101] text-white hover:bg-[#333333] scale-105 shadow-md"
+                    : "bg-gray-100 text-gray-700 hover:bg-gray-200 scale-100"
+                }`}
+              >
+                낮음
+              </Button>
+            </div>
+          </div>
+
+          <Button type="submit" className="w-full mt-6 bg-[#1f0101] hover:bg-[#333333] text-white py-3 rounded-xl font-medium">
+            분석 정보 수정하기
+          </Button>
+        </form>
+          )}
+      </CardContent>
+    </Card>
+    );
+  };
+
+  return (
+    <div className="space-y-4">
+      <h3 className="text-lg font-bold text-gray-900 px-1">회원정보 수정</h3>
+
+      {/* 탭 헤더 */}
+      <div className="flex border-b border-gray-200 mb-6">
+        <button
+          onClick={() => setActiveTab('basic')}
+          className={`flex-1 py-3 px-4 text-sm font-medium text-center border-b-2 transition-colors ${
+            activeTab === 'basic'
+              ? 'border-[#1f0101] text-[#1f0101]'
+              : 'border-transparent text-gray-500 hover:text-gray-700'
+          }`}
+        >
+          <div className="flex items-center justify-center gap-2">
+            <User className="h-4 w-4" />
+            기본정보
+          </div>
+        </button>
+        <button
+          onClick={() => setActiveTab('analysis')}
+          className={`flex-1 py-3 px-4 text-sm font-medium text-center border-b-2 transition-colors ${
+            activeTab === 'analysis'
+              ? 'border-[#1f0101] text-[#1f0101]'
+              : 'border-transparent text-gray-500 hover:text-gray-700'
+          }`}
+        >
+          <div className="flex items-center justify-center gap-2">
+            <Activity className="h-4 w-4" />
+            분석정보
+          </div>
+        </button>
+      </div>
+
+      {/* 탭 컨텐츠 */}
+      <div className="min-h-[200px]">
+        {activeTab === 'basic' ? renderBasicInfo() : renderAnalysisInfo()}
+      </div>
+
+      {/* 계정 관리 섹션 (공통) */}
+      <Card className="border-0 shadow-sm bg-white">
+        <CardHeader className="pb-3">
+          <CardTitle className="text-base font-bold text-gray-900">계정 관리</CardTitle>
+        </CardHeader>
+        <CardContent className="space-y-3">
+          <Button
+            variant="outline"
+            onClick={togglePasswordChange}
+            className="w-full justify-start bg-white border-gray-200 text-gray-700 hover:bg-gray-50 rounded-lg"
+          >
+            비밀번호 변경
+          </Button>
+
+          {/* 비밀번호 변경 폼 */}
+          {showPasswordChange && (
+            <div className="space-y-4 p-4 bg-gray-50 rounded-lg mt-3">
+              {/* 1단계: 현재 비밀번호 확인 */}
+              {!isPasswordVerified ? (
+                <form onSubmit={handleVerifyCurrentPassword} className="space-y-4">
+                  <div className="space-y-2">
+                    <label className="text-sm font-medium text-gray-700">현재 비밀번호</label>
+                    <input
+                      type="password"
+                      value={currentPassword}
+                      onChange={(e) => setCurrentPassword(e.target.value)}
+                      className="w-full p-3 bg-white rounded-lg text-sm text-gray-900 border border-gray-200 focus:border-[#1f0101] focus:outline-none"
+                      placeholder="현재 비밀번호를 입력하세요"
+                    />
+                  </div>
+
+                  <div className="flex justify-center">
+                    <Button type="submit" className="bg-[#1f0101] hover:bg-[#333333] text-white px-8 py-2 rounded-lg font-medium">
+                      확인
+                    </Button>
+                  </div>
+                </form>
+              ) : (
+                /* 2단계: 새 비밀번호 입력 */
+                <form onSubmit={handlePasswordChange} className="space-y-4">
+                  <div className="space-y-2">
+                    <label className="text-sm font-medium text-gray-700">새 비밀번호</label>
+                    <input
+                      type="password"
+                      value={newPassword}
+                      onChange={(e) => setNewPassword(e.target.value)}
+                      className="w-full p-3 bg-white rounded-lg text-sm text-gray-900 border border-gray-200 focus:border-[#1f0101] focus:outline-none"
+                      placeholder="8자 이상 입력"
+                    />
+                  </div>
+
+                  <div className="space-y-2">
+                    <label className="text-sm font-medium text-gray-700">비밀번호 재확인</label>
+                    <input
+                      type="password"
+                      value={confirmPassword}
+                      onChange={(e) => setConfirmPassword(e.target.value)}
+                      className="w-full p-3 bg-white rounded-lg text-sm text-gray-900 border border-gray-200 focus:border-[#1f0101] focus:outline-none"
+                      placeholder="비밀번호 재입력"
+                    />
+                  </div>
+
+                  <div className="flex justify-center">
+                    <Button type="submit" className="bg-[#1f0101] hover:bg-[#333333] text-white px-8 py-2 rounded-lg font-medium">
+                      수정
+                    </Button>
+                  </div>
+                </form>
+              )}
+            </div>
+          )}
+
+          <Button
+            variant="outline"
+            className="w-full justify-start bg-white border-gray-200 text-gray-700 hover:bg-gray-50 rounded-lg"
+          >
+            알림 설정
+          </Button>
+          <Button
+            variant="outline"
+            onClick={handleDeleteAccount}
+            className="w-full justify-start text-red-600 hover:text-red-700 bg-white border-gray-200 hover:bg-red-50 rounded-lg"
+          >
+            회원 탈퇴
+          </Button>
+        </CardContent>
+      </Card>
+    </div>
+  );
+};
+
+export default UserInfoEdit;