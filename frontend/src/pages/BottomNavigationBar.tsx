--- conflicted
+++ resolved
@@ -1,155 +1,107 @@
-import type React from "react"
-import { Home, User, Bot, Search, Layers3 } from "lucide-react"
-import { useNavigate, useLocation } from "react-router-dom"
-import { useSelector } from "react-redux"
-import { RootState } from "../utils/store"
-import { openChatBotModal, closeChatBotModal } from "../components/ChatBot/ChatBotModal"
-
-const BottomNavigationBar: React.FC = () => {
-  const navigate = useNavigate()
-  const location = useLocation()
-
-  // 로그인 상태 가져오기 (토큰 존재 여부로 판단)
-  const token = useSelector((state: RootState) => state.token.token)
-  const isLoggedIn = !!token
-
-  // 현재 활성 탭 확인
-  const isActive = (path: string) => {
-    if (path === '/') {
-      return location.pathname === '/';
-    }
-    return location.pathname.startsWith(path);
-  };
-
-  return (
-    // 모바일 하단 네비게이션
-    <nav className="fixed bottom-0 left-0 right-0 z-[9999]">
-      <div className="relative bg-white/90 backdrop-blur">
-        {/* 상단 둥근 모서리 */}
-        <div className="bg-white/90 backdrop-blur rounded-t-xl shadow-[0_-4px_6px_-1px_rgba(0,0,0,0.1)]">
-
-          <div className="flex items-center justify-around pt-2 pb-2 px-4">
-            {/* 분석 */}
-            <button
-<<<<<<< HEAD
-              onClick={() => {
-                closeChatBotModal();
-                if (isLoggedIn) {
-                  navigate('/daily-care')
-                } else {
-                  navigate('/')
-                }
-              }}
-              className={`flex flex-col items-center py-2 px-3 rounded-lg transition-all ${
-                isActive('/') || (isLoggedIn && isActive('/daily-care'))
-                  ? 'text-[#222222]' 
-                  : 'text-gray-600'
-              }`}
-=======
-              onClick={() => navigate('/integrated-diagnosis')}
-              className="flex flex-col items-center py-2 px-3 rounded-lg transition-all"
->>>>>>> be07e7ff
-            >
-              <Search className="h-5 w-5 mb-1 text-[#222222]" />
-              <span className="text-xs font-medium text-[#222222]">
-                분석
-              </span>
-            </button>
-
-            {/* 기능 */}
-            <button
-<<<<<<< HEAD
-              onClick={() => {
-                closeChatBotModal();
-                navigate('/main-contents');
-              }}
-              className={`flex flex-col items-center py-2 px-3 rounded-lg transition-all ${
-                isActive('/main-contents')
-                  ? 'text-[#222222]' 
-                  : 'text-gray-600'
-              }`}
-=======
-              onClick={() => navigate('/main-contents')}
-              className="flex flex-col items-center py-2 px-3 rounded-lg transition-all"
->>>>>>> be07e7ff
-            >
-              <Layers3 className="h-5 w-5 mb-1 text-[#222222]" />
-              <span className="text-xs font-medium text-[#222222]">
-                기능
-              </span>
-            </button>
-
-<<<<<<< HEAD
-            {/* 챗봇 (아이콘만) - 모달 열기 */}
-            <button
-              onClick={() => openChatBotModal()}
-              className="flex flex-col items-center py-2 px-3 bg-[#222222] rounded-full w-12 h-12 justify-center transition-all hover:bg-[#333333] hover:scale-110"
-=======
-            {/* 홈 (가운데) */}
-            <button
-              onClick={() => {
-                if (isLoggedIn) {
-                  navigate('/daily-care')
-                } else {
-                  navigate('/')
-                }
-              }}
-              className="flex flex-col items-center py-2 px-3 bg-[#222222] rounded-full w-12 h-12 justify-center transition-all hover:bg-[#333333]"
->>>>>>> be07e7ff
-            >
-              <Home className="h-6 w-6 text-white" />
-            </button>
-
-            {/* 프로필 */}
-            <button
-<<<<<<< HEAD
-              onClick={() => {
-                closeChatBotModal();
-                navigate('/integrated-diagnosis');
-              }}
-              className={`flex flex-col items-center py-2 px-3 rounded-lg transition-all ${
-                isActive('/integrated-diagnosis')
-                  ? 'text-[#222222]' 
-                  : 'text-gray-600'
-              }`}
-=======
-              onClick={() => navigate('/mypage')}
-              className="flex flex-col items-center py-2 px-3 rounded-lg transition-all"
->>>>>>> be07e7ff
-            >
-              <User className="h-5 w-5 mb-1 text-[#222222]" />
-              <span className="text-xs font-medium text-[#222222]">
-                MY
-              </span>
-            </button>
-
-            {/* 챗봇 */}
-            <button
-<<<<<<< HEAD
-              onClick={() => {
-                closeChatBotModal();
-                navigate('/mypage');
-              }}
-              className={`flex flex-col items-center py-2 px-3 rounded-lg transition-all ${
-                isActive('/mypage')
-                  ? 'text-[#222222]' 
-                  : 'text-gray-600'
-              }`}
-=======
-              onClick={() => navigate('/chat')}
-              className="flex flex-col items-center py-2 px-3 rounded-lg transition-all"
->>>>>>> be07e7ff
-            >
-              <Bot className="h-5 w-5 mb-1 text-[#222222]" />
-              <span className="text-xs font-medium text-[#222222]">
-                챗봇
-              </span>
-            </button>
-          </div>
-        </div>
-      </div>
-    </nav>
-  )
-}
-
-export default BottomNavigationBar
+import type React from "react"
+import { Home, User, Bot, Search, Layers3 } from "lucide-react"
+import { useNavigate, useLocation } from "react-router-dom"
+import { useSelector } from "react-redux"
+import { RootState } from "../utils/store"
+import { openChatBotModal, closeChatBotModal } from "../components/ChatBot/ChatBotModal"
+
+const BottomNavigationBar: React.FC = () => {
+  const navigate = useNavigate()
+  const location = useLocation()
+
+  // 로그인 상태 가져오기 (토큰 존재 여부로 판단)
+  const token = useSelector((state: RootState) => state.token.token)
+  const isLoggedIn = !!token
+
+  // 현재 활성 탭 확인
+  const isActive = (path: string) => {
+    if (path === '/') {
+      return location.pathname === '/';
+    }
+    return location.pathname.startsWith(path);
+  };
+
+  return (
+    // 모바일 하단 네비게이션
+    <nav className="fixed bottom-0 left-0 right-0 z-[9999]">
+      <div className="relative bg-white/90 backdrop-blur">
+        {/* 상단 둥근 모서리 */}
+        <div className="bg-white/90 backdrop-blur rounded-t-xl shadow-[0_-4px_6px_-1px_rgba(0,0,0,0.1)]">
+
+          <div className="flex items-center justify-around pt-2 pb-2 px-4">
+            {/* 분석 */}
+            <button
+              onClick={() => {
+                closeChatBotModal();
+                navigate('/integrated-diagnosis')
+              }}
+              className="flex flex-col items-center py-2 px-3 rounded-lg transition-all"
+            >
+              <Search className="h-5 w-5 mb-1 text-[#222222]" />
+              <span className="text-xs font-medium text-[#222222]">
+                분석
+              </span>
+            </button>
+
+            {/* 기능 */}
+            <button
+              onClick={() => {
+                closeChatBotModal();
+                navigate('/main-contents')
+              }}
+              className="flex flex-col items-center py-2 px-3 rounded-lg transition-all"
+            >
+              <Layers3 className="h-5 w-5 mb-1 text-[#222222]" />
+              <span className="text-xs font-medium text-[#222222]">
+                기능
+              </span>
+            </button>
+
+            {/* 홈 (가운데) */}
+            <button
+              onClick={() => {
+                closeChatBotModal();
+                if (isLoggedIn) {
+                  navigate('/daily-care')
+                } else {
+                  navigate('/')
+                }
+              }}
+              className="flex flex-col items-center py-2 px-3 bg-[#222222] rounded-full w-12 h-12 justify-center transition-all hover:bg-[#333333]"
+            >
+              <Home className="h-6 w-6 text-white" />
+            </button>
+
+            {/* 프로필 */}
+            <button
+              onClick={() => {
+                closeChatBotModal();
+                navigate('/mypage')
+                }
+              }
+              className="flex flex-col items-center py-2 px-3 rounded-lg transition-all"
+            >
+              <User className="h-5 w-5 mb-1 text-[#222222]" />
+              <span className="text-xs font-medium text-[#222222]">
+                MY
+              </span>
+            </button>
+
+            {/* 챗봇 */}
+            <button
+              onClick={() => openChatBotModal()}
+              className="flex flex-col items-center py-2 px-3 rounded-lg transition-all"
+            >
+              <Bot className="h-5 w-5 mb-1 text-[#222222]" />
+              <span className="text-xs font-medium text-[#222222]">
+                챗봇
+              </span>
+            </button>
+          </div>
+        </div>
+      </div>
+    </nav>
+  )
+}
+
+export default BottomNavigationBar