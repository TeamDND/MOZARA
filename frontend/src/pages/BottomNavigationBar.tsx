import type React from "react"
import { Home, User, Bot, Search, Layers3 } from "lucide-react"
import { useNavigate, useLocation } from "react-router-dom"
import { useSelector } from "react-redux"
import { RootState } from "../utils/store"
import { openChatBotModal, closeChatBotModal } from "../components/ChatBot/ChatBotModal"

const BottomNavigationBar: React.FC = () => {
  const navigate = useNavigate()
  const location = useLocation()

  // 로그인 상태 가져오기 (토큰 존재 여부로 판단)
  const token = useSelector((state: RootState) => state.token.token)
  const isLoggedIn = !!token

  // 현재 활성 탭 확인
  const isActive = (path: string) => {
    if (path === '/') {
      return location.pathname === '/';
    }
    return location.pathname.startsWith(path);
  };

  return (
    // 모바일 하단 네비게이션
    <nav className="fixed bottom-0 left-0 right-0 z-[9999]">
      <div className="relative bg-white/90 backdrop-blur">
        {/* 상단 둥근 모서리 */}
        <div className="bg-white/90 backdrop-blur rounded-t-xl shadow-[0_-4px_6px_-1px_rgba(0,0,0,0.1)]">

          <div className="flex items-center justify-around pt-2 pb-2 px-4">
            {/* 분석 */}
            <button
              onClick={() => {
<<<<<<< HEAD
                closeChatBotModal();
                navigate('/integrated-diagnosis')
=======
                if (isLoggedIn) {
                  navigate('/integrated-diagnosis')
                } else {
                  navigate('/login')
                }
>>>>>>> 0c01e662
              }}
              className="flex flex-col items-center py-2 px-3 rounded-lg transition-all"
            >
              <Search className="h-5 w-5 mb-1 text-[#222222]" />
              <span className="text-xs font-medium text-[#222222]">
                분석
              </span>
            </button>

            {/* 기능 */}
            <button
              onClick={() => {
<<<<<<< HEAD
                closeChatBotModal();
                navigate('/main-contents')
=======
                if (isLoggedIn) {
                  navigate('/main-contents')
                } else {
                  navigate('/login')
                }
>>>>>>> 0c01e662
              }}
              className="flex flex-col items-center py-2 px-3 rounded-lg transition-all"
            >
              <Layers3 className="h-5 w-5 mb-1 text-[#222222]" />
              <span className="text-xs font-medium text-[#222222]">
                기능
              </span>
            </button>

            {/* 홈 (가운데) */}
            <button
              onClick={() => {
                closeChatBotModal();
                if (isLoggedIn) {
                  navigate('/daily-care')
                } else {
                  navigate('/')
                }
              }}
              className="flex flex-col items-center py-2 px-3 bg-[#222222] rounded-full w-12 h-12 justify-center transition-all hover:bg-[#333333]"
            >
              <Home className="h-6 w-6 text-white" />
            </button>

            {/* 프로필 */}
            <button
              onClick={() => {
<<<<<<< HEAD
                closeChatBotModal();
                navigate('/mypage')
                }
              }
=======
                if (isLoggedIn) {
                  navigate('/mypage')
                } else {
                  navigate('/login')
                }
              }}
>>>>>>> 0c01e662
              className="flex flex-col items-center py-2 px-3 rounded-lg transition-all"
            >
              <User className="h-5 w-5 mb-1 text-[#222222]" />
              <span className="text-xs font-medium text-[#222222]">
                MY
              </span>
            </button>

            {/* 챗봇 */}
            <button
              onClick={() => openChatBotModal()}
              className="flex flex-col items-center py-2 px-3 rounded-lg transition-all"
            >
              <Bot className="h-5 w-5 mb-1 text-[#222222]" />
              <span className="text-xs font-medium text-[#222222]">
                챗봇
              </span>
            </button>
          </div>
        </div>
      </div>
    </nav>
  )
}

export default BottomNavigationBar
<|MERGE_RESOLUTION|>--- conflicted
+++ resolved
@@ -1,132 +1,118 @@
-import type React from "react"
-import { Home, User, Bot, Search, Layers3 } from "lucide-react"
-import { useNavigate, useLocation } from "react-router-dom"
-import { useSelector } from "react-redux"
-import { RootState } from "../utils/store"
-import { openChatBotModal, closeChatBotModal } from "../components/ChatBot/ChatBotModal"
-
-const BottomNavigationBar: React.FC = () => {
-  const navigate = useNavigate()
-  const location = useLocation()
-
-  // 로그인 상태 가져오기 (토큰 존재 여부로 판단)
-  const token = useSelector((state: RootState) => state.token.token)
-  const isLoggedIn = !!token
-
-  // 현재 활성 탭 확인
-  const isActive = (path: string) => {
-    if (path === '/') {
-      return location.pathname === '/';
-    }
-    return location.pathname.startsWith(path);
-  };
-
-  return (
-    // 모바일 하단 네비게이션
-    <nav className="fixed bottom-0 left-0 right-0 z-[9999]">
-      <div className="relative bg-white/90 backdrop-blur">
-        {/* 상단 둥근 모서리 */}
-        <div className="bg-white/90 backdrop-blur rounded-t-xl shadow-[0_-4px_6px_-1px_rgba(0,0,0,0.1)]">
-
-          <div className="flex items-center justify-around pt-2 pb-2 px-4">
-            {/* 분석 */}
-            <button
-              onClick={() => {
-<<<<<<< HEAD
-                closeChatBotModal();
-                navigate('/integrated-diagnosis')
-=======
-                if (isLoggedIn) {
-                  navigate('/integrated-diagnosis')
-                } else {
-                  navigate('/login')
-                }
->>>>>>> 0c01e662
-              }}
-              className="flex flex-col items-center py-2 px-3 rounded-lg transition-all"
-            >
-              <Search className="h-5 w-5 mb-1 text-[#222222]" />
-              <span className="text-xs font-medium text-[#222222]">
-                분석
-              </span>
-            </button>
-
-            {/* 기능 */}
-            <button
-              onClick={() => {
-<<<<<<< HEAD
-                closeChatBotModal();
-                navigate('/main-contents')
-=======
-                if (isLoggedIn) {
-                  navigate('/main-contents')
-                } else {
-                  navigate('/login')
-                }
->>>>>>> 0c01e662
-              }}
-              className="flex flex-col items-center py-2 px-3 rounded-lg transition-all"
-            >
-              <Layers3 className="h-5 w-5 mb-1 text-[#222222]" />
-              <span className="text-xs font-medium text-[#222222]">
-                기능
-              </span>
-            </button>
-
-            {/* 홈 (가운데) */}
-            <button
-              onClick={() => {
-                closeChatBotModal();
-                if (isLoggedIn) {
-                  navigate('/daily-care')
-                } else {
-                  navigate('/')
-                }
-              }}
-              className="flex flex-col items-center py-2 px-3 bg-[#222222] rounded-full w-12 h-12 justify-center transition-all hover:bg-[#333333]"
-            >
-              <Home className="h-6 w-6 text-white" />
-            </button>
-
-            {/* 프로필 */}
-            <button
-              onClick={() => {
-<<<<<<< HEAD
-                closeChatBotModal();
-                navigate('/mypage')
-                }
-              }
-=======
-                if (isLoggedIn) {
-                  navigate('/mypage')
-                } else {
-                  navigate('/login')
-                }
-              }}
->>>>>>> 0c01e662
-              className="flex flex-col items-center py-2 px-3 rounded-lg transition-all"
-            >
-              <User className="h-5 w-5 mb-1 text-[#222222]" />
-              <span className="text-xs font-medium text-[#222222]">
-                MY
-              </span>
-            </button>
-
-            {/* 챗봇 */}
-            <button
-              onClick={() => openChatBotModal()}
-              className="flex flex-col items-center py-2 px-3 rounded-lg transition-all"
-            >
-              <Bot className="h-5 w-5 mb-1 text-[#222222]" />
-              <span className="text-xs font-medium text-[#222222]">
-                챗봇
-              </span>
-            </button>
-          </div>
-        </div>
-      </div>
-    </nav>
-  )
-}
-
-export default BottomNavigationBar
+import type React from "react"
+import { Home, User, Bot, Search, Layers3 } from "lucide-react"
+import { useNavigate, useLocation } from "react-router-dom"
+import { useSelector } from "react-redux"
+import { RootState } from "../utils/store"
+import { openChatBotModal, closeChatBotModal } from "../components/ChatBot/ChatBotModal"
+
+const BottomNavigationBar: React.FC = () => {
+  const navigate = useNavigate()
+  const location = useLocation()
+
+  // 로그인 상태 가져오기 (토큰 존재 여부로 판단)
+  const token = useSelector((state: RootState) => state.token.token)
+  const isLoggedIn = !!token
+
+  // 현재 활성 탭 확인
+  const isActive = (path: string) => {
+    if (path === '/') {
+      return location.pathname === '/';
+    }
+    return location.pathname.startsWith(path);
+  };
+
+  return (
+    // 모바일 하단 네비게이션
+    <nav className="fixed bottom-0 left-0 right-0 z-[9999]">
+      <div className="relative bg-white/90 backdrop-blur">
+        {/* 상단 둥근 모서리 */}
+        <div className="bg-white/90 backdrop-blur rounded-t-xl shadow-[0_-4px_6px_-1px_rgba(0,0,0,0.1)]">
+
+          <div className="flex items-center justify-around pt-2 pb-2 px-4">
+            {/* 분석 */}
+            <button
+              onClick={() => {
+                closeChatBotModal();
+                if (isLoggedIn) {
+                  navigate('/integrated-diagnosis')
+                } else {
+                  navigate('/login')
+                }
+              }}
+              className="flex flex-col items-center py-2 px-3 rounded-lg transition-all"
+            >
+              <Search className="h-5 w-5 mb-1 text-[#222222]" />
+              <span className="text-xs font-medium text-[#222222]">
+                분석
+              </span>
+            </button>
+
+            {/* 기능 */}
+            <button
+              onClick={() => {
+                closeChatBotModal();
+                if (isLoggedIn) {
+                  navigate('/main-contents')
+                } else {
+                  navigate('/login')
+                }
+              }}
+              className="flex flex-col items-center py-2 px-3 rounded-lg transition-all"
+            >
+              <Layers3 className="h-5 w-5 mb-1 text-[#222222]" />
+              <span className="text-xs font-medium text-[#222222]">
+                기능
+              </span>
+            </button>
+
+            {/* 홈 (가운데) */}
+            <button
+              onClick={() => {
+                closeChatBotModal();
+                if (isLoggedIn) {
+                  navigate('/daily-care')
+                } else {
+                  navigate('/')
+                }
+              }}
+              className="flex flex-col items-center py-2 px-3 bg-[#222222] rounded-full w-12 h-12 justify-center transition-all hover:bg-[#333333]"
+            >
+              <Home className="h-6 w-6 text-white" />
+            </button>
+
+            {/* 프로필 */}
+            <button
+              onClick={() => {
+                closeChatBotModal();
+                if (isLoggedIn) {
+                  navigate('/mypage')
+                } else {
+                  navigate('/login')
+                }
+              }}
+              className="flex flex-col items-center py-2 px-3 rounded-lg transition-all"
+            >
+              <User className="h-5 w-5 mb-1 text-[#222222]" />
+              <span className="text-xs font-medium text-[#222222]">
+                MY
+              </span>
+            </button>
+
+            {/* 챗봇 */}
+            <button
+              onClick={() => openChatBotModal()}
+              className="flex flex-col items-center py-2 px-3 rounded-lg transition-all"
+            >
+              <Bot className="h-5 w-5 mb-1 text-[#222222]" />
+              <span className="text-xs font-medium text-[#222222]">
+                챗봇
+              </span>
+            </button>
+          </div>
+        </div>
+      </div>
+    </nav>
+  )
+}
+
+export default BottomNavigationBar