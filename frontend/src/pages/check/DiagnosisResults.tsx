import { useState, useEffect, useCallback } from 'react';
import { useNavigate, useLocation } from 'react-router-dom';
import { Card, CardContent, CardHeader, CardTitle } from '../../components/ui/card';
import { Button } from '../../components/ui/button';
import { Badge } from '../../components/ui/badge';
import { Tabs, TabsContent, TabsList, TabsTrigger } from '../../components/ui/tabs';
import { ImageWithFallback } from '../../hooks/ImageWithFallback';
import { getStageDescription, getStageColor } from '../../services/swinAnalysisService';
import apiClient from '../../services/apiClient';
import { locationService, Hospital } from '../../services/locationService';
import { hairProductApi, HairProduct } from '../../services/hairProductApi';
import { elevenStApi } from '../../services/elevenStApi';
import StoreFinderTab from '../../components/result/StoreFinderTab';
import HairLossProductsTab from '../../components/result/HairLossProductsTab';
import YouTubeVideosTab from '../../components/result/YouTubeVideosTab';
import DailyCareTab from '../../components/result/DailyCareTab';
import {
  CheckCircle,
  MapPin,
  Star,
  Clock,
  Phone,
  ExternalLink,
  Play,
  ShoppingCart,
  Calendar,
  Target,
  BookOpen,
  Heart,
  Award,
  Brain,
  HelpCircle,
  X,
  ArrowRight
} from 'lucide-react';

interface DiagnosisResultsProps {
  setCurrentView?: (view: string) => void;
  diagnosisData?: any;
}

interface Video {
  videoId: string;
  title: string;
  channelName: string;
  thumbnailUrl: string;
}

interface StageRecommendation {
  title: string;
  query: string;
  description: string;
}

function DiagnosisResults({ setCurrentView, diagnosisData }: DiagnosisResultsProps = {}) {
  const navigate = useNavigate();
  const location = useLocation();
  const [selectedRegion, setSelectedRegion] = useState('서울');
  const [selectedCategory, setSelectedCategory] = useState('전체');
  const [youtubeVideos, setYoutubeVideos] = useState<Video[]>([]);
  const [videosLoading, setVideosLoading] = useState(false);
  const [videosError, setVideosError] = useState<string | null>(null);
  const [showStageInfo, setShowStageInfo] = useState(false);
  
  // 위치 정보 상태
  const [currentLocation, setCurrentLocation] = useState<{latitude: number, longitude: number} | null>(null);
  
  // URL state 또는 props에서 Swin 분석 결과 가져오기
  const swinResult = location.state?.swinResult || diagnosisData?.photo?.swinResult;
<<<<<<< HEAD

  // 이미지 URL 처리 (남성 탈모 검사는 top|||side 형식)
  const imageUrl = location.state?.imageUrl || diagnosisData?.imageUrl || '';
  const analysisType = location.state?.analysisType || diagnosisData?.analysisType || '';
  const [topImageUrl, sideImageUrl] = imageUrl.includes('|||')
    ? imageUrl.split('|||')
    : [imageUrl, null];
=======
  // analysis_result의 grade를 기반으로 단계 결정
  const analysisGrade = location.state?.analysis_result?.grade || diagnosisData?.analysis_result?.grade;
  const currentStage = analysisGrade !== undefined ? analysisGrade : (swinResult?.stage !== undefined ? swinResult.stage : 0);
>>>>>>> 595d048c
  const stageRecommendations: Record<number, StageRecommendation> = {
    0: {
      title: '정상 - 예방 및 두피 관리',
      query: '탈모 예방 두피 관리 샴푸',
      description: '건강한 두피를 유지하기 위한 예방법과 관리 방법'
    },
    1: {
      title: '초기 탈모 - 초기 증상 및 관리법',
      query: '탈모 초기 증상 치료 샴푸 영양제',
      description: '초기 탈모 단계에서의 적절한 대응 방법과 관리법'
    },
    2: {
      title: '중등도 탈모 - 약물 치료 및 전문 관리',
      query: '탈모 치료 미녹시딜 프로페시아 병원',
      description: '중등도 탈모에 효과적인 치료법과 전문의 상담'
    },
    3: {
      title: '심각한 탈모 - 모발이식 및 고급 시술',
      query: '모발이식 두피문신 SMP 병원 후기',
      description: '심각한 탈모 단계에서의 모발이식과 고급 치료법'
    }
  };

  // YouTube 영상 가져오기
  const fetchYouTubeVideos = useCallback(async (query: string) => {
    setVideosLoading(true);
    setVideosError(null);

    try {
      const response = await apiClient.get(`/ai/youtube/search?q=${encodeURIComponent(query)}&order=relevance&max_results=6`);
      const data = response.data;

      if (data.items && data.items.length > 0) {
        const videoList: Video[] = data.items.map((item: any) => ({
          videoId: item.id.videoId,
          title: item.snippet.title,
          channelName: item.snippet.channelTitle,
          thumbnailUrl: item.snippet.thumbnails.high.url
        }));
        setYoutubeVideos(videoList);
      } else {
        throw new Error('검색 결과가 없습니다.');
      }
    } catch (error) {
      console.error('YouTube API Error:', error);
      setVideosError('YouTube 영상을 불러오는 중 오류가 발생했습니다.');

      // 더미 데이터로 대체
      const dummyVideos: Video[] = [
        {
          videoId: 'dummy1',
          title: '탈모 예방을 위한 올바른 샴푸 사용법',
          channelName: '헤어케어 전문가',
          thumbnailUrl: 'https://placehold.co/300x168/4F46E5/FFFFFF?text=탈모+예방+가이드'
        },
        {
          videoId: 'dummy2',
          title: '두피 마사지로 혈액순환 개선하기',
          channelName: '건강관리 채널',
          thumbnailUrl: 'https://placehold.co/300x168/059669/FFFFFF?text=두피+마사지'
        },
        {
          videoId: 'dummy3',
          title: '탈모에 좋은 음식 vs 나쁜 음식',
          channelName: '영양 정보',
          thumbnailUrl: 'https://placehold.co/300x168/DC2626/FFFFFF?text=탈모+영양관리'
        }
      ];
      setYoutubeVideos(dummyVideos);
    } finally {
      setVideosLoading(false);
    }
  }, []);
  
  // 위치 정보 가져오기
  useEffect(() => {
    if (navigator.geolocation) {
      navigator.geolocation.getCurrentPosition(
        (position) => {
          setCurrentLocation({
            latitude: position.coords.latitude,
            longitude: position.coords.longitude,
          });
        },
        (error) => {
          console.error('위치 정보를 가져올 수 없습니다:', error);
        }
      );
    }
  }, []);

  // 컴포넌트 마운트 시 현재 단계에 맞는 YouTube 영상 로드
  useEffect(() => {
    const recommendation = stageRecommendations[currentStage];
    if (recommendation) {
      fetchYouTubeVideos(recommendation.query);
    }
    // eslint-disable-next-line react-hooks/exhaustive-deps
  }, [currentStage]); // currentStage가 변경될 때만 실행

  // 진단 결과에 따른 추천 데이터 생성 (Swin 결과 반영)
  const getRecommendations = () => {
    // Swin 결과가 있으면 우선 사용, 없으면 기본값
    const swinStage = swinResult?.stage;
    const baspScore = swinStage !== undefined ? swinStage : (diagnosisData?.basp?.score || 3.2);
    const scalpHealth = diagnosisData?.photo?.scalpHealth || 85;
    const swinTitle = swinResult?.title || '';
    
    // 병원 추천 (BASP 점수와 지역에 따라)
    const hospitals = [
      {
        name: "서울모발이식센터",
        specialty: "모발이식 전문",
        category: "모발이식",
        rating: 4.8,
        reviews: 342,
        distance: "2.3km",
        phone: "02-123-4567",
        image: "https://images.unsplash.com/photo-1690306815613-f839b74af330?crop=entropy&cs=tinysrgb&fit=max&fm=jpg&ixid=M3w3Nzg4Nzd8MHwxfHNlYXJjaHwxfHxkZXJtYXRvbG9neSUyMGNsaW5pYyUyMGhvc3BpdGFsfGVufDF8fHx8MTc1ODA3NjkxNXww&ixlib=rb-4.1.0&q=80&w=1080",
        matchReason: baspScore > 4 ? "중등도 탈모에 특화된 치료" : "초기 탈모 예방 프로그램"
      },
      {
        name: "더마헤어클리닉",
        specialty: "피부과 전문의",
        category: "탈모병원",
        rating: 4.6,
        reviews: 198,
        distance: "1.8km", 
        phone: "02-234-5678",
        image: "https://images.unsplash.com/photo-1690306815613-f839b74af330?crop=entropy&cs=tinysrgb&fit=max&fm=jpg&ixid=M3w3Nzg4Nzd8MHwxfHNlYXJjaHwxfHxkZXJtYXRvbG9neSUyMGNsaW5pYyUyMGhvc3BpdGFsfGVufDF8fHx8MTc1ODA3NjkxNXww&ixlib=rb-4.1.0&q=80&w=1080",
        matchReason: "두피 염증 치료 및 케어"
      },
      {
        name: "프리미엄모발클리닉",
        specialty: "종합 탈모 관리",
        category: "탈모클리닉",
        rating: 4.9,
        reviews: 521,
        distance: "3.1km",
        phone: "02-345-6789",
        image: "https://images.unsplash.com/photo-1690306815613-f839b74af330?crop=entropy&cs=tinysrgb&fit=max&fm=jpg&ixid=M3w3Nzg4Nzd8MHwxfHNlYXJjaHwxfHxkZXJtYXRvbG9neSUyMGNsaW5pYyUyMGhvc3BpdGFsfGVufDF8fHx8MTc1ODA3NjkxNXww&ixlib=rb-4.1.0&q=80&w=1080",
        matchReason: "개인 맞춤형 토털 케어"
      },
      {
        name: "헤어라인클리닉",
        specialty: "탈모 전문 클리닉",
        category: "탈모클리닉",
        rating: 4.7,
        reviews: 289,
        distance: "1.5km",
        phone: "02-456-7890",
        image: "https://images.unsplash.com/photo-1690306815613-f839b74af330?crop=entropy&cs=tinysrgb&fit=max&fm=jpg&ixid=M3w3Nzg4Nzd8MHwxfHNlYXJjaHwxfHxkZXJtYXRvbG9neSUyMGNsaW5pYyUyMGhvc3BpdGFsfGVufDF8fHx8MTc1ODA3NjkxNXww&ixlib=rb-4.1.0&q=80&w=1080",
        matchReason: "비침습적 탈모 치료"
      },
      {
        name: "가발전문샵 헤어스타일",
        specialty: "가발 및 헤어피스",
        category: "가발",
        rating: 4.4,
        reviews: 156,
        distance: "2.7km",
        phone: "02-567-8901",
        image: "https://images.unsplash.com/photo-1690306815613-f839b74af330?crop=entropy&cs=tinysrgb&fit=max&fm=jpg&ixid=M3w3Nzg4Nzd8MHwxfHNlYXJjaHwxfHxkZXJtYXRvbG9neSUyMGNsaW5pYyUyMGhvc3BpdGFsfGVufDF8fHx8MTc1ODA3NjkxNXww&ixlib=rb-4.1.0&q=80&w=1080",
        matchReason: "자연스러운 가발 제작 및 관리"
      }
    ];

    // 제품 추천 (두피 건강도에 따라)
    const products = [
      {
        name: "아미노산 약산성 샴푸",
        brand: "로레알 프로페셔널",
        price: "28,000원",
        rating: 4.5,
        reviews: 1234,
        image: "https://images.unsplash.com/photo-1730115656817-92eb256f2c01?crop=entropy&cs=tinysrgb&fit=max&fm=jpg&ixid=M3w3Nzg4Nzd8MHwxfHNlYXJjaHwxfHxoYWlyJTIwY2FyZSUyMHByb2R1Y3RzJTIwc2hhbXBvb3xlbnwxfHx8fDE3NTgwMTQ2NTd8MA&ixlib=rb-4.1.0&q=80&w=1080",
        matchReason: scalpHealth < 80 ? "두피 진정 및 pH 밸런스 조절" : "건강한 두피 유지",
        category: "샴푸"
      },
      {
        name: "비오틴 헤어 토닉",
        brand: "닥터포헤어",
        price: "45,000원",
        rating: 4.3,
        reviews: 892,
        image: "https://images.unsplash.com/photo-1730115656817-92eb256f2c01?crop=entropy&cs=tinysrgb&fit=max&fm=jpg&ixid=M3w3Nzg4Nzd8MHwxfHNlYXJjaHwxfHxoYWlyJTIwY2FyZSUyMHByb2R1Y3RzJTIwc2hhbXBvb3xlbnwxfHx8fDE3NTgwMTQ2NTd8MA&ixlib=rb-4.1.0&q=80&w=1080",
        matchReason: "모발 성장 촉진 및 영양 공급",
        category: "토닉"
      },
      {
        name: "케라틴 단백질 앰플",
        brand: "미장센",
        price: "18,000원",
        rating: 4.7,
        reviews: 567,
        image: "https://images.unsplash.com/photo-1730115656817-92eb256f2c01?crop=entropy&cs=tinysrgb&fit=max&fm=jpg&ixid=M3w3Nzg4Nzd8MHwxfHNlYXJjaHwxfHxoYWlyJTIwY2FyZSUyMHByb2R1Y3RzJTIwc2hhbXBvb3xlbnwxfHx8fDE3NTgwMTQ2NTd8MA&ixlib=rb-4.1.0&q=80&w=1080",
        matchReason: "모발 강화 및 끊어짐 방지",
        category: "트리트먼트"
      }
    ];

    const getLifestyleGuides = () => {
      const baseGuides = [
        {
          title: "스트레스 관리법",
          description: "명상, 요가, 규칙적인 운동으로 스트레스 해소",
          icon: <Heart className="w-5 h-5 text-red-500" />,
          tips: ["주 3회 이상 운동", "하루 10분 명상", "충분한 수면"]
        },
        {
          title: "영양 관리",
          description: "모발 건강에 필요한 영양소 섭취",
          icon: <Target className="w-5 h-5 text-green-500" />,
          tips: ["단백질 충분히 섭취", "비타민 B군 보충", "아연, 철분 섭취"]
        },
        {
          title: "두피 케어",
          description: "올바른 세정과 마사지 루틴",
          icon: <BookOpen className="w-5 h-5 text-blue-500" />,
          tips: ["미지근한 물로 세정", "부드러운 마사지", "자극적인 제품 피하기"]
        }
      ];

      // Swin 조언이 있으면 추가
      if (swinResult && swinResult.advice && swinResult.advice.length > 0) {
        baseGuides.push({
          title: "🧠 AI 맞춤 가이드",
          description: swinResult.description || "AI 분석 결과를 바탕으로 한 맞춤형 가이드",
          icon: <Brain className="w-5 h-5 text-purple-500" />,
          tips: swinResult.advice.split('\n')
        });
      }

      return baseGuides;
    };

    return { hospitals, products, lifestyleGuides: getLifestyleGuides() };
  };

  const recommendations = getRecommendations();
  const regions = ['서울', '경기', '부산', '대구', '인천', '광주', '대전', '울산'];
  const categories = ['전체', '탈모병원', '탈모클리닉', '모발이식', '가발'];

  // 카테고리별 병원 필터링
  const filteredHospitals = selectedCategory === '전체' 
    ? recommendations.hospitals 
    : recommendations.hospitals.filter(hospital => hospital.category === selectedCategory);

  return (
    <div className="min-h-screen bg-gray-50">
      {/* Mobile-First 컨테이너 */}
      <div className="max-w-full md:max-w-md mx-auto min-h-screen bg-white flex flex-col">
        
        

        {/* 메인 컨텐츠 (Mobile-First) */}
        <div className="flex-1 p-4 overflow-y-auto space-y-4">
          {/* 진단 결과 요약 (Mobile-First) */}
              <div className="bg-gradient-to-r from-gray-50 to-green-50 p-4 rounded-xl">
            <div className="flex items-center gap-3 mb-4">
              <CheckCircle className="w-8 h-8 text-green-500" />
              <div>
                <h2 className="text-lg font-semibold text-gray-800">진단이 완료되었습니다!</h2>
                <p className="text-sm text-gray-600">
                  종합 분석 결과와 맞춤형 추천을 확인해보세요
                </p>
              </div>
            </div>
            
            <div className="grid grid-cols-3 gap-3">
              <div className="text-center p-3 bg-white rounded-lg">
                <div className="flex items-center justify-center gap-1 mb-1">
                  <p className="text-xs text-gray-600">🧠 Swin AI 분석</p>
                  <button
                    onClick={() => setShowStageInfo(true)}
                    className="text-gray-400 hover:text-gray-600 transition-colors"
                    aria-label="단계 기준 보기"
                  >
                    <HelpCircle className="w-3 h-3" />
                  </button>
                </div>
                <p className="text-xl font-bold text-gray-800">
                  {currentStage}단계
                </p>
                <Badge
                  className={`text-xs px-2 py-1 ${
                    getStageColor(currentStage)
                  }`}
                >
                  {getStageDescription(currentStage)}
                </Badge>
              </div>
              <div className="text-center p-3 bg-white rounded-lg">
                <p className="text-xs text-gray-600">모발 밀도</p>
                <p className="text-xl font-bold text-gray-800">{diagnosisData?.photo?.hairDensity || 72}%</p>
                <Badge variant="outline" className="text-xs px-2 py-1">양호</Badge>
              </div>
              <div className="text-center p-3 bg-white rounded-lg">
                <p className="text-xs text-gray-600">두피 건강</p>
                <p className="text-xl font-bold text-gray-800">{diagnosisData?.photo?.scalpHealth || 85}%</p>
                <Badge variant="default" className="text-xs px-2 py-1">우수</Badge>
              </div>
            </div>

            {/* AI 분석 결과 요약 */}
            {(swinResult || analysisGrade !== undefined) && (
              <div className="mt-4 p-3 bg-blue-50 rounded-lg">
                <div className="flex items-center gap-2 mb-2">
                  <Brain className="w-4 h-4 text-blue-600" />
                  <h3 className="text-sm font-semibold text-blue-800">
                    {swinResult?.title || `${currentStage}단계 분석 결과`}
                  </h3>
                </div>
                <p className="text-xs text-blue-700 mb-3">
                  {swinResult?.description || stageRecommendations[currentStage]?.description}
                </p>
                {swinResult?.advice && (
                  <div className="space-y-1 pt-2 border-t border-blue-200">
                    <p className="text-xs font-semibold text-blue-800 mb-1">AI 추천 조언:</p>
                    {swinResult.advice.split('\n').map((advice: string, index: number) => (
                      <p key={index} className="text-xs text-blue-700 flex items-start gap-1">
                        <span className="text-blue-500">•</span>
                        <span>{advice}</span>
                      </p>
                    ))}
                  </div>
                )}
              </div>
            )}

            {/* 남성 탈모 검사 이미지 표시 (swin_dual_model_llm_enhanced) */}
            {analysisType === 'swin_dual_model_llm_enhanced' && topImageUrl && sideImageUrl && (
              <div className="mt-4 p-3 bg-white rounded-lg">
                <h3 className="text-sm font-semibold text-gray-800 mb-3">분석 이미지</h3>
                <div className="grid grid-cols-2 gap-3">
                  <div>
                    <p className="text-xs text-gray-600 mb-2 text-center">정수리</p>
                    <div className="aspect-square rounded-lg overflow-hidden bg-gray-100">
                      <ImageWithFallback
                        src={topImageUrl}
                        alt="정수리 이미지"
                        className="w-full h-full object-cover"
                      />
                    </div>
                  </div>
                  <div>
                    <p className="text-xs text-gray-600 mb-2 text-center">측면</p>
                    <div className="aspect-square rounded-lg overflow-hidden bg-gray-100">
                      <ImageWithFallback
                        src={sideImageUrl}
                        alt="측면 이미지"
                        className="w-full h-full object-cover"
                      />
                    </div>
                  </div>
                </div>
              </div>
            )}
          </div>

          {/* Mobile-First 데일리 케어 */}
        <div className="sticky top-0 bg-white border-b border-gray-200 p-4 z-10">
          <div className="flex items-center justify-between">
            <div className="flex-1 text-center">
              <h1 className="text-lg font-bold text-gray-800">진단 결과 및 맞춤 추천</h1>
              <p className="text-xs text-gray-600 mt-1">
                AI 분석을 바탕으로 한 개인 맞춤형 솔루션
              </p>
            </div>
            <Button 
              onClick={() => {
                  navigate('/d-care');
              }}
              className="ml-3 h-10 px-4 bg-[#222222] hover:bg-[#333333] text-white rounded-xl active:scale-[0.98]"
            >
              D_care
            </Button>
          </div>
        </div>

          {/* 맞춤 추천 탭 (Mobile-First) */}
          <Tabs defaultValue="hospitals" className="space-y-4 flex items-center">
            <TabsList className="flex overflow-x-auto space-x-1 pb-2 bg-transparent">
              <TabsTrigger 
                value="hospitals" 
                className="flex-shrink-0 px-3 py-2 text-xs font-medium rounded-lg bg-[#222222] text-white data-[state=inactive]:bg-gray-100 data-[state=inactive]:text-gray-600 hover:bg-[#333333] transition-colors"
              >
                탈모 맵
              </TabsTrigger>
              <TabsTrigger 
                value="products" 
                className="flex-shrink-0 px-3 py-2 text-xs font-medium rounded-lg bg-gray-100 text-gray-600 data-[state=active]:bg-[#222222] data-[state=active]:text-white hover:bg-gray-200 transition-colors"
              >
                제품 추천
              </TabsTrigger>
              <TabsTrigger 
                value="videos" 
                className="flex-shrink-0 px-3 py-2 text-xs font-medium rounded-lg bg-gray-100 text-gray-600 data-[state=active]:bg-[#222222] data-[state=active]:text-white hover:bg-gray-200 transition-colors"
              >
                영상 컨텐츠
              </TabsTrigger>
              <TabsTrigger 
                value="lifestyle" 
                className="flex-shrink-0 px-3 py-2 text-xs font-medium rounded-lg bg-gray-100 text-gray-600 data-[state=active]:bg-[#222222] data-[state=active]:text-white hover:bg-gray-200 transition-colors"
              >
                생활습관
              </TabsTrigger>
            </TabsList>

            {/* 병원 추천 (Mobile-First) */}
            <TabsContent value="hospitals" className="space-y-4">
              <div className="bg-white p-4 rounded-xl shadow-md">
                <div className="flex items-center justify-between mb-4">
                  <h3 className="text-lg font-semibold text-gray-800">내 주변 탈모 맵</h3>
                  <Button 
                    onClick={() => navigate('/store-finder', { 
                      state: { 
                        diagnosisResult: { stage: currentStage },
                        analysis_result: { grade: currentStage }
                      } 
                    })}
                    className="h-8 px-3 bg-[#222222] hover:bg-[#333333] text-white text-xs rounded-lg"
                  >
                    더보기
                    <ArrowRight className="w-3 h-3 ml-1" />
                  </Button>
                </div>
                <StoreFinderTab 
                  currentStage={currentStage} 
                  currentLocation={currentLocation} 
                />
              </div>
            </TabsContent>

            {/* 제품 추천 (Mobile-First) */}
            <TabsContent value="products" className="space-y-4">
              <div className="bg-white p-4 rounded-xl shadow-md">
                <div className="flex items-center justify-between mb-4">
                  <h3 className="text-lg font-semibold text-gray-800">맞춤형 제품 추천</h3>
                  <Button 
                    onClick={() => navigate('/hair-loss-products', { 
                      state: { 
                        diagnosisResult: { stage: currentStage },
                        analysis_result: { grade: currentStage }
                      } 
                    })}
                    className="h-8 px-3 bg-[#222222] hover:bg-[#333333] text-white text-xs rounded-lg"
                  >
                    더보기
                    <ArrowRight className="w-3 h-3 ml-1" />
                  </Button>
                </div>
                <HairLossProductsTab currentStage={currentStage} />
              </div>
            </TabsContent>

            {/* 영상 가이드 (Mobile-First) - YouTube API 연동 */}
            <TabsContent value="videos" className="space-y-4">
              <div className="bg-white p-4 rounded-xl shadow-md">
                <div className="flex items-center justify-between mb-4">
                  <div className="flex items-center gap-2">
                    <Brain className="w-5 h-5 text-[#222222]" />
                    <h3 className="text-lg font-semibold text-gray-800">
                      AI 맞춤 영상 추천
                      <span className="text-sm font-normal text-gray-600">
                        ({getStageDescription(currentStage)} 맞춤)
                      </span>
                    </h3>
                  </div>
                  <Button 
                    onClick={() => navigate('/youtube-videos')}
                    className="h-8 px-3 bg-[#222222] hover:bg-[#333333] text-white text-xs rounded-lg"
                  >
                    더보기
                    <ArrowRight className="w-3 h-3 ml-1" />
                  </Button>
                </div>
                <YouTubeVideosTab currentStage={currentStage} />
              </div>
            </TabsContent>

            {/* 생활습관 가이드 (Mobile-First) */}
            <TabsContent value="lifestyle" className="space-y-4">
              <DailyCareTab 
                currentStage={currentStage}
                onNavigateToDailyCare={() => navigate('/daily-care')}
              />
            </TabsContent>
          </Tabs>
        </div>
      </div>

      {/* 단계 기준 설명 모달 */}
      {showStageInfo && (
        <div className="fixed inset-0 bg-black bg-opacity-50 flex items-center justify-center z-50 p-4">
          <div className="bg-white rounded-2xl max-w-md w-full max-h-[80vh] overflow-y-auto">
            <div className="sticky top-0 bg-white border-b border-gray-200 p-4 flex justify-between items-center rounded-t-2xl">
              <h3 className="text-lg font-bold text-gray-800">탈모 단계 분석 기준</h3>
              <button
                onClick={() => setShowStageInfo(false)}
                className="text-gray-400 hover:text-gray-600 transition-colors"
              >
                <X className="w-5 h-5" />
              </button>
            </div>

            <div className="p-4 space-y-4">
              <div className="bg-blue-50 p-3 rounded-lg">
                <p className="text-xs text-blue-800 mb-2">
                  🤖 AI 분석은 다음 요소들을 종합적으로 고려합니다:
                </p>
                <ul className="text-xs text-blue-700 space-y-1">
                  <li>• 이미지 분석 (정수리, 측면)</li>
                  <li>• 나이 및 성별</li>
                  <li>• 가족력 유무</li>
                  <li>• 최근 탈모 증상</li>
                  <li>• 스트레스 수준</li>
                </ul>
              </div>

              {/* 0단계 */}
              <div className="border-l-4 border-green-500 pl-3 py-2">
                <div className="flex items-center gap-2 mb-2">
                  <Badge className="bg-green-100 text-green-800 border-green-300">
                    0단계 - 정상
                  </Badge>
                </div>
                <p className="text-xs text-gray-700 mb-2">
                  탈모 징후가 관찰되지 않는 건강한 모발 상태
                </p>
                <div className="bg-gray-50 p-2 rounded text-xs text-gray-600">
                  <p className="font-semibold mb-1">분석 기준:</p>
                  <ul className="space-y-1">
                    <li>• 모발 밀도 정상 범위</li>
                    <li>• 탈모 증상 없음</li>
                    <li>• 두피 건강 상태 양호</li>
                  </ul>
                </div>
              </div>

              {/* 1단계 */}
              <div className="border-l-4 border-yellow-500 pl-3 py-2">
                <div className="flex items-center gap-2 mb-2">
                  <Badge className="bg-yellow-100 text-yellow-800 border-yellow-300">
                    1단계 - 초기
                  </Badge>
                </div>
                <p className="text-xs text-gray-700 mb-2">
                  초기 단계의 모발 변화가 감지되는 상태
                </p>
                <div className="bg-gray-50 p-2 rounded text-xs text-gray-600">
                  <p className="font-semibold mb-1">분석 기준:</p>
                  <ul className="space-y-1">
                    <li>• 경미한 모발 밀도 감소</li>
                    <li>• 최근 탈모 증상 시작</li>
                    <li>• 가족력이 있는 경우 주의</li>
                    <li>• 예방 관리로 진행 지연 가능</li>
                  </ul>
                </div>
              </div>

              {/* 2단계 */}
              <div className="border-l-4 border-orange-500 pl-3 py-2">
                <div className="flex items-center gap-2 mb-2">
                  <Badge className="bg-orange-100 text-orange-800 border-orange-300">
                    2단계 - 중등도
                  </Badge>
                </div>
                <p className="text-xs text-gray-700 mb-2">
                  중등도의 탈모가 진행되고 있는 상태
                </p>
                <div className="bg-gray-50 p-2 rounded text-xs text-gray-600">
                  <p className="font-semibold mb-1">분석 기준:</p>
                  <ul className="space-y-1">
                    <li>• 뚜렷한 모발 밀도 감소</li>
                    <li>• 탈모 진행 속도 증가</li>
                    <li>• 전문적 치료 필요</li>
                    <li>• 미녹시딜 등 치료제 고려</li>
                  </ul>
                </div>
              </div>

              {/* 3단계 */}
              <div className="border-l-4 border-red-500 pl-3 py-2">
                <div className="flex items-center gap-2 mb-2">
                  <Badge className="bg-red-100 text-red-800 border-red-300">
                    3단계 - 심각
                  </Badge>
                </div>
                <p className="text-xs text-gray-700 mb-2">
                  상당히 진행된 탈모 상태
                </p>
                <div className="bg-gray-50 p-2 rounded text-xs text-gray-600">
                  <p className="font-semibold mb-1">분석 기준:</p>
                  <ul className="space-y-1">
                    <li>• 현저한 모발 손실</li>
                    <li>• 두피 노출 부위 확대</li>
                    <li>• 즉시 전문의 진료 필요</li>
                    <li>• 모발이식 등 적극적 치료 고려</li>
                  </ul>
                </div>
              </div>

              <div className="bg-gray-50 p-3 rounded-lg">
                <p className="text-xs text-gray-600">
                  ⚠️ 이 결과는 AI 분석에 기반한 참고용이며, 정확한 진단을 위해서는 반드시 전문의 상담이 필요합니다.
                </p>
              </div>
            </div>

            <div className="sticky bottom-0 bg-white border-t border-gray-200 p-4 rounded-b-2xl">
              <Button
                onClick={() => setShowStageInfo(false)}
                className="w-full h-10 bg-[#222222] hover:bg-[#333333] text-white rounded-lg"
              >
                확인
              </Button>
            </div>
          </div>
        </div>
      )}
    </div>
  );
}

export default DiagnosisResults;
export { DiagnosisResults };<|MERGE_RESOLUTION|>--- conflicted
+++ resolved
@@ -67,7 +67,6 @@
   
   // URL state 또는 props에서 Swin 분석 결과 가져오기
   const swinResult = location.state?.swinResult || diagnosisData?.photo?.swinResult;
-<<<<<<< HEAD
 
   // 이미지 URL 처리 (남성 탈모 검사는 top|||side 형식)
   const imageUrl = location.state?.imageUrl || diagnosisData?.imageUrl || '';
@@ -75,11 +74,9 @@
   const [topImageUrl, sideImageUrl] = imageUrl.includes('|||')
     ? imageUrl.split('|||')
     : [imageUrl, null];
-=======
   // analysis_result의 grade를 기반으로 단계 결정
   const analysisGrade = location.state?.analysis_result?.grade || diagnosisData?.analysis_result?.grade;
   const currentStage = analysisGrade !== undefined ? analysisGrade : (swinResult?.stage !== undefined ? swinResult.stage : 0);
->>>>>>> 595d048c
   const stageRecommendations: Record<number, StageRecommendation> = {
     0: {
       title: '정상 - 예방 및 두피 관리',
