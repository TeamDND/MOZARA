import { useState, useEffect, useCallback } from 'react';
import { useNavigate, useLocation } from 'react-router-dom';
import { Card, CardContent, CardHeader, CardTitle } from '../../components/ui/card';
import { Button } from '../../components/ui/button';
import { Badge } from '../../components/ui/badge';
import { Tabs, TabsContent, TabsList, TabsTrigger } from '../../components/ui/tabs';
import { ImageWithFallback } from '../../hooks/ImageWithFallback';
import { getStageDescription, getStageColor } from '../../services/swinAnalysisService';
import apiClient from '../../services/apiClient';
import {
  CheckCircle,
  MapPin,
  Star,
  Clock,
  Phone,
  ExternalLink,
  Play,
  ShoppingCart,
  Calendar,
  Target,
  BookOpen,
  Heart,
  Award,
  Brain
} from 'lucide-react';

interface DiagnosisResultsProps {
  setCurrentView?: (view: string) => void;
  diagnosisData?: any;
}

interface Video {
  videoId: string;
  title: string;
  channelName: string;
  thumbnailUrl: string;
}

interface StageRecommendation {
  title: string;
  query: string;
  description: string;
}

function DiagnosisResults({ setCurrentView, diagnosisData }: DiagnosisResultsProps = {}) {
  const navigate = useNavigate();
  const location = useLocation();
  const [selectedRegion, setSelectedRegion] = useState('서울');
  const [selectedCategory, setSelectedCategory] = useState('전체');
  const [youtubeVideos, setYoutubeVideos] = useState<Video[]>([]);
  const [videosLoading, setVideosLoading] = useState(false);
  const [videosError, setVideosError] = useState<string | null>(null);

  // URL state 또는 props에서 Swin 분석 결과 가져오기
  const swinResult = location.state?.swinResult || diagnosisData?.photo?.swinResult;

  // Swin 단계별 YouTube 영상 추천 설정
  const stageRecommendations: Record<number, StageRecommendation> = {
    0: {
      title: '정상 - 예방 및 두피 관리',
      query: '탈모 예방 두피 관리 샴푸',
      description: '건강한 두피를 유지하기 위한 예방법과 관리 방법'
    },
    1: {
      title: '초기 탈모 - 초기 증상 및 관리법',
      query: '탈모 초기 증상 치료 샴푸 영양제',
      description: '초기 탈모 단계에서의 적절한 대응 방법과 관리법'
    },
    2: {
      title: '중등도 탈모 - 약물 치료 및 전문 관리',
      query: '탈모 치료 미녹시딜 프로페시아 병원',
      description: '중등도 탈모에 효과적인 치료법과 전문의 상담'
    },
    3: {
      title: '심각한 탈모 - 모발이식 및 고급 시술',
      query: '모발이식 두피문신 SMP 병원 후기',
      description: '심각한 탈모 단계에서의 모발이식과 고급 치료법'
    }
  };

  // YouTube 영상 가져오기
  const fetchYouTubeVideos = useCallback(async (query: string) => {
    setVideosLoading(true);
    setVideosError(null);

    try {
      const response = await apiClient.get(`/ai/youtube/search?q=${encodeURIComponent(query)}&order=relevance&max_results=6`);
      const data = response.data;

      if (data.items && data.items.length > 0) {
        const videoList: Video[] = data.items.map((item: any) => ({
          videoId: item.id.videoId,
          title: item.snippet.title,
          channelName: item.snippet.channelTitle,
          thumbnailUrl: item.snippet.thumbnails.high.url
        }));
        setYoutubeVideos(videoList);
      } else {
        throw new Error('검색 결과가 없습니다.');
      }
    } catch (error) {
      console.error('YouTube API Error:', error);
      setVideosError('YouTube 영상을 불러오는 중 오류가 발생했습니다.');

      // 더미 데이터로 대체
      const dummyVideos: Video[] = [
        {
          videoId: 'dummy1',
          title: '탈모 예방을 위한 올바른 샴푸 사용법',
          channelName: '헤어케어 전문가',
          thumbnailUrl: 'https://placehold.co/300x168/4F46E5/FFFFFF?text=탈모+예방+가이드'
        },
        {
          videoId: 'dummy2',
          title: '두피 마사지로 혈액순환 개선하기',
          channelName: '건강관리 채널',
          thumbnailUrl: 'https://placehold.co/300x168/059669/FFFFFF?text=두피+마사지'
        },
        {
          videoId: 'dummy3',
          title: '탈모에 좋은 음식 vs 나쁜 음식',
          channelName: '영양 정보',
          thumbnailUrl: 'https://placehold.co/300x168/DC2626/FFFFFF?text=탈모+영양관리'
        }
      ];
      setYoutubeVideos(dummyVideos);
    } finally {
      setVideosLoading(false);
    }
  }, []);

  // 컴포넌트 마운트 시 Swin 단계에 맞는 영상 로드
  useEffect(() => {
    if (swinResult && swinResult.stage !== undefined) {
      const stage = swinResult.stage;
      const recommendation = stageRecommendations[stage];
      if (recommendation) {
        fetchYouTubeVideos(recommendation.query);
      }
    } else {
      // 기본값으로 일반적인 탈모 관리 영상 로드
      fetchYouTubeVideos('탈모 관리 예방 두피케어');
    }
  }, [swinResult, fetchYouTubeVideos]);

  // 진단 결과에 따른 추천 데이터 생성 (Swin 결과 반영)
  const getRecommendations = () => {
    // Swin 결과가 있으면 우선 사용, 없으면 기본값
    const swinStage = swinResult?.stage;
    const baspScore = swinStage !== undefined ? swinStage : (diagnosisData?.basp?.score || 3.2);
    const scalpHealth = diagnosisData?.photo?.scalpHealth || 85;
    const swinTitle = swinResult?.title || '';
    const swinDescription = swinResult?.description || '';
    
    // 병원 추천 (BASP 점수와 지역에 따라)
    const hospitals = [
      {
        name: "서울모발이식센터",
        specialty: "모발이식 전문",
        category: "모발이식",
        rating: 4.8,
        reviews: 342,
        distance: "2.3km",
        phone: "02-123-4567",
        image: "https://images.unsplash.com/photo-1690306815613-f839b74af330?crop=entropy&cs=tinysrgb&fit=max&fm=jpg&ixid=M3w3Nzg4Nzd8MHwxfHNlYXJjaHwxfHxkZXJtYXRvbG9neSUyMGNsaW5pYyUyMGhvc3BpdGFsfGVufDF8fHx8MTc1ODA3NjkxNXww&ixlib=rb-4.1.0&q=80&w=1080",
        matchReason: baspScore > 4 ? "중등도 탈모에 특화된 치료" : "초기 탈모 예방 프로그램"
      },
      {
        name: "더마헤어클리닉",
        specialty: "피부과 전문의",
        category: "탈모병원",
        rating: 4.6,
        reviews: 198,
        distance: "1.8km", 
        phone: "02-234-5678",
        image: "https://images.unsplash.com/photo-1690306815613-f839b74af330?crop=entropy&cs=tinysrgb&fit=max&fm=jpg&ixid=M3w3Nzg4Nzd8MHwxfHNlYXJjaHwxfHxkZXJtYXRvbG9neSUyMGNsaW5pYyUyMGhvc3BpdGFsfGVufDF8fHx8MTc1ODA3NjkxNXww&ixlib=rb-4.1.0&q=80&w=1080",
        matchReason: "두피 염증 치료 및 케어"
      },
      {
        name: "프리미엄모발클리닉",
        specialty: "종합 탈모 관리",
        category: "탈모클리닉",
        rating: 4.9,
        reviews: 521,
        distance: "3.1km",
        phone: "02-345-6789",
        image: "https://images.unsplash.com/photo-1690306815613-f839b74af330?crop=entropy&cs=tinysrgb&fit=max&fm=jpg&ixid=M3w3Nzg4Nzd8MHwxfHNlYXJjaHwxfHxkZXJtYXRvbG9neSUyMGNsaW5pYyUyMGhvc3BpdGFsfGVufDF8fHx8MTc1ODA3NjkxNXww&ixlib=rb-4.1.0&q=80&w=1080",
        matchReason: "개인 맞춤형 토털 케어"
      },
      {
        name: "헤어라인클리닉",
        specialty: "탈모 전문 클리닉",
        category: "탈모클리닉",
        rating: 4.7,
        reviews: 289,
        distance: "1.5km",
        phone: "02-456-7890",
        image: "https://images.unsplash.com/photo-1690306815613-f839b74af330?crop=entropy&cs=tinysrgb&fit=max&fm=jpg&ixid=M3w3Nzg4Nzd8MHwxfHNlYXJjaHwxfHxkZXJtYXRvbG9neSUyMGNsaW5pYyUyMGhvc3BpdGFsfGVufDF8fHx8MTc1ODA3NjkxNXww&ixlib=rb-4.1.0&q=80&w=1080",
        matchReason: "비침습적 탈모 치료"
      },
      {
        name: "가발전문샵 헤어스타일",
        specialty: "가발 및 헤어피스",
        category: "가발",
        rating: 4.4,
        reviews: 156,
        distance: "2.7km",
        phone: "02-567-8901",
        image: "https://images.unsplash.com/photo-1690306815613-f839b74af330?crop=entropy&cs=tinysrgb&fit=max&fm=jpg&ixid=M3w3Nzg4Nzd8MHwxfHNlYXJjaHwxfHxkZXJtYXRvbG9neSUyMGNsaW5pYyUyMGhvc3BpdGFsfGVufDF8fHx8MTc1ODA3NjkxNXww&ixlib=rb-4.1.0&q=80&w=1080",
        matchReason: "자연스러운 가발 제작 및 관리"
      }
    ];

    // 제품 추천 (두피 건강도에 따라)
    const products = [
      {
        name: "아미노산 약산성 샴푸",
        brand: "로레알 프로페셔널",
        price: "28,000원",
        rating: 4.5,
        reviews: 1234,
        image: "https://images.unsplash.com/photo-1730115656817-92eb256f2c01?crop=entropy&cs=tinysrgb&fit=max&fm=jpg&ixid=M3w3Nzg4Nzd8MHwxfHNlYXJjaHwxfHxoYWlyJTIwY2FyZSUyMHByb2R1Y3RzJTIwc2hhbXBvb3xlbnwxfHx8fDE3NTgwMTQ2NTd8MA&ixlib=rb-4.1.0&q=80&w=1080",
        matchReason: scalpHealth < 80 ? "두피 진정 및 pH 밸런스 조절" : "건강한 두피 유지",
        category: "샴푸"
      },
      {
        name: "비오틴 헤어 토닉",
        brand: "닥터포헤어",
        price: "45,000원",
        rating: 4.3,
        reviews: 892,
        image: "https://images.unsplash.com/photo-1730115656817-92eb256f2c01?crop=entropy&cs=tinysrgb&fit=max&fm=jpg&ixid=M3w3Nzg4Nzd8MHwxfHNlYXJjaHwxfHxoYWlyJTIwY2FyZSUyMHByb2R1Y3RzJTIwc2hhbXBvb3xlbnwxfHx8fDE3NTgwMTQ2NTd8MA&ixlib=rb-4.1.0&q=80&w=1080",
        matchReason: "모발 성장 촉진 및 영양 공급",
        category: "토닉"
      },
      {
        name: "케라틴 단백질 앰플",
        brand: "미장센",
        price: "18,000원",
        rating: 4.7,
        reviews: 567,
        image: "https://images.unsplash.com/photo-1730115656817-92eb256f2c01?crop=entropy&cs=tinysrgb&fit=max&fm=jpg&ixid=M3w3Nzg4Nzd8MHwxfHNlYXJjaHwxfHxoYWlyJTIwY2FyZSUyMHByb2R1Y3RzJTIwc2hhbXBvb3xlbnwxfHx8fDE3NTgwMTQ2NTd8MA&ixlib=rb-4.1.0&q=80&w=1080",
        matchReason: "모발 강화 및 끊어짐 방지",
        category: "트리트먼트"
      }
    ];

    // 생활습관 가이드 (Swin 결과에 따라 조정)
    const getLifestyleGuides = () => {
      const baseGuides = [
        {
          title: "스트레스 관리법",
          description: "명상, 요가, 규칙적인 운동으로 스트레스 해소",
          icon: <Heart className="w-5 h-5 text-red-500" />,
          tips: ["주 3회 이상 운동", "하루 10분 명상", "충분한 수면"]
        },
        {
          title: "영양 관리",
          description: "모발 건강에 필요한 영양소 섭취",
          icon: <Target className="w-5 h-5 text-green-500" />,
          tips: ["단백질 충분히 섭취", "비타민 B군 보충", "아연, 철분 섭취"]
        },
        {
          title: "두피 케어",
          description: "올바른 세정과 마사지 루틴",
          icon: <BookOpen className="w-5 h-5 text-blue-500" />,
          tips: ["미지근한 물로 세정", "부드러운 마사지", "자극적인 제품 피하기"]
        }
      ];

      // Swin 조언이 있으면 추가
      if (swinResult && swinResult.advice && swinResult.advice.length > 0) {
        baseGuides.push({
          title: "🧠 AI 맞춤 가이드",
          description: swinDescription,
          icon: <Brain className="w-5 h-5 text-purple-500" />,
          tips: swinResult.advice
        });
      }

      return baseGuides;
    };

    return { hospitals, products, lifestyleGuides: getLifestyleGuides() };
  };

  const recommendations = getRecommendations();
  const regions = ['서울', '경기', '부산', '대구', '인천', '광주', '대전', '울산'];
  const categories = ['전체', '탈모병원', '탈모클리닉', '모발이식', '가발'];

  // 카테고리별 병원 필터링
  const filteredHospitals = selectedCategory === '전체' 
    ? recommendations.hospitals 
    : recommendations.hospitals.filter(hospital => hospital.category === selectedCategory);

  return (
    <div className="min-h-screen bg-gray-50">
      {/* Mobile-First 컨테이너 */}
      <div className="max-w-full md:max-w-md mx-auto min-h-screen bg-white flex flex-col">
        
        

        {/* 메인 컨텐츠 (Mobile-First) */}
        <div className="flex-1 p-4 overflow-y-auto space-y-4">
          {/* 진단 결과 요약 (Mobile-First) */}
              <div className="bg-gradient-to-r from-gray-50 to-green-50 p-4 rounded-xl">
            <div className="flex items-center gap-3 mb-4">
              <CheckCircle className="w-8 h-8 text-green-500" />
              <div>
                <h2 className="text-lg font-semibold text-gray-800">진단이 완료되었습니다!</h2>
                <p className="text-sm text-gray-600">
                  종합 분석 결과와 맞춤형 추천을 확인해보세요
                </p>
              </div>
            </div>
            
            <div className="grid grid-cols-3 gap-3">
              <div className="text-center p-3 bg-white rounded-lg">
                <p className="text-xs text-gray-600">🧠 Swin AI 분석</p>
                <p className="text-xl font-bold text-gray-800">
                  {swinResult ? `${swinResult.stage}단계` : '분석 중'}
                </p>
                <Badge
                  className={`text-xs px-2 py-1 ${
                    swinResult ? getStageColor(swinResult.stage) : 'bg-gray-100 text-gray-600'
                  }`}
                >
                  {swinResult ? getStageDescription(swinResult.stage) : "분석 중"}
                </Badge>
              </div>
              <div className="text-center p-3 bg-white rounded-lg">
                <p className="text-xs text-gray-600">모발 밀도</p>
                <p className="text-xl font-bold text-gray-800">{diagnosisData?.photo?.hairDensity || 72}%</p>
                <Badge variant="outline" className="text-xs px-2 py-1">양호</Badge>
              </div>
              <div className="text-center p-3 bg-white rounded-lg">
                <p className="text-xs text-gray-600">두피 건강</p>
                <p className="text-xl font-bold text-gray-800">{diagnosisData?.photo?.scalpHealth || 85}%</p>
                <Badge variant="default" className="text-xs px-2 py-1">우수</Badge>
              </div>
            </div>

<<<<<<< HEAD
            {/* Swin 분석 결과 요약 */}
            {swinResult && (
              <div className="mt-4 p-3 bg-blue-50 rounded-lg">
                <div className="flex items-center gap-2 mb-2">
                  <Brain className="w-4 h-4 text-blue-600" />
                  <h3 className="text-sm font-semibold text-blue-800">{swinResult.title}</h3>
                </div>
                <p className="text-xs text-blue-700">{swinResult.description}</p>
=======
            {/* Gemini 분석 결과 요약 */}
            {geminiResult && (
              <div className="mt-4 p-3 bg-gray-50 rounded-lg">
                <div className="flex items-center gap-2 mb-2">
                  <Brain className="w-4 h-4 text-[#222222]" />
                  <h3 className="text-sm font-semibold text-gray-800">{geminiResult.title}</h3>
                </div>
                <p className="text-xs text-gray-700">{geminiResult.description}</p>
>>>>>>> 552339d3
              </div>
            )}
          </div>

          {/* Mobile-First 데일리 케어 */}
        <div className="sticky top-0 bg-white border-b border-gray-200 p-4 z-10">
          <div className="flex items-center justify-between">
            <div className="flex-1 text-center">
              <h1 className="text-lg font-bold text-gray-800">진단 결과 및 맞춤 추천</h1>
              <p className="text-xs text-gray-600 mt-1">
                AI 분석을 바탕으로 한 개인 맞춤형 솔루션
              </p>
            </div>
            <Button 
              onClick={() => {
                  navigate('/daily-care');
              }}
              className="ml-3 h-10 px-4 bg-[#222222] hover:bg-[#333333] text-white rounded-xl active:scale-[0.98]"
            >
              데일리 케어
            </Button>
          </div>
        </div>

          {/* 맞춤 추천 탭 (Mobile-First) */}
          <Tabs defaultValue="hospitals" className="space-y-4 flex items-center">
            <TabsList className="flex overflow-x-auto space-x-1 pb-2 bg-transparent">
              <TabsTrigger 
                value="hospitals" 
                className="flex-shrink-0 px-3 py-2 text-xs font-medium rounded-lg bg-[#222222] text-white data-[state=inactive]:bg-gray-100 data-[state=inactive]:text-gray-600 hover:bg-[#333333] transition-colors"
              >
                탈모 맵
              </TabsTrigger>
              <TabsTrigger 
                value="products" 
                className="flex-shrink-0 px-3 py-2 text-xs font-medium rounded-lg bg-gray-100 text-gray-600 data-[state=active]:bg-[#222222] data-[state=active]:text-white hover:bg-gray-200 transition-colors"
              >
                제품 추천
              </TabsTrigger>
              <TabsTrigger 
                value="videos" 
                className="flex-shrink-0 px-3 py-2 text-xs font-medium rounded-lg bg-gray-100 text-gray-600 data-[state=active]:bg-[#222222] data-[state=active]:text-white hover:bg-gray-200 transition-colors"
              >
                영상 컨텐츠
              </TabsTrigger>
              <TabsTrigger 
                value="lifestyle" 
                className="flex-shrink-0 px-3 py-2 text-xs font-medium rounded-lg bg-gray-100 text-gray-600 data-[state=active]:bg-[#222222] data-[state=active]:text-white hover:bg-gray-200 transition-colors"
              >
                생활습관
              </TabsTrigger>
            </TabsList>

            {/* 병원 추천 (Mobile-First) */}
            <TabsContent value="hospitals" className="space-y-4">
              <div className="bg-white p-4 rounded-xl shadow-md">
                <div className="flex items-center justify-between mb-4">
                  <h3 className="text-lg font-semibold text-gray-800">내 주변 탈모 맵</h3>
                  <div className="flex items-center gap-2">
                    <MapPin className="w-4 h-4 text-gray-600" />
                    <select 
                      value={selectedRegion}
                      onChange={(e) => setSelectedRegion(e.target.value)}
                      className="bg-white border border-gray-300 rounded-lg px-2 py-1 text-sm"
                    >
                      {regions.map(region => (
                        <option key={region} value={region}>{region}</option>
                      ))}
                    </select>
                  </div>
                </div>

                {/* 이중 탭 - 카테고리 선택 */}
                <div className="mb-4">
                  <div className="flex overflow-x-auto space-x-1 pb-2">
                    {categories.map((category) => (
                      <button
                        key={category}
                        onClick={() => setSelectedCategory(category)}
                        className={`flex-shrink-0 px-3 py-2 text-xs font-medium rounded-lg transition-colors ${
                          selectedCategory === category
                            ? 'bg-[#222222] text-white'
                            : 'bg-gray-100 text-gray-600 hover:bg-gray-200'
                        }`}
                      >
                        {category}
                      </button>
                    ))}
                  </div>
                </div>
                
                <div className="space-y-4">
                  {filteredHospitals.map((hospital, index) => (
                    <div key={index} className="bg-gray-50 p-4 rounded-xl">
                      <div className="aspect-video rounded-lg overflow-hidden mb-3 bg-gray-200">
                        <ImageWithFallback 
                          src={hospital.image}
                          alt={hospital.name}
                          className="w-full h-full object-cover"
                        />
                      </div>
                      
                      <h4 className="text-base font-semibold text-gray-800 mb-2">{hospital.name}</h4>
                      <p className="text-sm text-gray-600 mb-2">
                        {hospital.specialty}
                      </p>
                      
                      <div className="flex items-center gap-4 text-sm mb-3">
                        <div className="flex items-center gap-1">
                          <Star className="w-4 h-4 fill-yellow-400 text-yellow-400" />
                          <span>{hospital.rating}</span>
                          <span className="text-gray-500">({hospital.reviews})</span>
                        </div>
                        <div className="flex items-center gap-1">
                          <MapPin className="w-4 h-4 text-gray-500" />
                          <span>{hospital.distance}</span>
                        </div>
                      </div>
                      
                      <div className="bg-gray-50 p-3 rounded-lg text-xs mb-3">
                        💡 {hospital.matchReason}
                      </div>
                      
                      <Button className="w-full h-10 rounded-lg bg-[#222222] hover:bg-[#333333] text-white active:scale-[0.98]">
                        자세히 보기
                      </Button>
                    </div>
                  ))}
                </div>
              </div>
            </TabsContent>

            {/* 제품 추천 (Mobile-First) */}
            <TabsContent value="products" className="space-y-4">
              <div className="bg-white p-4 rounded-xl shadow-md">
                <h3 className="text-lg font-semibold text-gray-800 mb-2">맞춤형 제품 추천</h3>
                <p className="text-sm text-gray-600 mb-4">
                  진단 결과에 따라 선별된 헤어케어 제품들입니다
                </p>
                
                <div className="space-y-4">
                  {recommendations.products.map((product, index) => (
                    <div key={index} className="bg-gray-50 p-4 rounded-xl">
                      <div className="aspect-square rounded-lg overflow-hidden mb-3 bg-gray-200">
                        <ImageWithFallback 
                          src={product.image}
                          alt={product.name}
                          className="w-full h-full object-cover"
                        />
                      </div>
                      
                      <Badge variant="outline" className="mb-2 text-xs px-2 py-1">
                        {product.category}
                      </Badge>
                      
                      <h4 className="text-base font-semibold text-gray-800 mb-1">{product.name}</h4>
                      <p className="text-sm text-gray-600 mb-2">
                        {product.brand}
                      </p>
                      
                      <div className="flex items-center justify-between mb-3">
                        <span className="font-semibold text-lg text-gray-800">{product.price}</span>
                        <div className="flex items-center gap-1 text-sm">
                          <Star className="w-4 h-4 fill-yellow-400 text-yellow-400" />
                          <span>{product.rating}</span>
                          <span className="text-gray-500">({product.reviews})</span>
                        </div>
                      </div>
                      
                      <div className="bg-green-50 p-3 rounded-lg text-xs mb-3">
                        ✨ {product.matchReason}
                      </div>
                      
                      <Button className="w-full h-10 rounded-lg bg-[#222222] hover:bg-[#333333] active:scale-[0.98]">
                        <ShoppingCart className="w-4 h-4 mr-2" />
                        구매하기
                      </Button>
                    </div>
                  ))}
                </div>
              </div>
            </TabsContent>

            {/* 영상 가이드 (Mobile-First) - YouTube API 연동 */}
            <TabsContent value="videos" className="space-y-4">
              <div className="bg-white p-4 rounded-xl shadow-md">
                <div className="flex items-center gap-2 mb-2">
                  <Brain className="w-5 h-5 text-[#222222]" />
                  <h3 className="text-lg font-semibold text-gray-800">
                    AI 맞춤 영상 추천
                    {swinResult && (
                      <span className="text-sm font-normal text-gray-600">
                        ({getStageDescription(swinResult.stage)} 맞춤)
                      </span>
                    )}
                  </h3>
                </div>
                <p className="text-sm text-gray-600 mb-4">
                  {swinResult && stageRecommendations[swinResult.stage]
                    ? stageRecommendations[swinResult.stage].description
                    : '전문가들이 추천하는 탈모 관리 영상들'
                  }
                </p>

                {videosLoading && (
                  <div className="text-center py-8">
                    <div className="inline-block animate-spin rounded-full h-8 w-8 border-b-2 border-[#222222] mb-2"></div>
                    <p className="text-sm text-gray-600">맞춤 영상을 불러오는 중...</p>
                  </div>
                )}

                {videosError && (
                  <div className="bg-yellow-50 p-3 rounded-lg mb-4">
                    <p className="text-sm text-yellow-800">⚠️ {videosError}</p>
                    <p className="text-xs text-yellow-600 mt-1">샘플 영상을 표시합니다.</p>
                  </div>
                )}

                <div className="space-y-4">
                  {youtubeVideos.map((video, index) => (
                    <div key={video.videoId} className="bg-gray-50 p-4 rounded-xl">
                      <div className="aspect-video rounded-lg overflow-hidden mb-3 bg-gray-200 relative">
                        <ImageWithFallback
                          src={video.thumbnailUrl}
                          alt={video.title}
                          className="w-full h-full object-cover"
                          onError={(e) => {
                            const target = e.target as HTMLImageElement;
                            target.src = 'https://placehold.co/300x168/E8E8E8/424242?text=YouTube+Video';
                          }}
                        />
                        <div className="absolute inset-0 flex items-center justify-center">
                          <div className="w-12 h-12 bg-red-600 rounded-full flex items-center justify-center hover:bg-red-700 transition-colors">
                            <Play className="w-6 h-6 text-white fill-white" />
                          </div>
                        </div>
                      </div>

                      <h4 className="text-base font-semibold text-gray-800 mb-2 line-clamp-2">{video.title}</h4>
                      <p className="text-sm text-gray-600 mb-2">
                        {video.channelName}
                      </p>

<<<<<<< HEAD
                      {swinResult && (
                        <div className="bg-blue-50 p-3 rounded-lg text-xs mb-3">
                          🎯 {stageRecommendations[swinResult.stage]?.title || '맞춤 추천'}
=======
                      {geminiResult && (
                        <div className="bg-gray-50 p-3 rounded-lg text-xs mb-3">
                          🎯 {stageRecommendations[geminiResult.stage]?.title || '맞춤 추천'}
>>>>>>> 552339d3
                        </div>
                      )}

                      <Button
                        variant="outline"
                        className="w-full h-10 rounded-lg active:scale-[0.98]"
                        onClick={() => {
                          const url = video.videoId.startsWith('dummy')
                            ? '#'  // 더미 데이터인 경우
                            : `https://www.youtube.com/watch?v=${video.videoId}`;
                          if (!video.videoId.startsWith('dummy')) {
                            window.open(url, '_blank', 'noopener,noreferrer');
                          }
                        }}
                      >
                        <ExternalLink className="w-4 h-4 mr-2" />
                        시청하기
                      </Button>
                    </div>
                  ))}
                </div>
              </div>
            </TabsContent>

            {/* 생활습관 가이드 (Mobile-First) */}
            <TabsContent value="lifestyle" className="space-y-4">
              <div className="space-y-4">
                {recommendations.lifestyleGuides.map((guide, index) => (
                  <div key={index} className="bg-white p-4 rounded-xl shadow-md">
                    <div className="flex items-center gap-3 mb-3">
                      {guide.icon}
                      <h3 className="text-lg font-semibold text-gray-800">{guide.title}</h3>
                    </div>
                    <p className="text-sm text-gray-600 mb-4">
                      {guide.description}
                    </p>
                    
                    <div className="space-y-2">
                      <h4 className="text-sm font-semibold text-gray-800">실천 방법:</h4>
                      <ul className="space-y-2">
                        {guide.tips.map((tip, tipIndex) => (
                          <li key={tipIndex} className="text-sm flex items-center gap-2">
                            <CheckCircle className="w-4 h-4 text-green-500 flex-shrink-0" />
                            <span className="text-gray-700">{tip}</span>
                          </li>
                        ))}
                      </ul>
                    </div>
                  </div>
                ))}
              </div>

              {/* 맞춤형 루틴 제안 (Mobile-First) */}
              <div className="bg-gradient-to-r from-purple-50 to-blue-50 p-4 rounded-xl">
                <div className="text-center space-y-4">
                  <Award className="w-12 h-12 text-purple-600 mx-auto" />
                  <h3 className="text-lg font-semibold text-gray-800">나만의 맞춤 루틴 시작하기</h3>
                  <p className="text-sm text-gray-600">
                    진단 결과를 바탕으로 개인 맞춤형 관리 루틴을 시작해보세요
                  </p>
                  <div className="space-y-3">
                    <Button 
                      onClick={() => {
                        if (setCurrentView) {
                          setCurrentView('challenges');
                        } else {
                          navigate('/weekly-challenges');
                        }
                      }}
                      className="w-full h-12 bg-purple-600 hover:bg-purple-700 text-white rounded-xl active:scale-[0.98]"
                    >
                      주간 챌린지 시작
                    </Button>
                    <Button 
                      variant="outline" 
                      onClick={() => {
                        if (setCurrentView) {
                          setCurrentView('tracking');
                        } else {
                          navigate('/progress-tracking');
                        }
                      }}
                      className="w-full h-12 rounded-xl active:scale-[0.98]"
                    >
                      진행 상황 추적
                    </Button>
                  </div>
                </div>
              </div>
            </TabsContent>
          </Tabs>
        </div>
      </div>
    </div>
  );
}

export default DiagnosisResults;
export { DiagnosisResults };<|MERGE_RESOLUTION|>--- conflicted
+++ resolved
@@ -340,7 +340,6 @@
               </div>
             </div>
 
-<<<<<<< HEAD
             {/* Swin 분석 결과 요약 */}
             {swinResult && (
               <div className="mt-4 p-3 bg-blue-50 rounded-lg">
@@ -349,16 +348,6 @@
                   <h3 className="text-sm font-semibold text-blue-800">{swinResult.title}</h3>
                 </div>
                 <p className="text-xs text-blue-700">{swinResult.description}</p>
-=======
-            {/* Gemini 분석 결과 요약 */}
-            {geminiResult && (
-              <div className="mt-4 p-3 bg-gray-50 rounded-lg">
-                <div className="flex items-center gap-2 mb-2">
-                  <Brain className="w-4 h-4 text-[#222222]" />
-                  <h3 className="text-sm font-semibold text-gray-800">{geminiResult.title}</h3>
-                </div>
-                <p className="text-xs text-gray-700">{geminiResult.description}</p>
->>>>>>> 552339d3
               </div>
             )}
           </div>
@@ -602,15 +591,9 @@
                         {video.channelName}
                       </p>
 
-<<<<<<< HEAD
                       {swinResult && (
                         <div className="bg-blue-50 p-3 rounded-lg text-xs mb-3">
                           🎯 {stageRecommendations[swinResult.stage]?.title || '맞춤 추천'}
-=======
-                      {geminiResult && (
-                        <div className="bg-gray-50 p-3 rounded-lg text-xs mb-3">
-                          🎯 {stageRecommendations[geminiResult.stage]?.title || '맞춤 추천'}
->>>>>>> 552339d3
                         </div>
                       )}
 
