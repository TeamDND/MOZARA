--- conflicted
+++ resolved
@@ -147,7 +147,6 @@
   };
 
   const handleComplete = () => {
-<<<<<<< HEAD
     // 로그인 상태 확인
     if (!user || !user.isLoggedIn) {
       alert('로그인 후 확인하실 수 있습니다');
@@ -155,9 +154,6 @@
       return;
     }
 
-=======
-    // 실제 분석 결과가 있으면 사용, 없으면 기본값
->>>>>>> 432492cc
     const results = {
       basp: {
         score: 3.2,
