import { useState, useEffect } from 'react';
import { useNavigate } from 'react-router-dom';
import { useSelector } from 'react-redux';
import { Button } from '../../components/ui/button';
import { Progress } from '../../components/ui/progress';
import { ArrowLeft, ArrowRight, Info } from 'lucide-react';
import { analyzeHairWithSwin, getStageDescription, getStageColor, SwinAnalysisResult } from '../../services/swinAnalysisService';
import { analyzeHairWithRAG } from '../../services/ragAnalysisService';
import SelfCheckStep from '../../components/check/SelfCheckStep';
import ImageUploadStep from '../../components/check/ImageUploadStep';
import AnalysisProgressStep from '../../components/check/AnalysisProgressStep';
import AnalysisResultStep from '../../components/check/AnalysisResultStep';
import apiClient from '../../services/apiClient';
import {
  AlertDialog,
  AlertDialogAction,
  AlertDialogContent,
  AlertDialogDescription,
  AlertDialogFooter,
  AlertDialogHeader,
  AlertDialogTitle,
} from '../../components/ui/alert-dialog';

interface IntegratedDiagnosisProps {
  setCurrentView?: (view: string) => void;
  onDiagnosisComplete?: (results: any) => void;
}

function IntegratedDiagnosis({ setCurrentView, onDiagnosisComplete }: IntegratedDiagnosisProps = {}) {
  const navigate = useNavigate();
  const user = useSelector((state: any) => state.user);
  const token = useSelector((state: any) => state.token.jwtToken);
  const [currentStep, setCurrentStep] = useState(1);
  const [baspAnswers, setBaspAnswers] = useState({
    gender: '',
    age: '',
    familyHistory: '',
    hairLossPattern: '',
    duration: '',
    lifestyle: '',
    stress: '',
    diet: '',
    supplements: '',
    recentHairLoss: ''
  });
  const [uploadedPhoto, setUploadedPhoto] = useState<string | null>(null);
  const [uploadedPhotoFile, setUploadedPhotoFile] = useState<File | null>(null);
  const [uploadedSidePhoto, setUploadedSidePhoto] = useState<string | null>(null);
  const [uploadedSidePhotoFile, setUploadedSidePhotoFile] = useState<File | null>(null);
  const [analysisComplete, setAnalysisComplete] = useState(false);
  const [analysisProgress, setAnalysisProgress] = useState(0);
  const [analysisSteps, setAnalysisSteps] = useState<string[]>([]);
  const [analysisResult, setAnalysisResult] = useState<SwinAnalysisResult | null>(null);
  const [analysisError, setAnalysisError] = useState<string | null>(null);
  const [isAnalyzing, setIsAnalyzing] = useState(false);
  const [showAutoFillModal, setShowAutoFillModal] = useState(false);
  const [showLoginRequiredModal, setShowLoginRequiredModal] = useState(false);

  const totalSteps = 4;

  // 사용자 정보 불러오기
  useEffect(() => {
    const loadUserInfo = async () => {
      if (user?.username && token) {
        try {
          const response = await apiClient.get(`/userinfo/${user.username}`);
          const userInfo = response.data;

          // DB에 저장된 값이 있으면 자동으로 채우기
          if (userInfo.gender || userInfo.age || userInfo.familyHistory !== null || userInfo.isLoss !== null || userInfo.stress) {
<<<<<<< HEAD
            console.log('🔄 사용자 정보 로드:', {
              gender: userInfo.gender,
              age: userInfo.age,
              familyHistory: userInfo.familyHistory,
              isLoss: userInfo.isLoss,
              stress: userInfo.stress
            });

            // 한글 성별을 영어로 변환
            let genderValue = userInfo.gender || '';
            if (genderValue === '남' || genderValue === '남성') {
              genderValue = 'male';
            } else if (genderValue === '여' || genderValue === '여성') {
              genderValue = 'female';
            }

            setBaspAnswers(prev => ({
              ...prev,
              gender: genderValue,
=======
            // DB 한글 값을 영문으로 변환
            const convertGender = (gender: string) => {
              if (gender === '남' || gender === 'male') return 'male';
              if (gender === '여' || gender === 'female') return 'female';
              return '';
            };

            const convertStress = (stress: string) => {
              if (stress === '높음' || stress === 'high') return 'high';
              if (stress === '보통' || stress === 'medium') return 'medium';
              if (stress === '낮음' || stress === 'low') return 'low';
              return stress || '';
            };

            setBaspAnswers(prev => ({
              ...prev,
              gender: convertGender(userInfo.gender || ''),
>>>>>>> 3b478e20
              age: userInfo.age ? String(userInfo.age) : '',
              familyHistory: userInfo.familyHistory === true ? 'yes' : userInfo.familyHistory === false ? 'no' : '',
              recentHairLoss: userInfo.isLoss === true ? 'yes' : userInfo.isLoss === false ? 'no' : '',
              stress: convertStress(userInfo.stress || '')
            }));

            // 필수 필드가 모두 채워져 있으면 모달 표시
            if (userInfo.gender && userInfo.age && userInfo.familyHistory !== null && userInfo.isLoss !== null && userInfo.stress) {
              setShowAutoFillModal(true);
            }
          }
        } catch (error) {
          console.error('사용자 정보 로드 실패:', error);
        }
      }
    };

    loadUserInfo();
  }, [user?.username, token]);

  // 모달 확인 버튼 클릭 시 다음 단계로 이동
  const handleAutoFillConfirm = () => {
    setShowAutoFillModal(false);
    setTimeout(() => setCurrentStep(2), 300);
  };

  // 이미지 업로드 핸들러는 ImageUploadStep 컴포넌트로 이동됨

  const performRealAnalysis = async () => {
    // 남성인 경우 top, side 모두 필요, 여성인 경우 top만 필요
    const isMale = baspAnswers.gender === 'male';
    if (!uploadedPhotoFile) {
      setAnalysisError('Top View 이미지가 필요합니다.');
      return;
    }
    if (isMale && !uploadedSidePhotoFile) {
      setAnalysisError('남성의 경우 Side View 이미지가 필요합니다.');
      return;
    }

    setIsAnalyzing(true);
    setAnalysisError(null);
    setAnalysisProgress(0);
    setAnalysisSteps([]);

    try {
      const isMale = baspAnswers.gender === 'male';

      // 분석 단계 시뮬레이션 (성별에 따라 다른 메시지)
      const steps = isMale ? [
        '설문 분석 완료',
        '이미지 전처리 완료',
        'Swin Transformer AI 모발 분석 중...',
        '탈모 진행도 측정 완료',
        '헤어라인 분석 완료',
        '개인 맞춤 계획 수립 완료'
      ] : [
        '설문 분석 완료',
        '이미지 전처리 완료',
        'RAG 듀얼 앙상블 AI 모발 분석 중...',
        '탈모 진행도 측정 완료',
        '두피 밀도 분석 완료',
        '개인 맞춤 계획 수립 완료'
      ];

      // 단계별 진행 시뮬레이션
      for (let i = 0; i < steps.length; i++) {
        setAnalysisSteps(prev => [...prev, steps[i]]);
        setAnalysisProgress((i + 1) / steps.length * 100);

        if (i === 2) {
          // 실제 API 호출은 3번째 단계에서
          // 성별에 따라 다른 분석 방법 사용
          if (isMale) {
            // 남성: Swin Transformer 분석 (Top + Side)
            console.log('🔄 남성 - Swin API 분석 시작');

            const result = await analyzeHairWithSwin(
              uploadedPhotoFile,
              uploadedSidePhotoFile!,
              user?.userId || undefined,
              undefined,
              {
                gender: baspAnswers.gender,
                age: baspAnswers.age,
                familyHistory: baspAnswers.familyHistory,
                recentHairLoss: baspAnswers.recentHairLoss,
                stress: baspAnswers.stress
              }
            );

            console.log('✅ Swin 분석 결과:', result);
            setAnalysisResult(result.analysis);
          } else {
            // 여성: RAG v2 분석 (Top만)
            console.log('🔄 여성 - RAG v2 API 분석 시작');

            const result = await analyzeHairWithRAG(
              uploadedPhotoFile,
              user?.userId || undefined,
              undefined, // imageUrl (선택적)
              {
                gender: baspAnswers.gender,
                age: baspAnswers.age,
                familyHistory: baspAnswers.familyHistory,
                recentHairLoss: baspAnswers.recentHairLoss,
                stress: baspAnswers.stress
              }
            );

            setAnalysisResult(result.analysis);
          }
        }

        // 각 단계 사이의 지연
        await new Promise(resolve => setTimeout(resolve, i === 2 ? 2000 : 800));
      }

      setAnalysisComplete(true);

      // 결과 화면으로 이동
      setTimeout(() => {
        setCurrentStep(4);
      }, 1000);

    } catch (error) {
      console.error('❌ 분석 오류:', error);
      setAnalysisError(
        error instanceof Error
          ? error.message
          : '분석 중 오류가 발생했습니다. 다시 시도해주세요.'
      );
    } finally {
      setIsAnalyzing(false);
    }
  };

  const handleComplete = () => {
    // 로그인 상태 확인
    const isLoggedIn = !!(user.username && token);
    if (!isLoggedIn) {
      setShowLoginRequiredModal(true);
      return;
    }

    const results = {
      basp: {
        score: 3.2,
        stage: analysisResult ? getStageDescription(analysisResult.stage) : "초기 단계",
        riskFactors: ['가족력', '스트레스'],
        recommendations: analysisResult ? analysisResult.advice : [
          '두피 마사지 루틴 시작',
          '규칙적인 운동',
          '충분한 수면',
          '영양 보충제 섭취'
        ]
      },
      photo: {
        hairDensity: 72,
        scalpHealth: 85,
        improvementAreas: ['정수리 부분', '헤어라인'],
        overallScore: 78,
        swinResult: analysisResult
      },
      integrated: {
        priority: analysisResult && analysisResult.stage <= 1 ? 'low' : analysisResult && analysisResult.stage >= 3 ? 'high' : 'medium',
        expectedImprovement: '3개월 내 15-25% 개선 가능',
        customPlan: true
      }
    };

    if (onDiagnosisComplete) {
      onDiagnosisComplete(results);
    }
    // 결과 페이지로 이동 (Swin 분석 결과와 함께)
    if (setCurrentView) {
      setCurrentView('results');
    } else {
      navigate('/diagnosis-results', {
        state: {
          swinResult: analysisResult,
          diagnosisData: results
        }
      });
    }
  };

  const renderStep = () => {
    switch (currentStep) {
      case 1:
        return (
          <SelfCheckStep 
            baspAnswers={baspAnswers}
            setBaspAnswers={setBaspAnswers}
          />
        );

      case 2:
        console.log('📸 ImageUploadStep 렌더링 - gender:', baspAnswers.gender);
        return (
          <ImageUploadStep
            uploadedPhoto={uploadedPhoto}
            setUploadedPhoto={setUploadedPhoto}
            setUploadedPhotoFile={setUploadedPhotoFile}
            uploadedSidePhoto={uploadedSidePhoto}
            setUploadedSidePhoto={setUploadedSidePhoto}
            setUploadedSidePhotoFile={setUploadedSidePhotoFile}
            gender={baspAnswers.gender}
          />
        );

      case 3:
        return (
          <AnalysisProgressStep
            analysisComplete={analysisComplete}
            analysisProgress={analysisProgress}
            analysisSteps={analysisSteps}
            analysisResult={analysisResult}
            analysisError={analysisError}
            isAnalyzing={isAnalyzing}
            gender={baspAnswers.gender}
            onRetry={() => {
                    setAnalysisError(null);
                    setCurrentStep(2);
                  }}
            onGoBack={() => setCurrentStep(2)}
          />
        );

      case 4:
        return (
          <AnalysisResultStep
            analysisResult={analysisResult}
            onComplete={handleComplete}
            gender={baspAnswers.gender}
          />
        );

      default:
        return null;
    }
  };

  return (
    <div className="min-h-screen bg-gray-50">
      {/* 기존 분석 정보 자동 입력 알림 모달 */}
      <AlertDialog open={showAutoFillModal} onOpenChange={setShowAutoFillModal}>
        <AlertDialogContent className="max-w-[90%] sm:max-w-md">
          <AlertDialogHeader>
            <div className="flex items-center justify-center mb-2">
              <div className="w-12 h-12 rounded-full bg-blue-100 flex items-center justify-center">
                <Info className="w-6 h-6 text-blue-600" />
              </div>
            </div>
            <AlertDialogTitle className="text-center text-xl">
              기존 분석 정보 확인
            </AlertDialogTitle>
            <AlertDialogDescription className="text-center text-base leading-relaxed pt-2">
              기존 분석 정보가 존재하여 데이터를 자동으로 입력했습니다.
              <br />
              <br />
              수정을 원하시면 <span className="font-semibold text-gray-800">마이페이지</span>의 분석정보를 수정해주세요.
            </AlertDialogDescription>
          </AlertDialogHeader>
          <AlertDialogFooter className="sm:justify-center gap-3">
            <AlertDialogAction 
              onClick={() => {
                setShowAutoFillModal(false);
                navigate('/mypage', { state: { activeTab: 'profile', activeSubTab: 'analysis' } });
              }}
              className="w-full sm:w-auto bg-gray-200 hover:bg-gray-300 text-gray-800 px-8"
            >
              수정하기
            </AlertDialogAction>
            <AlertDialogAction 
              onClick={handleAutoFillConfirm}
              className="w-full sm:w-auto bg-[#222222] hover:bg-[#333333] text-white px-8"
            >
              확인
            </AlertDialogAction>
          </AlertDialogFooter>
        </AlertDialogContent>
      </AlertDialog>

      {/* 로그인 필요 안내 모달 */}
      <AlertDialog open={showLoginRequiredModal} onOpenChange={setShowLoginRequiredModal}>
        <AlertDialogContent className="max-w-[90%] sm:max-w-md">
          <AlertDialogHeader>
            <div className="flex items-center justify-center mb-2">
              <div className="w-12 h-12 rounded-full bg-blue-100 flex items-center justify-center">
                <Info className="w-6 h-6 text-blue-600" />
              </div>
            </div>
            <AlertDialogTitle className="text-center text-xl">
              로그인이 필요합니다
            </AlertDialogTitle>
            <AlertDialogDescription className="text-center text-base leading-relaxed pt-2">
              맞춤 정보는 로그인 후 이용이 가능합니다
            </AlertDialogDescription>
          </AlertDialogHeader>
          <AlertDialogFooter className="sm:justify-center gap-3">
            <AlertDialogAction 
              onClick={() => setShowLoginRequiredModal(false)}
              className="w-full sm:w-auto bg-gray-200 hover:bg-gray-300 text-gray-800 px-8"
            >
              확인
            </AlertDialogAction>
            <AlertDialogAction 
              onClick={() => navigate('/login')}
              className="w-full sm:w-auto bg-[#222222] hover:bg-[#333333] text-white px-8"
            >
              로그인
            </AlertDialogAction>
          </AlertDialogFooter>
        </AlertDialogContent>
      </AlertDialog>

      {/* Mobile-First 컨테이너 */}
      <div className="max-w-full md:max-w-md mx-auto min-h-screen bg-white flex flex-col">
        
        {/* 헤더 (Mobile-First) */}
        <div className="sticky top-0 bg-white border-b border-gray-200 p-4">
          <div className="flex items-center justify-center">           
            <div className="flex items-center gap-3">
              <span className="text-sm text-gray-600">
                {currentStep} / {totalSteps}
              </span>
              <Progress value={(currentStep / totalSteps) * 100} className="w-60 h-2" />
            </div>
          </div>
        </div>

        {/* 메인 컨텐츠 (Mobile-First) */}
        <div className="flex-1 p-4 overflow-y-auto">
          <div className="bg-white rounded-xl shadow-md p-6">
            {renderStep()}
          </div>

          {/* 네비게이션 버튼 (Mobile-First) */}
          {currentStep < 4 && (
            <div className="flex justify-between gap-3 mt-6">
              <Button
                variant="outline"
                onClick={() => setCurrentStep(Math.max(1, currentStep - 1))}
                disabled={currentStep === 1}
                className="flex-1 h-12 rounded-xl"
              >
                <ArrowLeft className="w-4 h-4 mr-2" />
                이전
              </Button>
              {currentStep === 2 && uploadedPhoto && (baspAnswers.gender === 'female' || uploadedSidePhoto) && (
                <Button
                  onClick={() => {
                    setCurrentStep(3);
                    performRealAnalysis();
                  }}
                  className="flex-1 h-12 rounded-xl bg-[#222222] hover:bg-[#333333] active:scale-[0.98]"
                  disabled={isAnalyzing}
                >
                  {isAnalyzing ? (
                    <>
                      <div className="w-4 h-4 border-2 border-white border-t-transparent rounded-full animate-spin mr-2" />
                      분석 중...
                    </>
                  ) : (
                    <>
                      🧠 AI 분석 시작
                      <ArrowRight className="w-4 h-4 ml-2" />
                    </>
                  )}
                </Button>
              )}
              
              {currentStep === 1 && (
                <Button 
                  onClick={() => setCurrentStep(2)}
                  disabled={!baspAnswers.gender || !baspAnswers.age || !baspAnswers.familyHistory || !baspAnswers.recentHairLoss || !baspAnswers.stress}
                  className="flex-1 h-12 rounded-xl bg-[#222222] hover:bg-[#333333] active:scale-[0.98] disabled:opacity-50"
                >
                  다음
                  <ArrowRight className="w-4 h-4 ml-2" />
                </Button>
              )}
            </div>
          )}
        </div>
      </div>
    </div>
  );
}

export default IntegratedDiagnosis;
export { IntegratedDiagnosis };<|MERGE_RESOLUTION|>--- conflicted
+++ resolved
@@ -68,7 +68,6 @@
 
           // DB에 저장된 값이 있으면 자동으로 채우기
           if (userInfo.gender || userInfo.age || userInfo.familyHistory !== null || userInfo.isLoss !== null || userInfo.stress) {
-<<<<<<< HEAD
             console.log('🔄 사용자 정보 로드:', {
               gender: userInfo.gender,
               age: userInfo.age,
@@ -88,29 +87,10 @@
             setBaspAnswers(prev => ({
               ...prev,
               gender: genderValue,
-=======
-            // DB 한글 값을 영문으로 변환
-            const convertGender = (gender: string) => {
-              if (gender === '남' || gender === 'male') return 'male';
-              if (gender === '여' || gender === 'female') return 'female';
-              return '';
-            };
-
-            const convertStress = (stress: string) => {
-              if (stress === '높음' || stress === 'high') return 'high';
-              if (stress === '보통' || stress === 'medium') return 'medium';
-              if (stress === '낮음' || stress === 'low') return 'low';
-              return stress || '';
-            };
-
-            setBaspAnswers(prev => ({
-              ...prev,
-              gender: convertGender(userInfo.gender || ''),
->>>>>>> 3b478e20
               age: userInfo.age ? String(userInfo.age) : '',
               familyHistory: userInfo.familyHistory === true ? 'yes' : userInfo.familyHistory === false ? 'no' : '',
               recentHairLoss: userInfo.isLoss === true ? 'yes' : userInfo.isLoss === false ? 'no' : '',
-              stress: convertStress(userInfo.stress || '')
+              stress: userInfo.stress || ''
             }));
 
             // 필수 필드가 모두 채워져 있으면 모달 표시
@@ -159,14 +139,14 @@
       const steps = isMale ? [
         '설문 분석 완료',
         '이미지 전처리 완료',
-        'Swin Transformer AI 모발 분석 중...',
+        'AI 모발 분석 중...',
         '탈모 진행도 측정 완료',
         '헤어라인 분석 완료',
         '개인 맞춤 계획 수립 완료'
       ] : [
         '설문 분석 완료',
         '이미지 전처리 완료',
-        'RAG 듀얼 앙상블 AI 모발 분석 중...',
+        'AI 모발 분석 중...',
         '탈모 진행도 측정 완료',
         '두피 밀도 분석 완료',
         '개인 맞춤 계획 수립 완료'
