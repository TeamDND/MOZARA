--- conflicted
+++ resolved
@@ -490,33 +490,6 @@
                 <div className="border-t pt-4">
                   <h3 className="text-lg font-bold text-[#1f0101] mb-4">나의 진행 단계 맞춤 추천</h3>
                 
-<<<<<<< HEAD
-                {(() => {
-                  const recommendations = getStageRecommendations(analysisResult.stage);
-                  return (
-                    <div className="space-y-8">
-                      {/* 유튜브 추천 */}
-                      <div>
-                        <h4 className="text-xl font-semibold text-red-600 mb-4 flex items-center">
-                          <span className="mr-2">📺</span>
-                          유튜브 추천
-                        </h4>
-                        <div className="grid md:grid-cols-2 gap-4">
-                          {recommendations.youtube.map((video, index) => (
-                            <div key={index} className="bg-gray-50 p-4 rounded-lg border">
-                              <h5 className="font-semibold text-gray-900 mb-2">{video.title}</h5>
-                              <p className="text-gray-600 text-sm mb-3">{video.description}</p>
-                              <a 
-                                href="/youtube-videos" 
-                                target="_blank" 
-                                rel="noopener noreferrer"
-                                className="text-red-600 hover:text-red-700 font-medium text-sm"
-                              >
-                                영상 보기 →
-                              </a>
-                            </div>
-                          ))}
-=======
                   {(() => {
                     const recommendations = getStageRecommendations(analysisResult.stage);
                     return (
@@ -533,7 +506,7 @@
                                 <h5 className="font-semibold text-[#1f0101] mb-1 text-sm">{video.title}</h5>
                                 <p className="text-gray-600 text-xs mb-2">{video.description}</p>
                                 <a 
-                                  href="http://localhost:3000/youtube-videos" 
+                                  href="/youtube-videos" 
                                   target="_blank" 
                                   rel="noopener noreferrer"
                                   className="text-[#1f0101] hover:opacity-80 font-medium text-xs"
@@ -543,7 +516,6 @@
                               </div>
                             ))}
                           </div>
->>>>>>> cea25166
                         </div>
 
                         {/* 서비스 추천 */}
@@ -602,61 +574,12 @@
                 })()}
               </div>
 
-<<<<<<< HEAD
-              {/* 다른 서비스 연결 버튼 */}
-              <div className="border-t pt-8 mt-8">
-                <h3 className="text-2xl font-bold text-gray-900 mb-6">다른 서비스 이용하기</h3>
-                <div className="grid grid-cols-2 md:grid-cols-4 gap-4">
-                  <a
-                    href="/hair-pt"
-                    target="_blank"
-                    rel="noopener noreferrer"
-                    className="bg-gradient-to-r from-blue-500 to-blue-600 text-white p-6 rounded-lg shadow-lg hover:from-blue-600 hover:to-blue-700 transition-all duration-300 transform hover:scale-105 text-center"
-                  >
-                    <div className="text-3xl mb-3">💪</div>
-                    <h4 className="font-bold text-lg mb-2">헤어 PT</h4>
-                    <p className="text-sm opacity-90">두피 운동 및 관리</p>
-                  </a>
-
-                  <a
-                    href="/hair-encyclopedia"
-                    target="_blank"
-                    rel="noopener noreferrer"
-                    className="bg-gradient-to-r from-blue-400 to-blue-500 text-white p-6 rounded-lg shadow-lg hover:from-blue-500 hover:to-blue-600 transition-all duration-300 transform hover:scale-105 text-center"
-                  >
-                    <div className="text-3xl mb-3">📚</div>
-                    <h4 className="font-bold text-lg mb-2">헤어 백과</h4>
-                    <p className="text-sm opacity-90">모발 관련 지식</p>
-                  </a>
-
-                  <a
-                    href="/hair-change"
-                    target="_blank"
-                    rel="noopener noreferrer"
-                    className="bg-gradient-to-r from-blue-300 to-blue-400 text-white p-6 rounded-lg shadow-lg hover:from-blue-400 hover:to-blue-500 transition-all duration-300 transform hover:scale-105 text-center"
-                  >
-                    <div className="text-3xl mb-3">✨</div>
-                    <h4 className="font-bold text-lg mb-2">헤어 체인지</h4>
-                    <p className="text-sm opacity-90">헤어스타일 변화</p>
-                  </a>
-
-                  <a
-                    href="/hair-quiz"
-                    target="_blank"
-                    rel="noopener noreferrer"
-                    className="bg-gradient-to-r from-blue-700 to-blue-800 text-white p-6 rounded-lg shadow-lg hover:from-blue-800 hover:to-blue-900 transition-all duration-300 transform hover:scale-105 text-center"
-                  >
-                    <div className="text-3xl mb-3">🧩</div>
-                    <h4 className="font-bold text-lg mb-2">헤어 퀴즈</h4>
-                    <p className="text-sm opacity-90">모발 지식 테스트</p>
-                  </a>
-=======
                 {/* 다른 서비스 연결 버튼 */}
                 <div className="border-t pt-4 mt-4">
                   <h3 className="text-base font-bold text-[#1f0101] mb-4">다른 서비스 이용하기</h3>
                   <div className="grid grid-cols-2 gap-3">
                     <a
-                      href="http://localhost:3000/hair-pt"
+                      href="/hair-pt"
                       target="_blank"
                       rel="noopener noreferrer"
                       className="text-white p-4 rounded-xl shadow-md hover:opacity-90 transition-all duration-300 transform hover:scale-105 text-center"
@@ -668,7 +591,7 @@
                     </a>
 
                     <a
-                      href="http://localhost:3000/hair-encyclopedia"
+                      href="/hair-encyclopedia"
                       target="_blank"
                       rel="noopener noreferrer"
                       className="text-white p-4 rounded-xl shadow-md hover:opacity-90 transition-all duration-300 transform hover:scale-105 text-center"
@@ -680,7 +603,7 @@
                     </a>
 
                     <a
-                      href="http://localhost:3000/hair-change"
+                      href="/hair-change"
                       target="_blank"
                       rel="noopener noreferrer"
                       className="text-white p-4 rounded-xl shadow-md hover:opacity-90 transition-all duration-300 transform hover:scale-105 text-center"
@@ -692,7 +615,7 @@
                     </a>
 
                     <a
-                      href="http://localhost:3000/hair-quiz"
+                      href="/hair-quiz"
                       target="_blank"
                       rel="noopener noreferrer"
                       className="text-white p-4 rounded-xl shadow-md hover:opacity-90 transition-all duration-300 transform hover:scale-105 text-center"
@@ -703,7 +626,6 @@
                       <p className="text-xs opacity-90">모발 지식 테스트</p>
                     </a>
                   </div>
->>>>>>> cea25166
                 </div>
               </div>
             )}
