import React, { useState, useEffect } from 'react';
import { useSearchParams } from 'react-router-dom';
import { locationService, Hospital, Location } from '../services/locationService';
import HairLossStageSelector from '../components/ui/HairLossStageSelector';
import MapPreview from '../components/ui/MapPreview';
import DirectionModal from '../components/ui/DirectionModal';
import { HAIR_LOSS_STAGES, STAGE_RECOMMENDATIONS } from '../utils/hairLossStages';

const StoreFinder: React.FC = () => {
  const [searchParams] = useSearchParams();
  const [searchTerm, setSearchTerm] = useState('');
  const [hospitals, setHospitals] = useState<Hospital[]>([]);
  const [filteredHospitals, setFilteredHospitals] = useState<Hospital[]>([]);
  const [isLoading, setIsLoading] = useState(false);
  const [currentLocation, setCurrentLocation] = useState<Location | null>(null);
  const [locationError, setLocationError] = useState<string | null>(null);
  const [isUsingSampleData, setIsUsingSampleData] = useState(false);
  const [selectedStage, setSelectedStage] = useState<number | null>(null);
  const [showStageSelector, setShowStageSelector] = useState(true);
  const [showCategoryButtons, setShowCategoryButtons] = useState(true);
  const [imageLoadErrors, setImageLoadErrors] = useState<Set<string>>(new Set());
  const [directionTarget, setDirectionTarget] = useState<Hospital | null>(null);

  // 4개 카테고리 정의
  const categories = [
    { name: "탈모병원", icon: "🏥", searchTerm: "탈모", category: "탈모병원" },
    { name: "탈모미용실", icon: "💇", searchTerm: "탈모미용실", category: "탈모미용실" },
    { name: "가발전문점", icon: "🎭", searchTerm: "가발전문점", category: "가발전문점" },
    { name: "두피문신", icon: "🎨", searchTerm: "두피문신", category: "두피문신" }
  ];

  // 단계별 노출 카테고리 매핑
  const stageCategoryMap: Record<number, string[]> = {
    0: ["탈모미용실"],
    1: ["탈모병원", "탈모미용실"],
    2: ["탈모병원", "가발전문점", "두피문신"],
    3: ["탈모병원", "가발전문점"],
  };

  const visibleCategories = selectedStage === null
    ? categories
    : categories.filter(c => (stageCategoryMap[selectedStage] || []).includes(c.category));

  // URL 파라미터에서 카테고리 읽기 (최초 1회만)
  useEffect(() => {
    const category = searchParams.get('category');
    if (category) {
      setSearchTerm(category);
      setShowStageSelector(false); // 카테고리가 지정된 경우 단계 선택기 숨김
      setShowCategoryButtons(false); // 카테고리 버튼들도 숨김
    }
  }, []); // 빈 배열로 최초 1회만 실행

  // 단계 선택 시 기본 검색어 자동 설정 (검색어 비어있을 때)
  useEffect(() => {
    if (selectedStage !== null && (!searchTerm || searchTerm.trim() === '')) {
      const first = (stageCategoryMap[selectedStage] || [])[0];
      if (first) setSearchTerm(first);
    }
  }, [selectedStage]);

  // 위치 정보 가져오기
  useEffect(() => {
    const initializeData = async () => {
      try {
        if (navigator.geolocation) {
          navigator.geolocation.getCurrentPosition(
            (position) => {
              const location = {
                latitude: position.coords.latitude,
                longitude: position.coords.longitude,
              };
              setCurrentLocation(location);
              setLocationError(null);
            },
            (error) => {
              console.error('위치 정보를 가져올 수 없습니다:', error);
              setLocationError('위치 정보를 가져올 수 없습니다.');
            }
          );
        } else {
          setLocationError('이 브라우저는 위치 정보를 지원하지 않습니다.');
        }
      } catch (error) {
        console.error('위치 초기화 오류:', error);
        setLocationError('위치 정보 초기화에 실패했습니다.');
      }
    };

    initializeData();
  }, []);

  // 병원 검색
  useEffect(() => {
    const searchHospitals = async () => {
      if (!searchTerm.trim()) {
        setHospitals([]);
        setFilteredHospitals([]);
        setIsLoading(false);
        return;
      }

      setIsLoading(true);
      try {
        const searchParams = {
          query: searchTerm,
          location: currentLocation || undefined,
          radius: 10000, // 기본 10km로 확대
        };

        console.log('검색 시작:', searchParams);
        const results = await locationService.searchHospitals(searchParams);
        console.log('검색 결과:', results);
        
        setHospitals(results);
        
        // 단계가 선택된 경우 필터링 적용
        if (selectedStage !== null) {
          const filteredResults = locationService.filterHospitalsByStage(results, selectedStage);
          setFilteredHospitals(filteredResults);
        } else {
          setFilteredHospitals(results);
        }

        // 실제 API 결과가 있는지 확인하여 샘플 데이터 사용 여부 결정
        setIsUsingSampleData(results.some(hospital => hospital.id.startsWith('sample_')));
      } catch (error) {
        console.error('병원 검색 실패:', error);
        // 에러 발생 시 빈 배열로 설정
        setHospitals([]);
        setFilteredHospitals([]);
      } finally {
        setIsLoading(false);
      }
    };

    searchHospitals();
  }, [searchTerm, currentLocation, selectedStage]);

  // 단계 선택 시 필터링 적용
  useEffect(() => {
    if (selectedStage !== null && hospitals.length > 0) {
      const filteredResults = locationService.filterHospitalsByStage(hospitals, selectedStage);
      setFilteredHospitals(filteredResults);
    } else if (selectedStage === null) {
      setFilteredHospitals(hospitals);
    }
  }, [selectedStage, hospitals]);

  // 필터링 로직 - 검색 결과를 그대로 표시 (locationService에서 이미 필터링됨)
  useEffect(() => {
    setFilteredHospitals(hospitals);
  }, [hospitals]);

  // 단계 필터 결과가 없으면 전체 결과로 자동 대체
  const effectiveHospitals = (selectedStage !== null && filteredHospitals.length === 0)
    ? hospitals
    : filteredHospitals;

  // 카테고리별 그룹화
  const groupedHospitals = effectiveHospitals.reduce((groups, hospital) => {
    const category = hospital.category || '기타';
    if (!groups[category]) {
      groups[category] = [];
    }
    groups[category].push(hospital);
    return groups;
  }, {} as Record<string, Hospital[]>);

  // 그룹 순서 정의
  const groupOrder = ['탈모병원', '탈모미용실', '가발전문점', '두피문신', '기타'];

  // 그룹별 섹션 생성
  const sections = groupOrder
    .filter(group => groupedHospitals[group] && groupedHospitals[group].length > 0)
    .map(group => ({
      group,
      items: groupedHospitals[group]
    }));

  // 단계별 대표 카테고리별 첫 번째 장소로 미리보기 맵 생성
  const getStagePreviewTargets = () => {
    if (!currentLocation) return [] as Hospital[];
    if (selectedStage === null) return [] as Hospital[];

    const stageToCategories: Record<number, string[]> = {
      0: ['탈모미용실'],
      1: ['탈모병원', '두피클리닉', '피부과'],
      2: ['탈모병원', '모발이식', '가발전문점', '두피문신'],
      3: ['모발이식', '가발전문점'],
    };

    const targets: Hospital[] = [];
    const wanted = stageToCategories[selectedStage] || [];
    for (const cat of wanted) {
      const list = groupedHospitals[cat];
      if (list && list.length > 0) {
        targets.push(list[0]);
      }
    }
    return targets;
  };

  // 별점 렌더링 함수
  const renderStars = (rating: number) => {
    const stars = [];
    const fullStars = Math.floor(rating);
    const hasHalfStar = rating % 1 !== 0;

    for (let i = 0; i < fullStars; i++) {
      stars.push('★');
    }
    if (hasHalfStar) {
      stars.push('☆');
    }
    while (stars.length < 5) {
      stars.push('☆');
    }
    return stars.join('');
  };

  // 기본 이미지 콘텐츠 생성
  const getDefaultImageContent = (hospital: Hospital) => {
    const category = hospital.category || '기타';
    const firstLetter = hospital.name.charAt(0).toUpperCase();
    
    const categoryColors = {
      '탈모병원': 'bg-blue-100 text-blue-800',
      '탈모미용실': 'bg-purple-100 text-purple-800',
      '가발전문점': 'bg-green-100 text-green-800',
      '두피문신': 'bg-orange-100 text-orange-800',
      '기타': 'bg-gray-100 text-gray-800'
    };

    const categoryIcons = {
      '탈모병원': '🏥',
      '탈모미용실': '💇',
      '가발전문점': '🎭',
      '두피문신': '🎨',
      '기타': '🏢'
    };

    return (
      <div className={`w-full h-48 flex items-center justify-center ${categoryColors[category as keyof typeof categoryColors] || categoryColors['기타']}`}>
        <div className="text-center">
          <div className="text-4xl mb-2">{categoryIcons[category as keyof typeof categoryIcons] || '🏢'}</div>
          <div className="text-2xl font-bold">{firstLetter}</div>
          <div className="text-sm mt-1">{category}</div>
        </div>
      </div>
    );
  };

  // 이미지 URL 최적화
  const optimizeImageUrl = (url: string, width: number, height: number): string => {
    if (url.includes('unsplash.com')) {
      return url.replace(/\/\d+x\d+/, `/${width}x${height}`);
    }
    return url;
  };

  // 그룹 토글 상태
  const [collapsedGroups, setCollapsedGroups] = useState<Record<string, boolean>>({});

  const toggleGroup = (g: string) => {
    setCollapsedGroups(prev => ({ ...prev, [g]: !prev[g] }));
  };

  return (
    <div className="min-h-screen bg-gray-50">
<<<<<<< HEAD
      
=======
      {/* Main Content */}
      <div className="max-w-7xl mx-auto px-4 sm:px-6 lg:px-8 py-8">
        {/* 전용 모드 헤더 */}
        {!showCategoryButtons && searchTerm === '가발전문점' && (
          <div className="mb-6">
            <div className="bg-gradient-to-r from-green-50 to-emerald-50 border-2 border-green-200 rounded-lg p-6">
              <div className="flex items-center gap-3">
                <span className="text-4xl">🎭</span>
                <div>
                  <h2 className="text-2xl font-bold text-gray-800">가발 매장 찾기</h2>
                  <p className="text-gray-600 mt-1">내 주변 가발 전문점을 찾아보세요</p>
                </div>
              </div>
            </div>
          </div>
        )}
        
        {!showCategoryButtons && searchTerm === '두피문신' && (
          <div className="mb-6">
            <div className="bg-gradient-to-r from-orange-50 to-amber-50 border-2 border-orange-200 rounded-lg p-6">
              <div className="flex items-center gap-3">
                <span className="text-4xl">🎨</span>
                <div>
                  <h2 className="text-2xl font-bold text-gray-800">두피문신 매장 찾기</h2>
                  <p className="text-gray-600 mt-1">내 주변 두피문신 전문점을 찾아보세요</p>
                </div>
              </div>
            </div>
          </div>
        )}
>>>>>>> bc8c700a

        {/* 탈모 단계 선택기 */}
        {showStageSelector && (
          <div className="mb-6">
            <div className="bg-white rounded-lg shadow-sm p-6">
              <HairLossStageSelector
                selectedStage={selectedStage}
                onStageSelect={setSelectedStage}
              />
            </div>
          </div>
        )}

        {/* 선택된 단계 정보 표시 */}
        {selectedStage !== null && (
          <div className="mb-6">
            <div className="bg-[#1F0101]/5 border border-[#1F0101] rounded-lg p-4">
              <div className="flex items-center justify-between">
                <div className="flex items-center gap-3">
                  <h3 className="text-lg font-semibold text-[#1F0101]">
                    {selectedStage}단계: {HAIR_LOSS_STAGES[selectedStage]?.name}
                  </h3>
                  <span className="text-sm text-[#1F0101] opacity-80">
                    {STAGE_RECOMMENDATIONS[selectedStage as keyof typeof STAGE_RECOMMENDATIONS]?.message}
                  </span>
                </div>
                <button
                  onClick={() => setSelectedStage(null)}
                  className="text-[#1F0101] hover:opacity-80 text-sm font-medium"
                >
                  단계 초기화
                </button>
              </div>
            </div>
          </div>
        )}

        {/* Search Section */}
        <div className="bg-white rounded-lg shadow-sm p-6 mb-6">
          <div>
            <label className="block text-sm font-medium text-gray-700 mb-2">
              {!showCategoryButtons && searchTerm === '가발전문점' 
                ? '가발 매장 또는 주소 검색'
                : !showCategoryButtons && searchTerm === '두피문신'
                ? '두피문신 매장 또는 주소 검색'
                : '병원명 또는 주소 검색'}
            </label>
            <div className="relative">
              <input
                type="text"
                value={searchTerm}
                onChange={(e) => setSearchTerm(e.target.value)}
                placeholder={!showCategoryButtons && searchTerm === '가발전문점'
                  ? "가발 매장, 주소로 검색... (위치 기반으로 자동 검색)"
                  : !showCategoryButtons && searchTerm === '두피문신'
                  ? "두피문신 매장, 주소로 검색... (위치 기반으로 자동 검색)"
                  : "병원명, 주소로 검색... (위치 기반으로 자동 검색)"}
                className="w-full px-4 py-2 border border-gray-300 rounded-lg focus:ring-2 focus:ring-[#1F0101] focus:border-transparent"
              />
              <div className="absolute inset-y-0 right-0 pr-3 flex items-center pointer-events-none">
                <svg className="h-5 w-5 text-gray-400" fill="none" stroke="currentColor" viewBox="0 0 24 24">
                  <path strokeLinecap="round" strokeLinejoin="round" strokeWidth={2} d="M21 21l-6-6m2-5a7 7 0 11-14 0 7 7 0 0114 0z" />
                </svg>
              </div>
            </div>
          </div>
        </div>

        {/* 검색 결과 통합 지도 */}
        {!isLoading && effectiveHospitals.length > 0 && currentLocation && (
          <div className="mb-6">
            <div className="bg-white rounded-2xl shadow-lg overflow-hidden border border-gray-200">
              <div className="px-4 py-3 bg-gradient-to-r from-blue-500 to-indigo-600 border-b">
                <div className="flex items-center justify-between text-white">
                  <div className="flex items-center gap-2">
                    <span className="text-2xl">📍</span>
                    <div>
                      <h3 className="text-lg font-bold">검색 결과 지도</h3>
                      <p className="text-xs opacity-90">{effectiveHospitals.length}개 장소</p>
                    </div>
                  </div>
                  <div className="text-sm bg-white/20 px-3 py-1 rounded-full backdrop-blur-sm">
                    {searchTerm}
                  </div>
                </div>
              </div>
              <MapPreview
                latitude={currentLocation.latitude}
                longitude={currentLocation.longitude}
                hospitals={effectiveHospitals}
                userLocation={currentLocation}
                zoom={13}
                className="h-[400px]"
              />
            </div>
          </div>
        )}

        {/* Category Buttons - 단계별 가시성 제어 */}
        {showCategoryButtons && (
          <div className="mb-6">
            <div className="grid grid-cols-2 md:grid-cols-4 gap-4">
              {visibleCategories.map((category) => (
                <button
                  key={category.name}
                  onClick={() => setSearchTerm(category.searchTerm)}
                  className="flex flex-col items-center p-4 bg-white rounded-lg shadow-sm hover:shadow-md transition-shadow border border-gray-200 hover:border-[#1F0101]"
                >
                  <span className="text-2xl mb-2">{category.icon}</span>
                  <span className="text-sm font-medium text-gray-700">{category.name}</span>
                </button>
              ))}
            </div>
          </div>
        )}

        {/* Loading State */}
        {isLoading && (
          <div className="flex justify-center items-center py-12">
            <div className="animate-spin rounded-full h-12 w-12 border-b-2 border-[#1F0101]"></div>
            <span className="ml-3 text-gray-600">검색 중...</span>
          </div>
        )}

        {/* Stage filter fallback 안내 */}
        {!isLoading && selectedStage !== null && filteredHospitals.length === 0 && hospitals.length > 0 && (
          <div className="mb-4">
            <div className="bg-yellow-50 border border-yellow-200 text-yellow-800 text-sm rounded-md px-4 py-3">
              선택한 단계 기준에 맞는 결과가 없어 일반 결과를 대신 표시합니다.
            </div>
          </div>
        )}

        {/* Results */}
        {!isLoading && sections.length > 0 && (
          <div className="space-y-8">
            {sections.map((section) => (
              <div key={section.group} className="bg-white rounded-lg shadow-sm overflow-hidden">
                <div 
                  className="flex items-center justify-between p-4 bg-gray-50 border-b cursor-pointer hover:bg-gray-100"
                  onClick={() => toggleGroup(section.group)}
                >
                  <div className="flex items-center space-x-3">
                    <span className="text-lg">
                      {section.group === '탈모병원' && '🏥'}
                      {section.group === '탈모미용실' && '💇'}
                      {section.group === '가발전문점' && '🎭'}
                      {section.group === '두피문신' && '🎨'}
                      {section.group === '기타' && '🏢'}
                    </span>
                    <h2 className="text-lg font-semibold text-gray-900">{section.group}</h2>
                  </div>
                  <span className="text-sm text-gray-500">{section.items.length}개</span>
                </div>
                {!collapsedGroups[section.group] && (
                  <div className="space-y-2 p-6">
                    {section.items.map((hospital) => (
                      <div key={hospital.id} className={`bg-white border-b border-gray-200 p-4 hover:bg-gray-50 transition-colors ${
                        hospital.isRecommended ? 'border-l-4 border-l-[#1F0101]' : ''
                      }`}>
                        <div className="flex items-start justify-between">
                          <div className="flex-1">
                            {/* 헤더: 병원명만 */}
                            <div className="mb-2">
                              <h3 className="text-base font-semibold text-gray-900">{hospital.name}</h3>
                            </div>

                            <div className="space-y-1 text-sm text-gray-600 mb-2">
                              <div className="flex items-center gap-2">
                                <svg className="w-4 h-4 text-gray-400" fill="none" stroke="currentColor" viewBox="0 0 24 24">
                                  <path strokeLinecap="round" strokeLinejoin="round" strokeWidth={2} d="M17.657 16.657L13.414 20.9a1.998 1.998 0 01-2.827 0l-4.244-4.243a8 8 0 1111.314 0z" />
                                  <path strokeLinecap="round" strokeLinejoin="round" strokeWidth={2} d="M15 11a3 3 0 11-6 0 3 3 0 016 0z" />
                                </svg>
                                <span>{hospital.address}</span>
                              </div>
                              
                              {hospital.phone && (
                                <div className="flex items-center gap-2">
                                  <svg className="w-4 h-4 text-gray-400" fill="none" stroke="currentColor" viewBox="0 0 24 24">
                                    <path strokeLinecap="round" strokeLinejoin="round" strokeWidth={2} d="M3 5a2 2 0 012-2h3.28a1 1 0 01.948.684l1.498 4.493a1 1 0 01-.502 1.21l-2.257 1.13a11.042 11.042 0 005.516 5.516l1.13-2.257a1 1 0 011.21-.502l4.493 1.498a1 1 0 01.684.949V19a2 2 0 01-2 2h-1C9.716 21 3 14.284 3 6V5z" />
                                  </svg>
                                  <span>{hospital.phone}</span>
                                </div>
                              )}
                              
                              <div className="flex items-center gap-2">
                                <svg className="w-4 h-4 text-gray-400" fill="none" stroke="currentColor" viewBox="0 0 24 24">
                                  <path strokeLinecap="round" strokeLinejoin="round" strokeWidth={2} d="M17.657 16.657L13.414 20.9a1.998 1.998 0 01-2.827 0l-4.244-4.243a8 8 0 1111.314 0z" />
                                  <path strokeLinecap="round" strokeLinejoin="round" strokeWidth={2} d="M15 11a3 3 0 11-6 0 3 3 0 016 0z" />
                                </svg>
                                <span>{locationService.formatDistance(hospital.distance)}</span>
                              </div>
                            </div>

                            {hospital.specialties && hospital.specialties.length > 0 && (
                              <div className="flex flex-wrap gap-1">
                                {hospital.specialties.slice(0, 3).map((specialty, index) => (
                                  <span key={index} className="px-2 py-1 bg-[#1F0101]/10 text-[#1F0101] text-xs rounded-full">
                                    {specialty}
                                  </span>
                                ))}
                                {hospital.specialties.length > 3 && (
                                  <span className="px-2 py-1 bg-gray-100 text-gray-600 text-xs rounded-full">
                                    +{hospital.specialties.length - 3}
                                  </span>
                                )}
                              </div>
                            )}
                          </div>

                          {/* 오른쪽: 별점 + 버튼들 */}
                          <div className="ml-4 flex flex-col items-end gap-2">
                            <div className="flex items-center gap-1">
                              <span className="text-yellow-400">{renderStars(hospital.rating)}</span>
                              <span className="text-sm text-gray-600">({hospital.rating.toFixed(1)})</span>
                            </div>
                            <div className="flex gap-2">
                              <button
                                onClick={() => setDirectionTarget(hospital)}
                                className="px-3 py-1 bg-[#1F0101] hover:bg-[#2A0202] text-white text-xs font-medium rounded transition-colors"
                              >
                                지도보기
                              </button>
                              <button
                                onClick={() => {
                                  if (hospital.phone) {
                                    window.location.href = `tel:${hospital.phone}`;
                                  }
                                }}
                                className="px-3 py-1 bg-green-500 hover:bg-green-600 text-white text-xs font-medium rounded transition-colors"
                              >
                                전화
                              </button>
                            </div>
                          </div>
                        </div>
                      </div>
                    ))}
                  </div>
                )}
              </div>
            ))}
          </div>
        )}

        {/* No Results */}
        {!isLoading && sections.length === 0 && searchTerm && (
          <div className="text-center py-12">
            <div className="text-gray-400 text-6xl mb-4">🔍</div>
            <h3 className="text-lg font-medium text-gray-900 mb-2">검색 결과가 없습니다</h3>
            <p className="text-gray-600">다른 검색어를 시도해보세요.</p>
          </div>
        )}

        {/* Sample Data Notice */}
        {isUsingSampleData && (
          <div className="mt-6 p-4 bg-yellow-50 border border-yellow-200 rounded-lg">
            <div className="flex items-center">
              <svg className="w-5 h-5 text-yellow-400 mr-2" fill="currentColor" viewBox="0 0 20 20">
                <path fillRule="evenodd" d="M8.257 3.099c.765-1.36 2.722-1.36 3.486 0l5.58 9.92c.75 1.334-.213 2.98-1.742 2.98H4.42c-1.53 0-2.493-1.646-1.743-2.98l5.58-9.92zM11 13a1 1 0 11-2 0 1 1 0 012 0zm-1-8a1 1 0 00-1 1v3a1 1 0 002 0V6a1 1 0 00-1-1z" clipRule="evenodd" />
              </svg>
              <span className="text-yellow-800 text-sm">
                현재 샘플 데이터를 표시하고 있습니다. 실제 API 연동을 위해 백엔드 설정을 확인해주세요.
              </span>
            </div>
          </div>
        )}
        {/* Direction Modal */}
        <DirectionModal
          isOpen={!!directionTarget}
          onClose={() => setDirectionTarget(null)}
          name={directionTarget?.name || ''}
          address={directionTarget?.roadAddress || directionTarget?.address}
          latitude={directionTarget?.latitude}
          longitude={directionTarget?.longitude}
          userLocation={currentLocation || undefined}
        />
      </div>
    </div>
  );
};

export default StoreFinder;<|MERGE_RESOLUTION|>--- conflicted
+++ resolved
@@ -268,9 +268,6 @@
 
   return (
     <div className="min-h-screen bg-gray-50">
-<<<<<<< HEAD
-      
-=======
       {/* Main Content */}
       <div className="max-w-7xl mx-auto px-4 sm:px-6 lg:px-8 py-8">
         {/* 전용 모드 헤더 */}
@@ -301,7 +298,6 @@
             </div>
           </div>
         )}
->>>>>>> bc8c700a
 
         {/* 탈모 단계 선택기 */}
         {showStageSelector && (
