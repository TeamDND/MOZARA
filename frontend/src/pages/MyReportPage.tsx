import { useState, useEffect, useCallback } from 'react';
import { useNavigate, useLocation } from 'react-router-dom';
import { Card, CardContent, CardHeader, CardTitle } from '../components/ui/card';
import { Button } from '../components/ui/button';
import { Badge } from '../components/ui/badge';
import { Tabs, TabsContent, TabsList, TabsTrigger } from '../components/ui/tabs';
import { ImageWithFallback } from '../hooks/ImageWithFallback';
import { getStageDescription, getStageColor } from '../services/swinAnalysisService';
import apiClient from '../services/apiClient';
import { locationService, Hospital } from '../services/locationService';
import { hairProductApi, HairProduct } from '../services/hairProductApi';
import { elevenStApi } from '../services/elevenStApi';
import StoreFinderTab from '../components/result/StoreFinderTab';
import HairLossProductsTab from '../components/result/HairLossProductsTab';
import YouTubeVideosTab from '../components/result/YouTubeVideosTab';
import DailyCareTab from '../components/result/DailyCareTab';
import {
  CheckCircle,
  MapPin,
  Star,
  Clock,
  Phone,
  ExternalLink,
  Play,
  ShoppingCart,
  Calendar,
  Target,
  BookOpen,
  Heart,
  Award,
  Brain,
  HelpCircle,
  X,
  ArrowRight
} from 'lucide-react';

interface AnalysisResult {
  id: number;
  inspectionDate: string;
  analysisSummary: string;
  advice: string;
  grade: number;
  imageUrl?: string;
  type: string;
  improvement: string;
  analysisType?: string;
}

interface MyReportPageProps {
  analysisResult?: AnalysisResult;
}

interface Video {
  videoId: string;
  title: string;
  channelName: string;
  thumbnailUrl: string;
}

interface StageRecommendation {
  title: string;
  query: string;
  description: string;
}

function MyReportPage({ analysisResult: propAnalysisResult }: MyReportPageProps) {
  const navigate = useNavigate();
  const location = useLocation();
  
  // URL state에서 분석 결과 데이터 가져오기
  const stateAnalysisResult = location.state?.analysisResult as AnalysisResult;
  const analysisResult = propAnalysisResult || stateAnalysisResult;

  const [selectedRegion, setSelectedRegion] = useState('서울');
  const [selectedCategory, setSelectedCategory] = useState('전체');
  const [youtubeVideos, setYoutubeVideos] = useState<Video[]>([]);
  const [videosLoading, setVideosLoading] = useState(false);
  const [videosError, setVideosError] = useState<string | null>(null);
  const [showStageInfo, setShowStageInfo] = useState(false);
  
  // 위치 정보 상태
  const [currentLocation, setCurrentLocation] = useState<{latitude: number, longitude: number} | null>(null);
  
  // 현재 단계 결정
  const currentStage = analysisResult?.grade || 0;
  
  const stageRecommendations: Record<number, StageRecommendation> = {
    0: {
      title: '정상 - 예방 및 두피 관리',
      query: '탈모 예방 두피 관리 샴푸',
      description: '건강한 두피를 유지하기 위한 예방법과 관리 방법'
    },
    1: {
      title: '초기 탈모 - 초기 증상 및 관리법',
      query: '탈모 초기 증상 치료 샴푸 영양제',
      description: '초기 탈모 단계에서의 적절한 대응 방법과 관리법'
    },
    2: {
      title: '중등도 탈모 - 약물 치료 및 전문 관리',
      query: '탈모 치료 미녹시딜 프로페시아 병원',
      description: '중등도 탈모에 효과적인 치료법과 전문의 상담'
    },
    3: {
      title: '심각한 탈모 - 모발이식 및 고급 시술',
      query: '모발이식 두피문신 SMP 병원 후기',
      description: '심각한 탈모 단계에서의 모발이식과 고급 치료법'
    }
  };

<<<<<<< HEAD
  // 이미지 URL 처리 (남성 탈모 검사는 top|||side 형식)
  const imageUrl = analysisResult?.imageUrl || '';
  // type 필드가 analysisType 역할을 함
  const analysisType = analysisResult?.analysisType || analysisResult?.type || '';
  const [topImageUrl, sideImageUrl] = imageUrl.includes('|||')
    ? imageUrl.split('|||').map(url => url.trim())
    : [imageUrl, null];

  // 분석 결과가 없으면 마이페이지로 돌아가기
  if (!analysisResult) {
    navigate('/mypage');
    return null;
  }
=======
  // YouTube 영상 가져오기
  const fetchYouTubeVideos = useCallback(async (query: string) => {
    setVideosLoading(true);
    setVideosError(null);
>>>>>>> 595d048c

    try {
      const response = await apiClient.get(`/ai/youtube/search?q=${encodeURIComponent(query)}&order=relevance&max_results=6`);
      const data = response.data;

      if (data.items && data.items.length > 0) {
        const videoList: Video[] = data.items.map((item: any) => ({
          videoId: item.id.videoId,
          title: item.snippet.title,
          channelName: item.snippet.channelTitle,
          thumbnailUrl: item.snippet.thumbnails.high.url
        }));
        setYoutubeVideos(videoList);
      } else {
        throw new Error('검색 결과가 없습니다.');
      }
    } catch (error) {
      console.error('YouTube API Error:', error);
      setVideosError('YouTube 영상을 불러오는 중 오류가 발생했습니다.');

      // 더미 데이터로 대체
      const dummyVideos: Video[] = [
        {
          videoId: 'dummy1',
          title: '탈모 예방을 위한 올바른 샴푸 사용법',
          channelName: '헤어케어 전문가',
          thumbnailUrl: 'https://placehold.co/300x168/4F46E5/FFFFFF?text=탈모+예방+가이드'
        },
        {
          videoId: 'dummy2',
          title: '두피 마사지로 혈액순환 개선하기',
          channelName: '건강관리 채널',
          thumbnailUrl: 'https://placehold.co/300x168/059669/FFFFFF?text=두피+마사지'
        },
        {
          videoId: 'dummy3',
          title: '탈모에 좋은 음식 vs 나쁜 음식',
          channelName: '영양 정보',
          thumbnailUrl: 'https://placehold.co/300x168/DC2626/FFFFFF?text=탈모+영양관리'
        }
      ];
      setYoutubeVideos(dummyVideos);
    } finally {
      setVideosLoading(false);
    }
  }, []);
  
  // 위치 정보 가져오기
  useEffect(() => {
    if (navigator.geolocation) {
      navigator.geolocation.getCurrentPosition(
        (position) => {
          setCurrentLocation({
            latitude: position.coords.latitude,
            longitude: position.coords.longitude,
          });
        },
        (error) => {
          console.error('위치 정보를 가져올 수 없습니다:', error);
        }
      );
    }
  }, []);

  // 컴포넌트 마운트 시 현재 단계에 맞는 YouTube 영상 로드
  useEffect(() => {
    const recommendation = stageRecommendations[currentStage];
    if (recommendation) {
      fetchYouTubeVideos(recommendation.query);
    }
    // eslint-disable-next-line react-hooks/exhaustive-deps
  }, [currentStage]); // currentStage가 변경될 때만 실행

  // 분석 결과가 없으면 마이페이지로 돌아가기
  if (!analysisResult) {
    navigate('/mypage');
    return null;
  }

  const regions = ['서울', '경기', '부산', '대구', '인천', '광주', '대전', '울산'];
  const categories = ['전체', '탈모병원', '탈모클리닉', '모발이식', '가발'];

  return (
    <div className="min-h-screen bg-gray-50">
      {/* Mobile-First 컨테이너 */}
      <div className="max-w-full md:max-w-md mx-auto min-h-screen bg-white flex flex-col">
        
        {/* 메인 컨텐츠 (Mobile-First) */}
        <div className="flex-1 p-4 overflow-y-auto space-y-4">
          {/* 진단 결과 요약 (Mobile-First) */}
          <div className="bg-gradient-to-r from-gray-50 to-green-50 p-4 rounded-xl">
            <div className="flex items-center gap-3 mb-4">
              <CheckCircle className="w-8 h-8 text-green-500" />
              <div>
                <h2 className="text-lg font-semibold text-gray-800">분석이 완료되었습니다!</h2>
                <p className="text-sm text-gray-600">
                  종합 분석 결과와 맞춤형 추천을 확인해보세요
                </p>
              </div>
            </div>
            
            <div className="grid grid-cols-3 gap-3">
              <div className="text-center p-3 bg-white rounded-lg">
                <div className="flex items-center justify-center gap-1 mb-1">
                  <p className="text-xs text-gray-600">🧠 AI 분석</p>
                  <button
                    onClick={() => setShowStageInfo(true)}
                    className="text-gray-400 hover:text-gray-600 transition-colors"
                    aria-label="단계 기준 보기"
                  >
                    <HelpCircle className="w-3 h-3" />
                  </button>
                </div>
                <p className="text-xl font-bold text-gray-800">
                  {currentStage}단계
                </p>
                <Badge
                  className={`text-xs px-2 py-1 ${
                    getStageColor(currentStage)
                  }`}
                >
                  {getStageDescription(currentStage)}
                </Badge>
              </div>
              <div className="text-center p-3 bg-white rounded-lg">
                <p className="text-xs text-gray-600">분석일</p>
                <p className="text-xl font-bold text-gray-800">{analysisResult.inspectionDate}</p>
                <Badge variant="outline" className="text-xs px-2 py-1">{analysisResult.type}</Badge>
              </div>
              <div className="text-center p-3 bg-white rounded-lg">
                <p className="text-xs text-gray-600">분석 ID</p>
                <p className="text-xl font-bold text-gray-800">#{analysisResult.id}</p>
                <Badge variant="default" className="text-xs px-2 py-1">완료</Badge>
              </div>
            </div>

            {/* AI 분석 결과 요약 */}
            <div className="mt-4 p-3 bg-blue-50 rounded-lg">
              <div className="flex items-center gap-2 mb-2">
                <Brain className="w-4 h-4 text-blue-600" />
                <h3 className="text-sm font-semibold text-blue-800">
                  {stageRecommendations[currentStage]?.title || `${currentStage}단계 분석 결과`}
                </h3>
              </div>
              <p className="text-xs text-blue-700 mb-3">
                {stageRecommendations[currentStage]?.description}
              </p>
              {analysisResult.advice && (
                <div className="space-y-1 pt-2 border-t border-blue-200">
                  <p className="text-xs font-semibold text-blue-800 mb-1">AI 추천 조언:</p>
                  {analysisResult.advice.split('\n').map((advice: string, index: number) => (
                    <p key={index} className="text-xs text-blue-700 flex items-start gap-1">
                      <span className="text-blue-500">•</span>
                      <span>{advice}</span>
                    </p>
                  ))}
                </div>
              )}
            </div>
          </div>

          {/* 분석 이미지 */}
          {analysisResult.imageUrl && (
            <div className="bg-white p-4 rounded-xl shadow-md">
              <h3 className="text-base font-semibold text-gray-800 mb-3">분석 이미지</h3>
              {/* 남성 탈모 검사 (두 개 이미지) */}
              {topImageUrl && sideImageUrl ? (
                <div className="grid grid-cols-2 gap-3">
                  <div>
                    <p className="text-xs text-gray-600 mb-2 text-center">정수리</p>
                    <div className="aspect-square rounded-lg overflow-hidden bg-gray-100">
                      <ImageWithFallback
                        src={topImageUrl}
                        alt="정수리 이미지"
                        className="w-full h-full object-cover"
                      />
                    </div>
                  </div>
                  <div>
                    <p className="text-xs text-gray-600 mb-2 text-center">측면</p>
                    <div className="aspect-square rounded-lg overflow-hidden bg-gray-100">
                      <ImageWithFallback
                        src={sideImageUrl}
                        alt="측면 이미지"
                        className="w-full h-full object-cover"
                      />
                    </div>
                  </div>
                </div>
              ) : (
                /* 여성 탈모 검사 또는 모발 손상 검사 (한 개 이미지) */
                <div className="aspect-square rounded-lg overflow-hidden bg-gray-200">
                  <ImageWithFallback
                    src={topImageUrl || analysisResult.imageUrl}
                    alt="분석 결과 이미지"
                    className="w-full h-full object-cover"
                  />
                </div>
              )}
            </div>
          )}

          {/* Mobile-First 데일리 케어 */}
          <div className="sticky top-0 bg-white border-b border-gray-200 p-4 z-10">
            <div className="flex items-center justify-between">
              <div className="flex-1 text-center">
                <h1 className="text-lg font-bold text-gray-800">분석 결과 및 맞춤 추천</h1>
                <p className="text-xs text-gray-600 mt-1">
                  AI 분석을 바탕으로 한 개인 맞춤형 솔루션
                </p>
              </div>
              <Button 
                onClick={() => {
                    navigate('/daily-care');
                }}
                className="ml-3 h-10 px-4 bg-[#222222] hover:bg-[#333333] text-white rounded-xl active:scale-[0.98]"
              >
                데일리 케어
              </Button>
            </div>
          </div>

          {/* 맞춤 추천 탭 (Mobile-First) */}
          <Tabs defaultValue="hospitals" className="space-y-4 flex items-center">
            <TabsList className="flex overflow-x-auto space-x-1 pb-2 bg-transparent">
              <TabsTrigger 
                value="hospitals" 
                className="flex-shrink-0 px-3 py-2 text-xs font-medium rounded-lg bg-[#222222] text-white data-[state=inactive]:bg-gray-100 data-[state=inactive]:text-gray-600 hover:bg-[#333333] transition-colors"
              >
                탈모 맵
              </TabsTrigger>
              <TabsTrigger 
                value="products" 
                className="flex-shrink-0 px-3 py-2 text-xs font-medium rounded-lg bg-gray-100 text-gray-600 data-[state=active]:bg-[#222222] data-[state=active]:text-white hover:bg-gray-200 transition-colors"
              >
                제품 추천
              </TabsTrigger>
              <TabsTrigger 
                value="videos" 
                className="flex-shrink-0 px-3 py-2 text-xs font-medium rounded-lg bg-gray-100 text-gray-600 data-[state=active]:bg-[#222222] data-[state=active]:text-white hover:bg-gray-200 transition-colors"
              >
                영상 컨텐츠
              </TabsTrigger>
              <TabsTrigger 
                value="lifestyle" 
                className="flex-shrink-0 px-3 py-2 text-xs font-medium rounded-lg bg-gray-100 text-gray-600 data-[state=active]:bg-[#222222] data-[state=active]:text-white hover:bg-gray-200 transition-colors"
              >
                생활습관
              </TabsTrigger>
            </TabsList>

            {/* 병원 추천 (Mobile-First) */}
            <TabsContent value="hospitals" className="space-y-4">
              <div className="bg-white p-4 rounded-xl shadow-md">
                <div className="flex items-center justify-between mb-4">
                  <h3 className="text-lg font-semibold text-gray-800">내 주변 탈모 맵</h3>
                  <Button 
                    onClick={() => navigate('/store-finder', { 
                      state: { 
                        diagnosisResult: { stage: currentStage },
                        analysis_result: { grade: currentStage }
                      } 
                    })}
                    className="h-8 px-3 bg-[#222222] hover:bg-[#333333] text-white text-xs rounded-lg"
                  >
                    더보기
                    <ArrowRight className="w-3 h-3 ml-1" />
                  </Button>
                </div>
                <StoreFinderTab 
                  currentStage={currentStage} 
                  currentLocation={currentLocation} 
                />
              </div>
            </TabsContent>

            {/* 제품 추천 (Mobile-First) */}
            <TabsContent value="products" className="space-y-4">
              <div className="bg-white p-4 rounded-xl shadow-md">
                <div className="flex items-center justify-between mb-4">
                  <h3 className="text-lg font-semibold text-gray-800">맞춤형 제품 추천</h3>
                  <Button 
                    onClick={() => navigate('/hair-loss-products', { 
                      state: { 
                        diagnosisResult: { stage: currentStage },
                        analysis_result: { grade: currentStage }
                      } 
                    })}
                    className="h-8 px-3 bg-[#222222] hover:bg-[#333333] text-white text-xs rounded-lg"
                  >
                    더보기
                    <ArrowRight className="w-3 h-3 ml-1" />
                  </Button>
                </div>
                <HairLossProductsTab currentStage={currentStage} />
              </div>
            </TabsContent>

            {/* 영상 가이드 (Mobile-First) - YouTube API 연동 */}
            <TabsContent value="videos" className="space-y-4">
              <div className="bg-white p-4 rounded-xl shadow-md">
                <div className="flex items-center justify-between mb-4">
                  <div className="flex items-center gap-2">
                    <Brain className="w-5 h-5 text-[#222222]" />
                    <h3 className="text-lg font-semibold text-gray-800">
                      AI 맞춤 영상 추천
                      <span className="text-sm font-normal text-gray-600">
                        ({getStageDescription(currentStage)} 맞춤)
                      </span>
                    </h3>
                  </div>
                  <Button 
                    onClick={() => navigate('/youtube-videos')}
                    className="h-8 px-3 bg-[#222222] hover:bg-[#333333] text-white text-xs rounded-lg"
                  >
                    더보기
                    <ArrowRight className="w-3 h-3 ml-1" />
                  </Button>
                </div>
                <YouTubeVideosTab currentStage={currentStage} />
              </div>
            </TabsContent>

            {/* 생활습관 가이드 (Mobile-First) */}
            <TabsContent value="lifestyle" className="space-y-4">
              <DailyCareTab 
                currentStage={currentStage}
                onNavigateToDailyCare={() => navigate('/daily-care')}
              />
            </TabsContent>
          </Tabs>
        </div>
      </div>

      {/* 단계 기준 설명 모달 */}
      {showStageInfo && (
        <div className="fixed inset-0 bg-black bg-opacity-50 flex items-center justify-center z-50 p-4">
          <div className="bg-white rounded-2xl max-w-md w-full max-h-[80vh] overflow-y-auto">
            <div className="sticky top-0 bg-white border-b border-gray-200 p-4 flex justify-between items-center rounded-t-2xl">
              <h3 className="text-lg font-bold text-gray-800">탈모 단계 분석 기준</h3>
              <button
                onClick={() => setShowStageInfo(false)}
                className="text-gray-400 hover:text-gray-600 transition-colors"
              >
                <X className="w-5 h-5" />
              </button>
            </div>

            <div className="p-4 space-y-4">
              <div className="bg-blue-50 p-3 rounded-lg">
                <p className="text-xs text-blue-800 mb-2">
                  🤖 AI 분석은 다음 요소들을 종합적으로 고려합니다:
                </p>
                <ul className="text-xs text-blue-700 space-y-1">
                  <li>• 이미지 분석 (정수리, 측면)</li>
                  <li>• 나이 및 성별</li>
                  <li>• 가족력 유무</li>
                  <li>• 최근 탈모 증상</li>
                  <li>• 스트레스 수준</li>
                </ul>
              </div>

              {/* 0단계 */}
              <div className="border-l-4 border-green-500 pl-3 py-2">
                <div className="flex items-center gap-2 mb-2">
                  <Badge className="bg-green-100 text-green-800 border-green-300">
                    0단계 - 정상
                  </Badge>
                </div>
                <p className="text-xs text-gray-700 mb-2">
                  탈모 징후가 관찰되지 않는 건강한 모발 상태
                </p>
                <div className="bg-gray-50 p-2 rounded text-xs text-gray-600">
                  <p className="font-semibold mb-1">분석 기준:</p>
                  <ul className="space-y-1">
                    <li>• 모발 밀도 정상 범위</li>
                    <li>• 탈모 증상 없음</li>
                    <li>• 두피 건강 상태 양호</li>
                  </ul>
                </div>
              </div>

              {/* 1단계 */}
              <div className="border-l-4 border-yellow-500 pl-3 py-2">
                <div className="flex items-center gap-2 mb-2">
                  <Badge className="bg-yellow-100 text-yellow-800 border-yellow-300">
                    1단계 - 초기
                  </Badge>
                </div>
                <p className="text-xs text-gray-700 mb-2">
                  초기 단계의 모발 변화가 감지되는 상태
                </p>
                <div className="bg-gray-50 p-2 rounded text-xs text-gray-600">
                  <p className="font-semibold mb-1">분석 기준:</p>
                  <ul className="space-y-1">
                    <li>• 경미한 모발 밀도 감소</li>
                    <li>• 최근 탈모 증상 시작</li>
                    <li>• 가족력이 있는 경우 주의</li>
                    <li>• 예방 관리로 진행 지연 가능</li>
                  </ul>
                </div>
              </div>

              {/* 2단계 */}
              <div className="border-l-4 border-orange-500 pl-3 py-2">
                <div className="flex items-center gap-2 mb-2">
                  <Badge className="bg-orange-100 text-orange-800 border-orange-300">
                    2단계 - 중등도
                  </Badge>
                </div>
                <p className="text-xs text-gray-700 mb-2">
                  중등도의 탈모가 진행되고 있는 상태
                </p>
                <div className="bg-gray-50 p-2 rounded text-xs text-gray-600">
                  <p className="font-semibold mb-1">분석 기준:</p>
                  <ul className="space-y-1">
                    <li>• 뚜렷한 모발 밀도 감소</li>
                    <li>• 탈모 진행 속도 증가</li>
                    <li>• 전문적 치료 필요</li>
                    <li>• 미녹시딜 등 치료제 고려</li>
                  </ul>
                </div>
              </div>

              {/* 3단계 */}
              <div className="border-l-4 border-red-500 pl-3 py-2">
                <div className="flex items-center gap-2 mb-2">
                  <Badge className="bg-red-100 text-red-800 border-red-300">
                    3단계 - 심각
                  </Badge>
                </div>
                <p className="text-xs text-gray-700 mb-2">
                  상당히 진행된 탈모 상태
                </p>
                <div className="bg-gray-50 p-2 rounded text-xs text-gray-600">
                  <p className="font-semibold mb-1">분석 기준:</p>
                  <ul className="space-y-1">
                    <li>• 현저한 모발 손실</li>
                    <li>• 두피 노출 부위 확대</li>
                    <li>• 즉시 전문의 진료 필요</li>
                    <li>• 모발이식 등 적극적 치료 고려</li>
                  </ul>
                </div>
              </div>

              <div className="bg-gray-50 p-3 rounded-lg">
                <p className="text-xs text-gray-600">
                  ⚠️ 이 결과는 AI 분석에 기반한 참고용이며, 정확한 진단을 위해서는 반드시 전문의 상담이 필요합니다.
                </p>
              </div>
            </div>

            <div className="sticky bottom-0 bg-white border-t border-gray-200 p-4 rounded-b-2xl">
              <Button
                onClick={() => setShowStageInfo(false)}
                className="w-full h-10 bg-[#222222] hover:bg-[#333333] text-white rounded-lg"
              >
                확인
              </Button>
            </div>
          </div>
        </div>
      )}
    </div>
  );
}

export default MyReportPage;
export { MyReportPage };<|MERGE_RESOLUTION|>--- conflicted
+++ resolved
@@ -107,26 +107,10 @@
     }
   };
 
-<<<<<<< HEAD
-  // 이미지 URL 처리 (남성 탈모 검사는 top|||side 형식)
-  const imageUrl = analysisResult?.imageUrl || '';
-  // type 필드가 analysisType 역할을 함
-  const analysisType = analysisResult?.analysisType || analysisResult?.type || '';
-  const [topImageUrl, sideImageUrl] = imageUrl.includes('|||')
-    ? imageUrl.split('|||').map(url => url.trim())
-    : [imageUrl, null];
-
-  // 분석 결과가 없으면 마이페이지로 돌아가기
-  if (!analysisResult) {
-    navigate('/mypage');
-    return null;
-  }
-=======
   // YouTube 영상 가져오기
   const fetchYouTubeVideos = useCallback(async (query: string) => {
     setVideosLoading(true);
     setVideosError(null);
->>>>>>> 595d048c
 
     try {
       const response = await apiClient.get(`/ai/youtube/search?q=${encodeURIComponent(query)}&order=relevance&max_results=6`);
@@ -200,6 +184,14 @@
     // eslint-disable-next-line react-hooks/exhaustive-deps
   }, [currentStage]); // currentStage가 변경될 때만 실행
 
+  // 이미지 URL 처리 (남성 탈모 검사는 top|||side 형식)
+  const imageUrl = analysisResult?.imageUrl || '';
+  // type 필드가 analysisType 역할을 함
+  const analysisType = analysisResult?.analysisType || analysisResult?.type || '';
+  const [topImageUrl, sideImageUrl] = imageUrl.includes('|||')
+    ? imageUrl.split('|||').map(url => url.trim())
+    : [imageUrl, null];
+
   // 분석 결과가 없으면 마이페이지로 돌아가기
   if (!analysisResult) {
     navigate('/mypage');
