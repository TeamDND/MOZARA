import { Button } from '../ui/button';
import { Progress } from '../ui/progress';
import { CheckCircle, AlertCircle } from 'lucide-react';
import { SwinAnalysisResult, getStageDescription, getStageColor } from '../../services/swinAnalysisService';

interface AnalysisProgressStepProps {
  analysisComplete: boolean;
  analysisProgress: number;
  analysisSteps: string[];
  analysisResult: SwinAnalysisResult | null;
  analysisError: string | null;
  isAnalyzing: boolean;
  onRetry: () => void;
  onGoBack: () => void;
}

const AnalysisProgressStep: React.FC<AnalysisProgressStepProps> = ({
  analysisComplete,
  analysisProgress,
  analysisSteps,
  analysisResult,
  analysisError,
  isAnalyzing,
  onRetry,
  onGoBack
}) => {
  return (
    <div className="space-y-8">
      <div className="text-center space-y-3">
        {!analysisError ? (
          <>
            <div className="animate-spin w-12 h-12 border-4 border-[#222222] border-t-transparent rounded-full mx-auto"></div>
            <h2 className="text-xl font-bold text-gray-800">AI 탈모 분석 중...</h2>
            <p className="text-sm text-gray-600">
              설문 응답과 사진을 종합하여 탈모 상태를 분석하고 있어요
            </p>
          </>
        ) : (
          <>
            <AlertCircle className="w-12 h-12 text-red-500 mx-auto" />
            <h2 className="text-xl font-bold text-red-800">분석 오류</h2>
            <p className="text-sm text-red-600">
              {analysisError}
            </p>
          </>
        )}
      </div>

      {!analysisComplete && !analysisError && (
        <div className="space-y-6">
          <Progress value={analysisProgress} className="h-3" />

          <div className="space-y-4">
            {analysisSteps.map((step, index) => (
              <div key={index} className="flex items-center gap-3">
                <CheckCircle className="w-5 h-5 text-green-500" />
                <span className="text-sm">{step}</span>
              </div>
            ))}

            {isAnalyzing && (
              <div className="flex items-center gap-3">
<<<<<<< HEAD
                <div className="w-5 h-5 border-2 border-blue-600 border-t-transparent rounded-full animate-spin"></div>
                <span className="text-sm">Swin Transformer AI로 이미지 분석 중...</span>
=======
                <div className="w-5 h-5 border-2 border-[#222222] border-t-transparent rounded-full animate-spin"></div>
                <span className="text-sm">Gemini AI로 이미지 분석 중...</span>
>>>>>>> 552339d3
              </div>
            )}
          </div>

<<<<<<< HEAD
          <div className="bg-blue-50 p-4 rounded-xl">
            <p className="text-sm text-blue-800">
              🧠 <strong>실제 AI 분석 진행 중!</strong> Swin Transformer 모델이 귀하의 두피 상태를 분석하고 있습니다.
=======
          <div className="bg-gray-50 p-4 rounded-xl">
            <p className="text-sm text-gray-800">
              🧠 <strong>실제 AI 분석 진행 중!</strong> Google Gemini가 귀하의 두피 상태를 분석하고 있습니다.
>>>>>>> 552339d3
              잠시만 기다려주세요.
            </p>
          </div>
        </div>
      )}

      {analysisComplete && !analysisError && (
        <div className="text-center space-y-4">
          <CheckCircle className="w-16 h-16 text-green-500 mx-auto" />
          <h3 className="text-lg font-semibold text-gray-800">분석이 완료되었습니다!</h3>
          <p className="text-sm text-gray-600">
            상세한 결과를 확인해보세요
          </p>
          {analysisResult && (
            <div className={`inline-block px-3 py-1 rounded-full text-sm font-medium ${getStageColor(analysisResult.stage)}`}>
              {getStageDescription(analysisResult.stage)} (단계 {analysisResult.stage})
            </div>
          )}
        </div>
      )}

      {analysisError && (
        <div className="space-y-4">
          <div className="bg-red-50 p-4 rounded-xl">
            <p className="text-sm text-red-700">
              ❌ <strong>분석 실패</strong><br/>
              {analysisError}
            </p>
          </div>
          <Button
            onClick={onRetry}
            className="w-full h-12 bg-[#222222] hover:bg-[#333333] text-white rounded-xl"
          >
            다시 시도하기
          </Button>
        </div>
      )}
    </div>
  );
};

export default AnalysisProgressStep;
<|MERGE_RESOLUTION|>--- conflicted
+++ resolved
@@ -1,124 +1,113 @@
-import { Button } from '../ui/button';
-import { Progress } from '../ui/progress';
-import { CheckCircle, AlertCircle } from 'lucide-react';
-import { SwinAnalysisResult, getStageDescription, getStageColor } from '../../services/swinAnalysisService';
-
-interface AnalysisProgressStepProps {
-  analysisComplete: boolean;
-  analysisProgress: number;
-  analysisSteps: string[];
-  analysisResult: SwinAnalysisResult | null;
-  analysisError: string | null;
-  isAnalyzing: boolean;
-  onRetry: () => void;
-  onGoBack: () => void;
-}
-
-const AnalysisProgressStep: React.FC<AnalysisProgressStepProps> = ({
-  analysisComplete,
-  analysisProgress,
-  analysisSteps,
-  analysisResult,
-  analysisError,
-  isAnalyzing,
-  onRetry,
-  onGoBack
-}) => {
-  return (
-    <div className="space-y-8">
-      <div className="text-center space-y-3">
-        {!analysisError ? (
-          <>
-            <div className="animate-spin w-12 h-12 border-4 border-[#222222] border-t-transparent rounded-full mx-auto"></div>
-            <h2 className="text-xl font-bold text-gray-800">AI 탈모 분석 중...</h2>
-            <p className="text-sm text-gray-600">
-              설문 응답과 사진을 종합하여 탈모 상태를 분석하고 있어요
-            </p>
-          </>
-        ) : (
-          <>
-            <AlertCircle className="w-12 h-12 text-red-500 mx-auto" />
-            <h2 className="text-xl font-bold text-red-800">분석 오류</h2>
-            <p className="text-sm text-red-600">
-              {analysisError}
-            </p>
-          </>
-        )}
-      </div>
-
-      {!analysisComplete && !analysisError && (
-        <div className="space-y-6">
-          <Progress value={analysisProgress} className="h-3" />
-
-          <div className="space-y-4">
-            {analysisSteps.map((step, index) => (
-              <div key={index} className="flex items-center gap-3">
-                <CheckCircle className="w-5 h-5 text-green-500" />
-                <span className="text-sm">{step}</span>
-              </div>
-            ))}
-
-            {isAnalyzing && (
-              <div className="flex items-center gap-3">
-<<<<<<< HEAD
-                <div className="w-5 h-5 border-2 border-blue-600 border-t-transparent rounded-full animate-spin"></div>
-                <span className="text-sm">Swin Transformer AI로 이미지 분석 중...</span>
-=======
-                <div className="w-5 h-5 border-2 border-[#222222] border-t-transparent rounded-full animate-spin"></div>
-                <span className="text-sm">Gemini AI로 이미지 분석 중...</span>
->>>>>>> 552339d3
-              </div>
-            )}
-          </div>
-
-<<<<<<< HEAD
-          <div className="bg-blue-50 p-4 rounded-xl">
-            <p className="text-sm text-blue-800">
-              🧠 <strong>실제 AI 분석 진행 중!</strong> Swin Transformer 모델이 귀하의 두피 상태를 분석하고 있습니다.
-=======
-          <div className="bg-gray-50 p-4 rounded-xl">
-            <p className="text-sm text-gray-800">
-              🧠 <strong>실제 AI 분석 진행 중!</strong> Google Gemini가 귀하의 두피 상태를 분석하고 있습니다.
->>>>>>> 552339d3
-              잠시만 기다려주세요.
-            </p>
-          </div>
-        </div>
-      )}
-
-      {analysisComplete && !analysisError && (
-        <div className="text-center space-y-4">
-          <CheckCircle className="w-16 h-16 text-green-500 mx-auto" />
-          <h3 className="text-lg font-semibold text-gray-800">분석이 완료되었습니다!</h3>
-          <p className="text-sm text-gray-600">
-            상세한 결과를 확인해보세요
-          </p>
-          {analysisResult && (
-            <div className={`inline-block px-3 py-1 rounded-full text-sm font-medium ${getStageColor(analysisResult.stage)}`}>
-              {getStageDescription(analysisResult.stage)} (단계 {analysisResult.stage})
-            </div>
-          )}
-        </div>
-      )}
-
-      {analysisError && (
-        <div className="space-y-4">
-          <div className="bg-red-50 p-4 rounded-xl">
-            <p className="text-sm text-red-700">
-              ❌ <strong>분석 실패</strong><br/>
-              {analysisError}
-            </p>
-          </div>
-          <Button
-            onClick={onRetry}
-            className="w-full h-12 bg-[#222222] hover:bg-[#333333] text-white rounded-xl"
-          >
-            다시 시도하기
-          </Button>
-        </div>
-      )}
-    </div>
-  );
-};
-
-export default AnalysisProgressStep;
+import { Button } from '../ui/button';
+import { Progress } from '../ui/progress';
+import { CheckCircle, AlertCircle } from 'lucide-react';
+import { SwinAnalysisResult, getStageDescription, getStageColor } from '../../services/swinAnalysisService';
+
+interface AnalysisProgressStepProps {
+  analysisComplete: boolean;
+  analysisProgress: number;
+  analysisSteps: string[];
+  analysisResult: SwinAnalysisResult | null;
+  analysisError: string | null;
+  isAnalyzing: boolean;
+  onRetry: () => void;
+  onGoBack: () => void;
+}
+
+const AnalysisProgressStep: React.FC<AnalysisProgressStepProps> = ({
+  analysisComplete,
+  analysisProgress,
+  analysisSteps,
+  analysisResult,
+  analysisError,
+  isAnalyzing,
+  onRetry,
+  onGoBack
+}) => {
+  return (
+    <div className="space-y-8">
+      <div className="text-center space-y-3">
+        {!analysisError ? (
+          <>
+            <div className="animate-spin w-12 h-12 border-4 border-[#222222] border-t-transparent rounded-full mx-auto"></div>
+            <h2 className="text-xl font-bold text-gray-800">AI 탈모 분석 중...</h2>
+            <p className="text-sm text-gray-600">
+              설문 응답과 사진을 종합하여 탈모 상태를 분석하고 있어요
+            </p>
+          </>
+        ) : (
+          <>
+            <AlertCircle className="w-12 h-12 text-red-500 mx-auto" />
+            <h2 className="text-xl font-bold text-red-800">분석 오류</h2>
+            <p className="text-sm text-red-600">
+              {analysisError}
+            </p>
+          </>
+        )}
+      </div>
+
+      {!analysisComplete && !analysisError && (
+        <div className="space-y-6">
+          <Progress value={analysisProgress} className="h-3" />
+
+          <div className="space-y-4">
+            {analysisSteps.map((step, index) => (
+              <div key={index} className="flex items-center gap-3">
+                <CheckCircle className="w-5 h-5 text-green-500" />
+                <span className="text-sm">{step}</span>
+              </div>
+            ))}
+
+            {isAnalyzing && (
+              <div className="flex items-center gap-3">
+                <div className="w-5 h-5 border-2 border-blue-600 border-t-transparent rounded-full animate-spin"></div>
+                <span className="text-sm">Swin Transformer AI로 이미지 분석 중...</span>
+              </div>
+            )}
+          </div>
+
+          <div className="bg-blue-50 p-4 rounded-xl">
+            <p className="text-sm text-blue-800">
+              🧠 <strong>실제 AI 분석 진행 중!</strong> Swin Transformer 모델이 귀하의 두피 상태를 분석하고 있습니다.
+              잠시만 기다려주세요.
+            </p>
+          </div>
+        </div>
+      )}
+
+      {analysisComplete && !analysisError && (
+        <div className="text-center space-y-4">
+          <CheckCircle className="w-16 h-16 text-green-500 mx-auto" />
+          <h3 className="text-lg font-semibold text-gray-800">분석이 완료되었습니다!</h3>
+          <p className="text-sm text-gray-600">
+            상세한 결과를 확인해보세요
+          </p>
+          {analysisResult && (
+            <div className={`inline-block px-3 py-1 rounded-full text-sm font-medium ${getStageColor(analysisResult.stage)}`}>
+              {getStageDescription(analysisResult.stage)} (단계 {analysisResult.stage})
+            </div>
+          )}
+        </div>
+      )}
+
+      {analysisError && (
+        <div className="space-y-4">
+          <div className="bg-red-50 p-4 rounded-xl">
+            <p className="text-sm text-red-700">
+              ❌ <strong>분석 실패</strong><br/>
+              {analysisError}
+            </p>
+          </div>
+          <Button
+            onClick={onRetry}
+            className="w-full h-12 bg-[#222222] hover:bg-[#333333] text-white rounded-xl"
+          >
+            다시 시도하기
+          </Button>
+        </div>
+      )}
+    </div>
+  );
+};
+
+export default AnalysisProgressStep;