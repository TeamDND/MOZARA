import { useNavigate } from 'react-router-dom';

export default function Home() {
  const navigate = useNavigate();
  
  const aiTools = [
    { name: "모발 손상 분석", icon: "🔍", badge: "NEW" },
    { name: "머리스타일 변경", icon: "💇", badge: "NEW" },
    { name: "탈모 PT", icon: "🏃", badge: "NEW" },
    { name: "YouTube 영상", icon: "📺", badge: "NEW" },
<<<<<<< HEAD
=======
    { name: "제품추천", icon: "🛍️", badge: "NEW" },
    { name: "탈모 OX 퀴즈", icon: "💡", badge: "NEW" },
    { name: "이미지 생성", icon: "🎨", badge: null },
    { name: "챗봇요약", icon: "💬", badge: null },
>>>>>>> 65140b7b
    { name: "상가찾기", icon: "🏪", badge: null },
    { name: "BASP 탈모 진단", icon: "🔍", badge: "자가진단" },
    { name: "고민 상담", icon: "💭", badge: null },
    { name: "탈모 OX 퀴즈", icon: "⭕❌", badge: null },
  ]

  const trendingSearches = [
    "APEC 정상회의 준비 상황",
    "김동률 톡톡 사태",
    "김예지 4타수 무안타 경기",
    "스톤시 가맹 사이트 피해",
    "센터로 초등생 우리미수 영상 실시",
  ]

  return (
    <div className="min-h-screen bg-gray-50">

      {/* Main Content */}
      <div className="max-w-7xl mx-auto pt-16">
        <main className="px-8 py-12">
          <div className="max-w-4xl mx-auto">
            {/* Logo and Search */}
            <div className="text-center mb-12">
              <div className="flex items-center justify-center gap-2 mb-8">
                <div className="w-12 h-12 bg-blue-600 rounded-full flex items-center justify-center text-white font-bold text-xl">
                  M!
                </div>
                <h1 className="text-4xl font-bold text-gray-800">毛자라</h1>
              </div>

              <div className="max-w-2xl mx-auto">
                <div className="relative mb-4">
                  <input
                    type="text"
                    placeholder="무엇이든 물어보세요"
                    className="w-full px-6 py-4 text-lg border border-gray-300 rounded-full focus:outline-none focus:ring-2 focus:ring-blue-500 focus:border-transparent"
                  />
                </div>

                <div className="flex items-center justify-center gap-4">
                  <button className="w-12 h-12 bg-gray-100 rounded-full flex items-center justify-center hover:bg-gray-200">
                    <span className="text-2xl">+</span>
                  </button>
                  <button className="flex items-center gap-2 px-6 py-3 bg-gray-100 rounded-full hover:bg-gray-200">
                    <span className="text-sm">🌐</span>
                    <span className="text-sm text-gray-700">검색</span>
                  </button>
                  <button className="w-12 h-12 bg-gray-100 rounded-full flex items-center justify-center hover:bg-gray-200">
                    <span className="text-xl">↑</span>
                  </button>
                </div>
              </div>
            </div>

            {/* AI Tools Grid */}
            <div className="grid grid-cols-4 gap-6 mb-12">
              {aiTools.map((tool, index) => (
                <div key={index} className="relative">
                  {tool.badge && (
                    <div className="absolute -top-2 -right-2 z-10">
                      <span className="px-2 py-1 text-xs text-white bg-blue-600 rounded-full">{tool.badge}</span>
                    </div>
                  )}
                  <div 
                    className="bg-white p-6 rounded-2xl border border-gray-200 hover:shadow-md transition-shadow cursor-pointer"
                    onClick={() => {
                      if (tool.name === "모발 손상 분석") {
                        navigate('/hair-damage');
                      } else if (tool.name === "머리스타일 변경") {
                        navigate('/hair-change');
                      } else if (tool.name === "탈모 PT") {
                        navigate('/hair-pt');
                      } else if (tool.name === "YouTube 영상") {
                        navigate('/youtube-videos');
                      } else if (tool.name === "제품추천") {
                        navigate('/product-search');
                      } else if (tool.name === "탈모 OX 퀴즈") {
                        navigate('/hair-quiz');
                      } else if (tool.name === "BASP 탈모 진단") {
                        navigate('/basp-check');
                      }
                    }}
                  >
                    <div className="text-center">
                      <div className="text-3xl mb-3">{tool.icon}</div>
                      <div className="text-sm font-medium text-gray-800">{tool.name}</div>
                    </div>
                  </div>
                </div>
              ))}
            </div>

            {/* Content Cards */}
            <div className="grid grid-cols-2 gap-6">
              {/* 새로운 기능 카드 */}
              <div className="bg-gradient-to-r from-green-100 to-green-200 rounded-2xl p-6 relative overflow-hidden cursor-pointer hover:shadow-lg transition-shadow">
                <div className="relative z-10">
                  <h3 className="text-xl font-bold text-gray-800 mb-2">새로운 기능</h3>
                  <h4 className="text-lg font-semibold text-gray-700 mb-2">곧 출시 예정</h4>
                  <p className="text-sm text-gray-600">더 많은 유용한 기능들이 준비 중이에요</p>
                </div>
                <div className="absolute right-4 top-4 w-24 h-24 bg-gray-800 rounded-lg flex items-center justify-center">
                  <span className="text-white text-2xl">🚀</span>
                </div>
              </div>

              {/* Trending Searches */}
              <div className="bg-white rounded-2xl p-6 border border-gray-200">
                <div className="flex items-center gap-2 mb-4">
                  <span className="text-blue-600">⚡</span>
                  <h3 className="font-semibold text-gray-800">실시간 검색어 순위</h3>
                </div>
                <div className="space-y-3">
                  {trendingSearches.map((search, index) => (
                    <div key={index} className="flex items-center gap-3">
                      <span className="w-6 h-6 bg-gray-100 rounded-full flex items-center justify-center text-xs font-medium text-gray-600">
                        {index + 1}
                      </span>
                      <span className="text-sm text-gray-700 flex-1">{search}</span>
                    </div>
                  ))}
                </div>
                <div className="flex justify-center gap-2 mt-4">
                  <div className="w-2 h-2 bg-gray-800 rounded-full"></div>
                  <div className="w-2 h-2 bg-gray-300 rounded-full"></div>
                </div>
              </div>
            </div>
          </div>
        </main>
      </div>

    </div>
  )
}<|MERGE_RESOLUTION|>--- conflicted
+++ resolved
@@ -8,13 +8,10 @@
     { name: "머리스타일 변경", icon: "💇", badge: "NEW" },
     { name: "탈모 PT", icon: "🏃", badge: "NEW" },
     { name: "YouTube 영상", icon: "📺", badge: "NEW" },
-<<<<<<< HEAD
-=======
     { name: "제품추천", icon: "🛍️", badge: "NEW" },
     { name: "탈모 OX 퀴즈", icon: "💡", badge: "NEW" },
     { name: "이미지 생성", icon: "🎨", badge: null },
     { name: "챗봇요약", icon: "💬", badge: null },
->>>>>>> 65140b7b
     { name: "상가찾기", icon: "🏪", badge: null },
     { name: "BASP 탈모 진단", icon: "🔍", badge: "자가진단" },
     { name: "고민 상담", icon: "💭", badge: null },
