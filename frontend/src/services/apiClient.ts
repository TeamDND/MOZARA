--- conflicted
+++ resolved
@@ -1,99 +1,51 @@
-// TypeScript: API 클라이언트 설정
-import axios, { InternalAxiosRequestConfig, AxiosResponse, AxiosError } from 'axios';
-
-// TypeScript: API 클라이언트 인스턴스 생성
-const apiClient = axios.create({
-    baseURL: process.env.REACT_APP_API_BASE_URL || 'http://localhost:8000/api', // 기본 포트 8000으로 정렬
-    headers: {
-        'Content-Type': 'application/json',
-    },
-    withCredentials: true,
-    timeout: 120000,
-});
-
-// TypeScript: 요청 인터셉터 - 요청 전에 실행되는 함수
-apiClient.interceptors.request.use(
-    (config: InternalAxiosRequestConfig) => {
-        // URLSearchParams 타입 체크
-        if(config.data && config.data instanceof URLSearchParams){
-            config.headers = config.headers || {};
-            config.headers['Content-Type'] = 'application/x-www-form-urlencoded';
-        }
-        
-        // TODO: JWT 토큰 관련 로직은 나중에 구현 예정
-        
-        return config;
-    },
-    (error: AxiosError) => {
-        return Promise.reject(error);
-    }
-);
-
-// TypeScript: 응답 인터셉터 - 응답 후에 실행되는 함수
-apiClient.interceptors.response.use(
-    (response: AxiosResponse) => response,
-    async (error: AxiosError) => {
-<<<<<<< HEAD
-        const originalRequest = error.config as InternalAxiosRequestConfig & { _retry?: boolean };
-        
-        // 401 또는 456 에러 처리 (토큰 갱신)
-        if((error.response?.status === 401 || error.response?.status === 456) && !originalRequest._retry){
-            originalRequest._retry = true;
-            try{
-                console.log('토큰 갱신 시도 중...');
-                const res = await axios.post((process.env.REACT_APP_API_BASE_URL || 'http://localhost:8000/api') + '/reissue', null, {
-                    withCredentials: true,
-                });
-                const newAccessToken = res.headers['authorization'];
-                if(newAccessToken){
-                    // Bearer 접두사 제거 후 저장
-                    const cleanToken = newAccessToken.replace(/^Bearer\s+/i, '');
-                    // console.log('새 토큰 받음:', cleanToken.substring(0, 20) + '...'); // 보안상 주석처리
-                    
-                    // localStorage에 직접 저장 (순환 참조 방지)
-                    const persistData = JSON.parse(localStorage.getItem('persist:root') || '{}');
-                    persistData.token = JSON.stringify({ jwtToken: cleanToken });
-                    localStorage.setItem('persist:root', JSON.stringify(persistData));
-                    
-                    originalRequest.headers = originalRequest.headers || {};
-                    originalRequest.headers['authorization'] = `Bearer ${cleanToken}`;
-                    console.log('토큰 갱신 후 재요청:', originalRequest.url);
-                    return apiClient(originalRequest);
-                }else{
-                    console.error('토큰 갱신 실패: 새 토큰이 없음');
-                }
-            }catch(refreshError){
-                console.error('토큰 갱신 실패:', refreshError);
-                // 토큰 갱신 실패 시 Redux 상태 정리
-                try {
-                    // Redux store에서 상태 정리
-                    const store = require('../utils/store').default;
-                    store.dispatch(clearToken());
-                    store.dispatch(clearUser());
-                } catch (storeError) {
-                    console.error('Redux 상태 정리 실패:', storeError);
-                }
-                // 로그인 페이지로 리다이렉트
-                window.location.href = '/login';
-                return Promise.reject(refreshError);
-            }
-        }
-        
-=======
->>>>>>> bee2f399
-        // 에러 로깅
-        console.error('API 요청 실패:', {
-            url: error.config?.url,
-            method: error.config?.method,
-            status: error.response?.status,
-            message: error.message
-        });
-        
-        // TODO: JWT 토큰 갱신 및 에러 처리 로직은 나중에 구현 예정
-        
-        return Promise.reject(error);
-    }
-);
-
-export default apiClient;
-
+// TypeScript: API 클라이언트 설정
+import axios, { InternalAxiosRequestConfig, AxiosResponse, AxiosError } from 'axios';
+
+// TypeScript: API 클라이언트 인스턴스 생성
+const apiClient = axios.create({
+    baseURL: process.env.REACT_APP_API_BASE_URL || 'http://localhost:8000/api', // 기본 포트 8000으로 정렬
+    headers: {
+        'Content-Type': 'application/json',
+    },
+    withCredentials: true,
+    timeout: 120000,
+});
+
+// TypeScript: 요청 인터셉터 - 요청 전에 실행되는 함수
+apiClient.interceptors.request.use(
+    (config: InternalAxiosRequestConfig) => {
+        // URLSearchParams 타입 체크
+        if(config.data && config.data instanceof URLSearchParams){
+            config.headers = config.headers || {};
+            config.headers['Content-Type'] = 'application/x-www-form-urlencoded';
+        }
+        
+        // TODO: JWT 토큰 관련 로직은 나중에 구현 예정
+        
+        return config;
+    },
+    (error: AxiosError) => {
+        return Promise.reject(error);
+    }
+);
+
+// TypeScript: 응답 인터셉터 - 응답 후에 실행되는 함수
+apiClient.interceptors.response.use(
+    (response: AxiosResponse) => response,
+    async (error: AxiosError) => {
+        // 에러 로깅
+        console.error('API 요청 실패:', {
+            url: error.config?.url,
+            method: error.config?.method,
+            status: error.response?.status,
+            message: error.message
+        });
+        
+        // TODO: JWT 토큰 갱신 및 에러 처리 로직은 나중에 구현 예정
+        
+        return Promise.reject(error);
+    }
+);
+
+export default apiClient;
+