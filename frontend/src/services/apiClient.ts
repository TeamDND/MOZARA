--- conflicted
+++ resolved
@@ -1,117 +1,113 @@
-// TypeScript: API 클라이언트 설정
-import axios, { InternalAxiosRequestConfig, AxiosResponse, AxiosError } from 'axios';
-import { clearToken } from '../utils/tokenSlice';
-import { clearUser } from '../utils/userSlice';
-
-// TypeScript: API 클라이언트 인스턴스 생성
-const apiClient = axios.create({
-<<<<<<< HEAD
-    baseURL: process.env.REACT_APP_API_BASE_URL || 'http://localhost:8080/api', // 기본 포트 8000으로 정렬
-=======
-    baseURL: 'http://localhost:8080/api', // springboot는 8080 포트번호
->>>>>>> cd7f3c27
-    headers: {
-        'Content-Type': 'application/json',
-    },
-    withCredentials: true,
-    timeout: 120000,
-});
-
-// TypeScript: 요청 인터셉터 - 요청 전에 실행되는 함수
-apiClient.interceptors.request.use(
-    (config: InternalAxiosRequestConfig) => {
-        // URLSearchParams 타입 체크
-        if(config.data && config.data instanceof URLSearchParams){
-            config.headers = config.headers || {};
-            config.headers['Content-Type'] = 'application/x-www-form-urlencoded';
-        }
-        
-        // JWT 토큰 추가 (Bearer 접두사 포함)
-        // localStorage에서 토큰 가져오기 (순환 참조 방지)
-        try {
-            const persistData = localStorage.getItem('persist:root');
-            if (persistData) {
-                const parsedData = JSON.parse(persistData);
-                const tokenData = parsedData.token ? JSON.parse(parsedData.token) : {};
-                const jwtToken = tokenData.jwtToken;
-                
-                if (jwtToken && jwtToken !== 'null' && jwtToken !== 'undefined') {
-                    config.headers = config.headers || {};
-                    config.headers['authorization'] = `Bearer ${jwtToken}`;
-                    // console.log('JWT 토큰 추가됨:', jwtToken.substring(0, 20) + '...'); // 보안상 주석처리
-                } else {
-                    console.warn('JWT 토큰이 없거나 유효하지 않음');
-                }
-            }
-        } catch (error) {
-            console.error('토큰 파싱 오류:', error);
-        }
-        return config;
-    },
-    (error: AxiosError) => {
-        return Promise.reject(error);
-    }
-);
-
-// TypeScript: 응답 인터셉터 - 응답 후에 실행되는 함수
-apiClient.interceptors.response.use(
-    (response: AxiosResponse) => response,
-    async (error: AxiosError) => {
-        const originalRequest = error.config as InternalAxiosRequestConfig & { _retry?: boolean };
-        
-        // 401 또는 456 에러 처리 (토큰 갱신)
-        if((error.response?.status === 401 || error.response?.status === 456) && !originalRequest._retry){
-            originalRequest._retry = true;
-            try{
-                console.log('토큰 갱신 시도 중...');
-                const res = await axios.post('http://localhost:8080/api/reissue', null, {
-                    withCredentials: true,
-                });
-                const newAccessToken = res.headers['authorization'];
-                if(newAccessToken){
-                    // Bearer 접두사 제거 후 저장
-                    const cleanToken = newAccessToken.replace(/^Bearer\s+/i, '');
-                    // console.log('새 토큰 받음:', cleanToken.substring(0, 20) + '...'); // 보안상 주석처리
-                    
-                    // localStorage에 직접 저장 (순환 참조 방지)
-                    const persistData = JSON.parse(localStorage.getItem('persist:root') || '{}');
-                    persistData.token = JSON.stringify({ jwtToken: cleanToken });
-                    localStorage.setItem('persist:root', JSON.stringify(persistData));
-                    
-                    originalRequest.headers = originalRequest.headers || {};
-                    originalRequest.headers['authorization'] = `Bearer ${cleanToken}`;
-                    console.log('토큰 갱신 후 재요청:', originalRequest.url);
-                    return apiClient(originalRequest);
-                }else{
-                    console.error('토큰 갱신 실패: 새 토큰이 없음');
-                }
-            }catch(refreshError){
-                console.error('토큰 갱신 실패:', refreshError);
-                // 토큰 갱신 실패 시 Redux 상태 정리
-                try {
-                    // Redux store에서 상태 정리
-                    const store = require('../utils/store').default;
-                    store.dispatch(clearToken());
-                    store.dispatch(clearUser());
-                } catch (storeError) {
-                    console.error('Redux 상태 정리 실패:', storeError);
-                }
-                // 로그인 페이지로 리다이렉트
-                window.location.href = '/login';
-                return Promise.reject(refreshError);
-            }
-        }
-        
-        // 에러 로깅
-        console.error('API 요청 실패:', {
-            url: originalRequest?.url,
-            method: originalRequest?.method,
-            status: error.response?.status,
-            message: error.message
-        });
-        
-        return Promise.reject(error);
-    }
-);
-
-export default apiClient;
+// TypeScript: API 클라이언트 설정
+import axios, { InternalAxiosRequestConfig, AxiosResponse, AxiosError } from 'axios';
+import { clearToken } from '../utils/tokenSlice';
+import { clearUser } from '../utils/userSlice';
+
+// TypeScript: API 클라이언트 인스턴스 생성
+const apiClient = axios.create({
+    baseURL: 'http://localhost:8080/api', // springboot는 8080 포트번호
+    headers: {
+        'Content-Type': 'application/json',
+    },
+    withCredentials: true,
+    timeout: 120000,
+});
+
+// TypeScript: 요청 인터셉터 - 요청 전에 실행되는 함수
+apiClient.interceptors.request.use(
+    (config: InternalAxiosRequestConfig) => {
+        // URLSearchParams 타입 체크
+        if(config.data && config.data instanceof URLSearchParams){
+            config.headers = config.headers || {};
+            config.headers['Content-Type'] = 'application/x-www-form-urlencoded';
+        }
+        
+        // JWT 토큰 추가 (Bearer 접두사 포함)
+        // localStorage에서 토큰 가져오기 (순환 참조 방지)
+        try {
+            const persistData = localStorage.getItem('persist:root');
+            if (persistData) {
+                const parsedData = JSON.parse(persistData);
+                const tokenData = parsedData.token ? JSON.parse(parsedData.token) : {};
+                const jwtToken = tokenData.jwtToken;
+                
+                if (jwtToken && jwtToken !== 'null' && jwtToken !== 'undefined') {
+                    config.headers = config.headers || {};
+                    config.headers['authorization'] = `Bearer ${jwtToken}`;
+                    // console.log('JWT 토큰 추가됨:', jwtToken.substring(0, 20) + '...'); // 보안상 주석처리
+                } else {
+                    console.warn('JWT 토큰이 없거나 유효하지 않음');
+                }
+            }
+        } catch (error) {
+            console.error('토큰 파싱 오류:', error);
+        }
+        return config;
+    },
+    (error: AxiosError) => {
+        return Promise.reject(error);
+    }
+);
+
+// TypeScript: 응답 인터셉터 - 응답 후에 실행되는 함수
+apiClient.interceptors.response.use(
+    (response: AxiosResponse) => response,
+    async (error: AxiosError) => {
+        const originalRequest = error.config as InternalAxiosRequestConfig & { _retry?: boolean };
+        
+        // 401 또는 456 에러 처리 (토큰 갱신)
+        if((error.response?.status === 401 || error.response?.status === 456) && !originalRequest._retry){
+            originalRequest._retry = true;
+            try{
+                console.log('토큰 갱신 시도 중...');
+                const res = await axios.post('http://localhost:8080/api/reissue', null, {
+                    withCredentials: true,
+                });
+                const newAccessToken = res.headers['authorization'];
+                if(newAccessToken){
+                    // Bearer 접두사 제거 후 저장
+                    const cleanToken = newAccessToken.replace(/^Bearer\s+/i, '');
+                    // console.log('새 토큰 받음:', cleanToken.substring(0, 20) + '...'); // 보안상 주석처리
+                    
+                    // localStorage에 직접 저장 (순환 참조 방지)
+                    const persistData = JSON.parse(localStorage.getItem('persist:root') || '{}');
+                    persistData.token = JSON.stringify({ jwtToken: cleanToken });
+                    localStorage.setItem('persist:root', JSON.stringify(persistData));
+                    
+                    originalRequest.headers = originalRequest.headers || {};
+                    originalRequest.headers['authorization'] = `Bearer ${cleanToken}`;
+                    console.log('토큰 갱신 후 재요청:', originalRequest.url);
+                    return apiClient(originalRequest);
+                }else{
+                    console.error('토큰 갱신 실패: 새 토큰이 없음');
+                }
+            }catch(refreshError){
+                console.error('토큰 갱신 실패:', refreshError);
+                // 토큰 갱신 실패 시 Redux 상태 정리
+                try {
+                    // Redux store에서 상태 정리
+                    const store = require('../utils/store').default;
+                    store.dispatch(clearToken());
+                    store.dispatch(clearUser());
+                } catch (storeError) {
+                    console.error('Redux 상태 정리 실패:', storeError);
+                }
+                // 로그인 페이지로 리다이렉트
+                window.location.href = '/login';
+                return Promise.reject(refreshError);
+            }
+        }
+        
+        // 에러 로깅
+        console.error('API 요청 실패:', {
+            url: originalRequest?.url,
+            method: originalRequest?.method,
+            status: error.response?.status,
+            message: error.message
+        });
+        
+        return Promise.reject(error);
+    }
+);
+
+export default apiClient;