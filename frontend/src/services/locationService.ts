// locationProvider import 추가
import { locationProvider } from './locationProvider';

// 위치기반 서비스 API
export interface Location {
  latitude: number;
  longitude: number;
}

export interface Hospital {
  id: string;
  name: string;
  address: string;
  phone: string;
  specialties: string[];
  rating: number;
  distance: number; // 미터 단위
  description: string;
  imageUrl?: string;
  category: string;
  roadAddress?: string;
  placeUrl?: string;
  latitude?: number;
  longitude?: number;
  priorityScore?: number; // 단계별 우선순위 점수
  isRecommended?: boolean; // 추천 여부
}

export interface SearchParams {
  query: string;
  location?: Location;
  radius?: number; // 미터 단위, 기본값 5000m
  category?: string;
}

class LocationService {
  private apiBaseUrl: string;

  constructor() {
    // Python Backend와 호환성 유지를 위한 URL 설정
    // locationProvider가 Python API를 직접 사용하므로 이 URL은 레거시 호환용
    const envBase = (process.env.REACT_APP_API_BASE_URL || '').trim();
<<<<<<< HEAD
    let base = envBase || '/python/api';
    // 방어적 정규화: /api 누락 시 자동 보정
    try {
      const url = new URL(base);
      if (!url.pathname.endsWith('/api')) {
        url.pathname = (url.pathname.replace(/\/$/, '')) + '/api';
      }
      base = url.toString().replace(/\/$/, '');
    } catch {
      // 만약 URL 파싱 실패 시 안전 기본값 사용
      base = '/python/api';
    }
=======
    let base = envBase || 'http://localhost:8080/api';  // SpringBoot 호환
>>>>>>> cea25166

    this.apiBaseUrl = base;
  }
  // 주소/키워드로 좌표 보정 (Python 카카오 검색 이용)
  private async fetchCoordsByKeyword(keyword: string, center?: Location, radius: number = 5000): Promise<{ lat: number; lng: number } | null> {
    try {
      const data = center
        ? await locationProvider.searchWithKakao(keyword, center.longitude, center.latitude, radius)
        : await locationProvider.searchWithKakao(keyword);

      const doc = (data.documents || [])[0];
      if (!doc) return null;
      const lat = parseFloat(doc.y);
      const lng = parseFloat(doc.x);
      if (isFinite(lat) && isFinite(lng)) return { lat, lng };
      return null;
    } catch {
      return null;
    }
  }

  // 좌표를 기반으로 지역 키워드 가져오기 (카카오 주소 변환 API 이용)
  private async getLocationKeyword(location: Location): Promise<string | null> {
    // 역지오코딩 실패로 인한 잦은 404를 방지하기 위해 위치 키워드 추가를 생략합니다.
    // 위치기반은 카카오 검색 호출 시 x/y/radius 파라미터로 이미 적용됩니다.
    return null;
  }

  private isValidKoreanCoord(lat?: number, lng?: number): boolean {
    if (typeof lat !== 'number' || typeof lng !== 'number' || !isFinite(lat) || !isFinite(lng)) return false;
    return lat >= 33 && lat <= 39 && lng >= 124 && lng <= 132; // 대략 한반도 영역
  }


  // 검색어를 내부 카테고리와 검색키워드로 정규화
  private normalizeQuery(rawQuery: string): { canonicalCategory: string | null; searchQuery: string } {
    const q = (rawQuery || '').toLowerCase().trim();

    // 병원 계열
    const hospitalSynonyms = [
      '병원 추천', '탈모 치료 병원', '피부과', '모발이식 전문 병원', '탈모 클리닉', '탈모병원', '탈모 전문 병원'
    ];
    if (hospitalSynonyms.some(s => q.includes(s.toLowerCase()))) {
      // 병원을 위한 단순하고 효과적인 검색어
      return { canonicalCategory: '탈모병원', searchQuery: '피부과' };
    }

    // 전용 미용/관리 계열 (더 포괄적으로)
    const salonSynonyms = [
      '탈모미용실', '탈모 전용 미용실', '탈모미용', '탈모 미용실', '탈모 미용',
      '두피 미용실', '두피 관리 센터', '두피 케어', '두피 관리', '두피 스파',
      '탈모 전문 헤어살롱', '탈모 헤어살롱', '탈모 살롱', '탈모 헤어',
      '헤드 스파', '두피 스파', '두피 마사지', '두피 케어샵',
      '맨즈헤어', '남성 헤어', '남성 미용실', '남성 전용 미용실',
      '여성 헤어', '여성 미용실', '여성 전용 미용실',
      '헤어살롱', '헤어샵', '헤어 스타일링', '헤어 디자인',
      '미용실', '미용샵', '미용센터', '미용 스튜디오',
      '헤어케어', '두피케어', '모발케어', '모발 관리',
      '탈모 케어', '탈모 관리', '탈모 스타일링', '탈모 디자인',
      '두피 진단', '두피 분석', '두피 치료', '두피 상담',
      '모발 진단', '모발 분석', '모발 치료', '모발 상담',
      '헤어라인', '헤어라인 관리', '헤어라인 케어', '헤어라인 스타일링'
    ];
    if (salonSynonyms.some(s => q.includes(s.toLowerCase()))) {
      return { canonicalCategory: '탈모미용실', searchQuery: '두피 미용실' };
    }

    // 두피문신(SMP)
    const smpSynonyms = [
      '두피 문신', 'smp', 'scalp micropigmentation', '두피 커버 시술', '두피문신'
    ];
    if (smpSynonyms.some(s => q.includes(s.toLowerCase()))) {
      // 두피문신 검색 시 SMP 키워드를 반드시 포함하여 정확도 향상
      return { canonicalCategory: '두피문신', searchQuery: '두피문신' };
    }

    // 가발/증모술/헤어시스템
    const wigSynonyms = [
      '가발', '가발전문점', '가발샵', '가발매장', '가발센터', '가발스튜디오',
      '맞춤 가발', '천연가발', '인조가발', '헤어피스', '헤어시스템', '헤어라인',
      '탈모 보완', '탈모 가발', '모발 복원', '모발 대체', '증모술', '증모',
      '가발 제작', '가발 수리', '가발 관리', '가발 스타일링', '가발 컨설팅',
      '헤어라인 가발', '자연스러운 가발', '프리미엄 가발', '고품질 가발'
    ];
    if (wigSynonyms.some(s => q.includes(s.toLowerCase()))) {
      return { canonicalCategory: '가발전문점', searchQuery: '가발' };
    }

    return { canonicalCategory: null, searchQuery: rawQuery };
  }

  // 현재 위치 가져오기
  async getCurrentLocation(): Promise<Location> {
    return new Promise((resolve, reject) => {
      // HTTPS 체크 (로컬 개발 환경 제외)
      if (window.location.protocol !== 'https:' && window.location.hostname !== 'localhost' && window.location.hostname !== '127.0.0.1') {
        reject(new Error('HTTPS 환경에서만 위치 정보를 사용할 수 있습니다.'));
        return;
      }

      if (!navigator.geolocation) {
        reject(new Error('이 브라우저는 위치 정보를 지원하지 않습니다.'));
        return;
      }

      navigator.geolocation.getCurrentPosition(
        (position) => {
          const location: Location = {
            latitude: position.coords.latitude,
            longitude: position.coords.longitude,
          };
          resolve(location);
        },
        (error) => {
          let errorMessage = '위치 정보를 가져올 수 없습니다.';
          
          switch (error.code) {
            case error.PERMISSION_DENIED:
              errorMessage = '위치 권한이 거부되었습니다. 브라우저 설정에서 위치 권한을 허용해주세요.';
              break;
            case error.POSITION_UNAVAILABLE:
              errorMessage = '위치 정보를 사용할 수 없습니다.';
              break;
            case error.TIMEOUT:
              errorMessage = '위치 정보 요청 시간이 초과되었습니다.';
              break;
          }
          
          reject(new Error(`Geolocation error: ${errorMessage}`));
        },
        {
          enableHighAccuracy: true,
          timeout: 10000,
          maximumAge: 300000, // 5분
        }
      );
    });
  }

  // 네이버 플레이스 API로 병원 검색 (Python 프록시 통해)
  async searchHospitalsWithNaver(params: SearchParams): Promise<Hospital[]> {
    const { query, location } = params;

    try {
      const data = await locationProvider.searchWithNaver(query);
      if ((data as any).error) throw new Error(String((data as any).error));
      return this.transformNaverResults(data.items || [], location, query);
    } catch (error) {
      console.error('Naver API error:', error);
      return []; // 에러 시 빈 배열 반환
    }
  }

  // 카카오 로컬 API로 병원 검색 (Python 프록시 통해)
  async searchHospitalsWithKakao(params: SearchParams): Promise<Hospital[]> {
    const { query, location, radius = 5000 } = params;

    try {
      const data = location
        ? await locationProvider.searchWithKakao(query, location.longitude, location.latitude, radius)
        : await locationProvider.searchWithKakao(query);

      if ((data as any).error) throw new Error(String((data as any).error));
      return this.transformKakaoResults(data.documents || [], location, query);
    } catch (error) {
      console.error('Kakao API error:', error);
      return []; // 에러 시 빈 배열 반환
    }
  }

  // 네이버 결과를 Hospital 형태로 변환
  private transformNaverResults(items: any[], userLocation?: Location, query?: string): Hospital[] {
    const q = (query || '').toLowerCase();
    const isSmp = q.includes('문신') || q.includes('smp') || q.includes('두피') || q.includes('scalp');
    const isHairSalon = q.includes('미용실') || q.includes('헤어살롱') || q.includes('탈모전용');
    const isWigShop = q.includes('가발') || q.includes('증모술');
    const isPharmacy = q.includes('약국');

    return items
      .filter(item => {
        const cat = item.category || '';
        const name = item.title || '';
        const desc = item.description || '';

        // 의료/병원 관련 - 더 광범위하게 수정
        const isMedical = cat.includes('의료') || cat.includes('병원') || cat.includes('클리닉') ||
                         cat.includes('의원') || cat.includes('피부과') || cat.includes('성형외과') ||
                         cat.includes('한의원') || cat.includes('치과') || cat.includes('내과') ||
                         cat.includes('외과') || cat.includes('센터') ||
                         name.includes('병원') || name.includes('의원') || name.includes('클리닉') ||
                         name.includes('센터') || name.includes('피부과');

        // 미용/헤어살롱 관련 (더 포괄적으로)
        const isBeauty = (cat.includes('미용') || cat.includes('헤어') || cat.includes('두피') ||
                        cat.includes('남성전문미용실') || cat.includes('여성전용미용실') ||
                        cat.includes('헤어살롱') || cat.includes('헤어샵') || cat.includes('미용샵') ||
                        cat.includes('미용센터') || cat.includes('미용스튜디오') || cat.includes('헤어케어') ||
                        cat.includes('두피케어') || cat.includes('모발케어') || cat.includes('모발관리') ||
                        name.includes('미용실') || name.includes('헤어살롱') || name.includes('탈모전용') ||
                        name.includes('맨즈헤어') || name.includes('헤어') || name.includes('미용') ||
                        name.includes('두피') || name.includes('모발') || name.includes('헤어샵') ||
                        name.includes('미용샵') || name.includes('미용센터') || name.includes('미용스튜디오') ||
                        name.includes('헤어케어') || name.includes('두피케어') || name.includes('모발케어') ||
                        name.includes('모발관리') || name.includes('두피관리') || name.includes('탈모케어') ||
                        name.includes('탈모관리') || name.includes('헤어스타일링') || name.includes('헤어디자인') ||
                        name.includes('두피스파') || name.includes('헤드스파') || name.includes('두피마사지') ||
                        name.includes('모발진단') || name.includes('두피진단') || name.includes('모발분석') ||
                        name.includes('두피분석') || name.includes('모발치료') || name.includes('두피치료') ||
                        name.includes('모발상담') || name.includes('두피상담') || name.includes('헤어라인'));

        // 문신/SMP 관련
        const isTattoo = cat.includes('문신') || cat.includes('두피문신') || cat.includes('SMP') ||
                        name.includes('문신') || name.includes('SMP');

        // 가발 관련 (더 포괄적으로)
        const isWig = (cat.includes('가발') || name.includes('가발') || name.includes('증모술') ||
                      name.includes('헤어피스') || name.includes('헤어시스템') || name.includes('헤어라인') ||
                      name.includes('모발복원') || name.includes('모발대체') || name.includes('탈모보완') ||
                      name.includes('가발샵') || name.includes('가발센터') || name.includes('가발스튜디오') ||
                      name.includes('맞춤가발') || name.includes('천연가발') || name.includes('인조가발'));

        // 약국 관련
        const isPharmacyPlace = cat.includes('약국') || cat.includes('pharmacy') ||
                               name.includes('약국') || name.includes('pharmacy');

        // 카테고리별 필터링
        if (isPharmacy) return isPharmacyPlace;
        if (isSmp) return isTattoo || isMedical;
        if (isHairSalon) {
          // 탈모미용실 검색 시 가발 관련은 제외하고 미용실/헤어살롱만 포함
          return (isBeauty || isMedical ||
                 cat.includes('생활') || cat.includes('편의') ||
                 cat.includes('남성') || cat.includes('여성') ||
                 name.toLowerCase().includes('hair') ||
                 name.toLowerCase().includes('salon') ||
                 name.toLowerCase().includes('style')) && !isWig;
        }
        if (isWigShop) return isWig;

        // 기본적으로 의료 관련만 포함 - 더 관대하게
        return isMedical ||
               cat.includes('건강') || cat.includes('의료') ||
               name.includes('의료') || name.includes('건강') ||
               (q.includes('탈모') && (cat.includes('미용') || name.includes('피부')));
      })
      .map(item => {
        const hospital: Hospital = {
          id: `naver_${item.title.replace(/\s+/g, '_')}`,
          name: item.title.replace(/<[^>]*>/g, ''), // HTML 태그 제거
          address: item.address,
          roadAddress: item.roadAddress,
          phone: item.telephone || '전화번호 없음',
          specialties: this.extractSpecialties(item.category),
          rating: 4.0 + Math.random() * 1.0, // 4.0-5.0 사이 랜덤
          distance: userLocation ? this.calculateDistance(
            userLocation.latitude,
            userLocation.longitude,
            parseFloat(item.mapy) / 1000000,
            parseFloat(item.mapx) / 1000000
          ) : 0,
          description: item.description || '탈모 치료 전문 병원입니다.',
          category: item.category,
          placeUrl: item.link,
          latitude: parseFloat(item.mapy) / 1000000,
          longitude: parseFloat(item.mapx) / 1000000,
          imageUrl: item.imageUrl, // 백엔드에서 제공하는 이미지 URL 사용
        };
        return hospital;
      });
  }

  // 카카오 결과를 Hospital 형태로 변환
  private transformKakaoResults(documents: any[], userLocation?: Location, query?: string): Hospital[] {
    const q = (query || '').toLowerCase();
    const isSmp = q.includes('문신') || q.includes('smp') || q.includes('두피') || q.includes('scalp');
    const isHairSalon = q.includes('미용실') || q.includes('헤어살롱') || q.includes('탈모전용');
    const isWigShop = q.includes('가발') || q.includes('증모술');
    const isPharmacy = q.includes('약국');

    return documents
      .filter(doc => {
        const cat = doc.category_name || '';
        const name = doc.place_name || '';

        // 의료/병원 관련 - 더 광범위하게 수정
        const isMedical = cat.includes('의료') || cat.includes('병원') || cat.includes('클리닉') ||
                         cat.includes('의원') || cat.includes('피부과') || cat.includes('성형외과') ||
                         cat.includes('한의원') || cat.includes('치과') || cat.includes('내과') ||
                         cat.includes('외과') || cat.includes('센터') ||
                         name.includes('병원') || name.includes('의원') || name.includes('클리닉') ||
                         name.includes('센터') || name.includes('피부과');

        // 미용/헤어살롱 관련 (더 포괄적으로)
        const isBeauty = (cat.includes('미용') || cat.includes('헤어') || cat.includes('두피') ||
                        cat.includes('남성전문미용실') || cat.includes('여성전용미용실') ||
                        cat.includes('헤어살롱') || cat.includes('헤어샵') || cat.includes('미용샵') ||
                        cat.includes('미용센터') || cat.includes('미용스튜디오') || cat.includes('헤어케어') ||
                        cat.includes('두피케어') || cat.includes('모발케어') || cat.includes('모발관리') ||
                        name.includes('미용실') || name.includes('헤어살롱') || name.includes('탈모전용') ||
                        name.includes('맨즈헤어') || name.includes('헤어') || name.includes('미용') ||
                        name.includes('두피') || name.includes('모발') || name.includes('헤어샵') ||
                        name.includes('미용샵') || name.includes('미용센터') || name.includes('미용스튜디오') ||
                        name.includes('헤어케어') || name.includes('두피케어') || name.includes('모발케어') ||
                        name.includes('모발관리') || name.includes('두피관리') || name.includes('탈모케어') ||
                        name.includes('탈모관리') || name.includes('헤어스타일링') || name.includes('헤어디자인') ||
                        name.includes('두피스파') || name.includes('헤드스파') || name.includes('두피마사지') ||
                        name.includes('모발진단') || name.includes('두피진단') || name.includes('모발분석') ||
                        name.includes('두피분석') || name.includes('모발치료') || name.includes('두피치료') ||
                        name.includes('모발상담') || name.includes('두피상담') || name.includes('헤어라인'));

        // 문신/SMP 관련
        const isTattoo = cat.includes('문신') || cat.includes('두피문신') || cat.includes('SMP') ||
                        name.includes('문신') || name.includes('SMP');

        // 가발 관련 (더 포괄적으로)
        const isWig = (cat.includes('가발') || name.includes('가발') || name.includes('증모술') ||
                      name.includes('헤어피스') || name.includes('헤어시스템') || name.includes('헤어라인') ||
                      name.includes('모발복원') || name.includes('모발대체') || name.includes('탈모보완') ||
                      name.includes('가발샵') || name.includes('가발센터') || name.includes('가발스튜디오') ||
                      name.includes('맞춤가발') || name.includes('천연가발') || name.includes('인조가발'));

        // 약국 관련
        const isPharmacyPlace = cat.includes('약국') || cat.includes('pharmacy') ||
                               name.includes('약국') || name.includes('pharmacy');

        // 카테고리별 필터링
        if (isPharmacy) return isPharmacyPlace;
        if (isSmp) return isTattoo || isMedical;
        if (isHairSalon) {
          // 탈모미용실 검색 시 가발 관련은 제외하고 미용실/헤어살롱만 포함
          return (isBeauty || isMedical ||
                 cat.includes('가정,생활') || cat.includes('생활') ||
                 cat.includes('남성') || cat.includes('여성') ||
                 name.toLowerCase().includes('hair') ||
                 name.toLowerCase().includes('salon') ||
                 name.toLowerCase().includes('style')) && !isWig;
        }
        if (isWigShop) return isWig;

        // 기본적으로 의료 관련만 포함 - 더 관대하게
        return isMedical ||
               cat.includes('건강') || cat.includes('의료') ||
               name.includes('의료') || name.includes('건강') ||
               (q.includes('탈모') && (cat.includes('미용') || name.includes('피부')));
      })
      .map(doc => {
        const hospital: Hospital = {
          id: `kakao_${doc.id}`,
          name: doc.place_name,
          address: doc.address_name,
          roadAddress: doc.road_address_name,
          phone: doc.phone || '전화번호 없음',
          specialties: this.extractSpecialties(doc.category_name),
          rating: 4.0 + Math.random() * 1.0, // 4.0-5.0 사이 랜덤
          distance: userLocation ? this.calculateDistance(
            userLocation.latitude,
            userLocation.longitude,
            parseFloat(doc.y),
            parseFloat(doc.x)
          ) : 0,
          description: '탈모 치료 전문 병원입니다.',
          category: doc.category_name,
          placeUrl: doc.place_url,
          latitude: parseFloat(doc.y),
          longitude: parseFloat(doc.x),
          imageUrl: doc.imageUrl, // 백엔드에서 제공하는 이미지 URL 사용
        };
        // 카테고리 정규화 적용 (그룹핑 호환)
        const normalizedCategory = this.normalizeGroup(hospital);
        return { ...hospital, category: normalizedCategory };
      });
  }

  // 카테고리에서 전문과목 추출
  private extractSpecialties(category: string): string[] {
    const specialties: string[] = [];

    if (category.includes('약국') || category.includes('pharmacy')) {
      specialties.push('탈모약', '영양제', '건강기능식품');
    }
    if (category.includes('피부과')) {
      specialties.push('탈모치료', '두피관리', '모발진단');
    }
    if (category.includes('성형외과')) {
      specialties.push('모발이식', '헤어라인복원', 'FUE');
    }
    if (category.includes('의원') || category.includes('병원')) {
      specialties.push('탈모치료', '두피진단', '탈모예방');
    }
    if (category.includes('문신') || category.includes('두피문신') || category.includes('SMP')) {
      specialties.push('두피문신', '헤어라인복원', '두피관리');
    }
    if (category.includes('미용') || category.includes('헤어') || category.includes('탈모전용')) {
      specialties.push('탈모전용미용실', '두피케어', '모발관리');
    }
    if (category.includes('가발') || category.includes('증모술')) {
      specialties.push('가발제작', '가발수리', '두피관리');
    }
    if (category.includes('클리닉') || category.includes('센터')) {
      specialties.push('탈모치료', '두피관리', '모발진단');
    }

    // 기본값
    if (specialties.length === 0) {
      specialties.push('탈모치료', '두피관리');
    }

    // 중복 제거하여 반환
    return Array.from(new Set(specialties));
  }

  // 두 지점 간의 거리 계산 (Haversine 공식)
  private calculateDistance(lat1: number, lon1: number, lat2: number, lon2: number): number {
    const R = 6371000; // 지구 반지름 (미터)
    const dLat = this.toRadians(lat2 - lat1);
    const dLon = this.toRadians(lon2 - lon1);
    
    const a = Math.sin(dLat / 2) * Math.sin(dLat / 2) +
              Math.cos(this.toRadians(lat1)) * Math.cos(this.toRadians(lat2)) *
              Math.sin(dLon / 2) * Math.sin(dLon / 2);
    
    const c = 2 * Math.atan2(Math.sqrt(a), Math.sqrt(1 - a));
    const distance = R * c;
    
    return Math.round(distance);
  }

  private toRadians(degrees: number): number {
    return degrees * (Math.PI / 180);
  }

  // 거리 포맷팅
  formatDistance(distance: number): string {
    if (distance < 1000) {
      return `${distance}m`;
    } else {
      return `${(distance / 1000).toFixed(1)}km`;
    }
  }

  // 샘플 병원 데이터 (현재 위치 기반으로 거리 계산) - 4개 카테고리만
  // 카테고리 정규화 메서드
  private normalizeGroup(hospital: Hospital): string {
    const category = hospital.category || '';
    const name = hospital.name || '';
    
    // 카테고리 기반 정규화
<<<<<<< HEAD
    if (category.includes('병원') || category.includes('의원') || category.includes('클리닉')) {
      return '탈모병원';
    }
    if (category.includes('미용실') || category.includes('헤어') || category.includes('살롱')) {
      return '탈모미용실';
    }
    if (category.includes('가발') || category.includes('증모술')) {
=======
    if (category.includes('약국') || category.includes('pharmacy')) {
      return '탈모약국';
    }
    if (category.includes('병원') || category.includes('의원') || category.includes('클리닉')) {
      return '탈모병원';
    }
    if (category.includes('미용실') || category.includes('헤어') || category.includes('살롱') ||
        category.includes('미용샵') || category.includes('미용센터') || category.includes('미용스튜디오') ||
        category.includes('헤어샵') || category.includes('헤어살롱') || category.includes('헤어케어') ||
        category.includes('두피케어') || category.includes('모발케어') || category.includes('모발관리') ||
        category.includes('두피관리') || category.includes('탈모케어') || category.includes('탈모관리')) {
      return '탈모미용실';
    }
    if (category.includes('가발') || category.includes('증모술') || category.includes('헤어피스') ||
        category.includes('헤어시스템') || category.includes('헤어라인') || category.includes('모발복원') ||
        category.includes('모발대체') || category.includes('탈모보완')) {
>>>>>>> cea25166
      return '가발전문점';
    }
    if (category.includes('문신') || category.includes('SMP')) {
      return '두피문신';
    }
    
    // 이름 기반 정규화
<<<<<<< HEAD
    if (name.includes('병원') || name.includes('의원') || name.includes('클리닉')) {
      return '탈모병원';
    }
    if (name.includes('미용실') || name.includes('헤어') || name.includes('살롱')) {
      return '탈모미용실';
    }
    if (name.includes('가발') || name.includes('증모술')) {
=======
    if (name.includes('약국')) {
      return '탈모약국';
    }
    if (name.includes('병원') || name.includes('의원') || name.includes('클리닉')) {
      return '탈모병원';
    }
    if (name.includes('미용실') || name.includes('헤어') || name.includes('살롱') ||
        name.includes('미용샵') || name.includes('미용센터') || name.includes('미용스튜디오') ||
        name.includes('헤어샵') || name.includes('헤어살롱') || name.includes('헤어케어') ||
        name.includes('두피케어') || name.includes('모발케어') || name.includes('모발관리') ||
        name.includes('두피관리') || name.includes('탈모케어') || name.includes('탈모관리') ||
        name.includes('두피') || name.includes('모발') || name.includes('미용') ||
        name.includes('헤어스타일링') || name.includes('헤어디자인') || name.includes('두피스파') ||
        name.includes('헤드스파') || name.includes('두피마사지') || name.includes('모발진단') ||
        name.includes('두피진단') || name.includes('모발분석') || name.includes('두피분석') ||
        name.includes('모발치료') || name.includes('두피치료') || name.includes('모발상담') ||
        name.includes('두피상담') || name.includes('헤어라인') || name.includes('맨즈헤어') ||
        name.includes('남성미용실') || name.includes('여성미용실') || name.includes('탈모전용')) {
      return '탈모미용실';
    }
    if (name.includes('가발') || name.includes('증모술') || name.includes('헤어피스') || 
        name.includes('헤어시스템') || name.includes('헤어라인') || name.includes('모발복원') ||
        name.includes('모발대체') || name.includes('탈모보완')) {
>>>>>>> cea25166
      return '가발전문점';
    }
    if (name.includes('문신') || name.includes('SMP')) {
      return '두피문신';
    }
    
    return category || '기타';
  }

  // 단계별 솔루션 필터링 및 우선순위 계산
  filterHospitalsByStage(hospitals: Hospital[], stage: number): Hospital[] {
    const { STAGE_SOLUTION_MAPPING, CATEGORY_PRIORITY_SCORES } = require('../utils/hairLossStages');
    
    const stageMapping = STAGE_SOLUTION_MAPPING[stage as keyof typeof STAGE_SOLUTION_MAPPING];
    if (!stageMapping) return hospitals;

    return hospitals.map(hospital => {
      const category = this.normalizeGroup(hospital);
      const isPrimary = stageMapping.primary.some((primaryCat: string) => 
        category.includes(primaryCat) || primaryCat.includes(category)
      );
      const isSecondary = stageMapping.secondary.some((secondaryCat: string) => 
        category.includes(secondaryCat) || secondaryCat.includes(category)
      );

<<<<<<< HEAD
=======
      // 0단계에서는 모든 미용실 관련 장소를 추천으로 포함
      let isRecommended = isPrimary || isSecondary;
      if (stage === 0) {
        const isBeautyRelated = (
          category.includes('미용실') || category.includes('헤어') || category.includes('살롱') ||
          category.includes('미용샵') || category.includes('미용센터') || category.includes('미용스튜디오') ||
          category.includes('헤어샵') || category.includes('헤어살롱') || category.includes('헤어케어') ||
          category.includes('두피케어') || category.includes('모발케어') || category.includes('모발관리') ||
          category.includes('두피관리') || category.includes('탈모케어') || category.includes('탈모관리') ||
          category.includes('헤어스타일링') || category.includes('헤어디자인') || category.includes('두피스파') ||
          category.includes('헤드스파') || category.includes('두피마사지') || category.includes('모발진단') ||
          category.includes('두피진단') || category.includes('모발분석') || category.includes('두피분석') ||
          category.includes('모발치료') || category.includes('두피치료') || category.includes('모발상담') ||
          category.includes('두피상담') || category.includes('헤어라인') || category.includes('맨즈헤어') ||
          category.includes('남성미용실') || category.includes('여성미용실') || category.includes('탈모전용') ||
          hospital.name.includes('미용실') || hospital.name.includes('헤어') || hospital.name.includes('살롱') ||
          hospital.name.includes('미용샵') || hospital.name.includes('미용센터') || hospital.name.includes('미용스튜디오') ||
          hospital.name.includes('헤어샵') || hospital.name.includes('헤어살롱') || hospital.name.includes('헤어케어') ||
          hospital.name.includes('두피케어') || hospital.name.includes('모발케어') || hospital.name.includes('모발관리') ||
          hospital.name.includes('두피관리') || hospital.name.includes('탈모케어') || hospital.name.includes('탈모관리') ||
          hospital.name.includes('헤어스타일링') || hospital.name.includes('헤어디자인') || hospital.name.includes('두피스파') ||
          hospital.name.includes('헤드스파') || hospital.name.includes('두피마사지') || hospital.name.includes('모발진단') ||
          hospital.name.includes('두피진단') || hospital.name.includes('모발분석') || hospital.name.includes('두피분석') ||
          hospital.name.includes('모발치료') || hospital.name.includes('두피치료') || hospital.name.includes('모발상담') ||
          hospital.name.includes('두피상담') || hospital.name.includes('헤어라인') || hospital.name.includes('맨즈헤어') ||
          hospital.name.includes('남성미용실') || hospital.name.includes('여성미용실') || hospital.name.includes('탈모전용')
        );
        isRecommended = isRecommended || isBeautyRelated;
      }

>>>>>>> cea25166
      // 우선순위 점수 계산
      let priorityScore = CATEGORY_PRIORITY_SCORES[category as keyof typeof CATEGORY_PRIORITY_SCORES] || 0;
      
      if (isPrimary) {
        priorityScore += 50; // 1순위 솔루션 보너스
      } else if (isSecondary) {
        priorityScore += 25; // 2순위 솔루션 보너스
      }

<<<<<<< HEAD
      // 추천 여부 결정
      const isRecommended = isPrimary || isSecondary;
=======
      // 0단계에서 미용실 관련 장소에 추가 보너스
      if (stage === 0 && isRecommended && !isPrimary && !isSecondary) {
        priorityScore += 30; // 미용실 관련 장소 보너스
      }
>>>>>>> cea25166

      return {
        ...hospital,
        priorityScore,
        isRecommended
      };
    }).sort((a, b) => {
      // 추천 우선, 그 다음 우선순위 점수, 그 다음 거리순
      if (a.isRecommended && !b.isRecommended) return -1;
      if (!a.isRecommended && b.isRecommended) return 1;
      if (a.priorityScore !== b.priorityScore) return (b.priorityScore || 0) - (a.priorityScore || 0);
      return a.distance - b.distance;
    });
  }

  private getSampleHospitals(userLocation?: Location): Hospital[] {
    const sampleHospitals = [
      // 탈모병원
      {
        id: 'sample_1',
        name: "모자라 탈모 전문 클리닉",
        address: "서울특별시 강남구 테헤란로 123",
        phone: "02-1234-5678",
        specialties: ["탈모치료", "모발이식", "두피관리"],
        rating: 4.8,
        latitude: 37.5665,
        longitude: 127.0330,
        description: "20년 경력의 전문의가 직접 진료하는 탈모 전문 클리닉입니다.",
        category: "탈모병원",
        imageUrl: "https://source.unsplash.com/400x200/?hospital+medical&sig=123",
      },
      {
        id: 'sample_2',
        name: "강남 탈모 치료센터",
        address: "서울특별시 강남구 논현로 234",
        phone: "02-6789-0123",
        specialties: ["탈모치료", "두피관리"],
        rating: 4.4,
        latitude: 37.5172,
        longitude: 127.0473,
        description: "강남 지역 최고의 탈모 치료 전문 센터입니다.",
        category: "탈모병원",
        imageUrl: "https://source.unsplash.com/400x200/?clinic+medical&sig=456",
      },
      {
        id: 'sample_3',
        name: "스마트 헤어 클리닉",
        address: "서울특별시 영등포구 여의도동 202",
        phone: "02-5678-9012",
        specialties: ["탈모치료", "두피관리", "모발진단"],
        rating: 4.5,
        latitude: 37.5219,
        longitude: 126.9242,
        description: "AI 진단 시스템을 도입한 스마트 헤어 관리 클리닉입니다.",
        category: "탈모병원",
      },
      {
        id: 'sample_4',
        name: "프리미엄 모발이식원",
        address: "서울특별시 마포구 홍대입구역 101",
        phone: "02-4567-8901",
        specialties: ["모발이식", "FUE", "두피진단"],
        rating: 4.9,
        latitude: 37.5563,
        longitude: 126.9226,
        description: "최신 FUE 기술을 사용한 프리미엄 모발이식 전문원입니다.",
        category: "탈모병원",
        imageUrl: "https://source.unsplash.com/400x200/?hair+transplant&sig=789",
      },
      // 탈모미용실
      {
        id: 'sample_5',
        name: "헤어스타일링 살롱",
        address: "서울특별시 서초구 서초동 303",
        phone: "02-3456-7890",
        specialties: ["헤어스타일링", "두피케어", "탈모예방"],
        rating: 4.3,
        latitude: 37.4946,
        longitude: 127.0276,
        description: "탈모 예방과 두피케어에 특화된 헤어 살롱입니다.",
        category: "탈모미용실",
        imageUrl: "https://source.unsplash.com/400x200/?hair+salon&sig=101",
      },
      {
        id: 'sample_6',
        name: "두피케어 전문 미용실",
        address: "서울특별시 송파구 잠실동 404",
        phone: "02-2345-6789",
        specialties: ["두피케어", "탈모예방", "헤어케어"],
        rating: 4.6,
        latitude: 37.5133,
        longitude: 127.1028,
        description: "두피 건강에 특화된 전문 미용실입니다.",
        category: "탈모미용실",
        imageUrl: "https://source.unsplash.com/400x200/?hair+care&sig=202",
      },
      // 가발전문점
      {
        id: 'sample_7',
        name: "프리미엄 가발 전문점",
        address: "서울특별시 중구 명동 505",
        phone: "02-1234-5678",
        specialties: ["천연가발", "인조가발", "맞춤가발"],
        rating: 4.7,
        latitude: 37.5636,
        longitude: 126.9826,
        description: "최고급 천연가발과 맞춤 제작 서비스를 제공합니다.",
        category: "가발전문점",
        imageUrl: "https://source.unsplash.com/400x200/?wig+hair&sig=303",
      },
      {
        id: 'sample_8',
        name: "헤어피스 전문점",
        address: "서울특별시 종로구 인사동 606",
        phone: "02-9876-5432",
        specialties: ["헤어피스", "가발수리", "스타일링"],
        rating: 4.5,
        latitude: 37.5735,
        longitude: 126.9788,
        description: "다양한 헤어피스와 가발 관리 서비스를 제공합니다.",
        category: "가발전문점",
        imageUrl: "https://source.unsplash.com/400x200/?hair+piece&sig=404",
      },
      // 두피문신
      {
        id: 'sample_9',
        name: "SMP 두피문신 전문점",
        address: "서울특별시 강남구 청담동 707",
        phone: "02-8765-4321",
        specialties: ["SMP", "두피문신", "모발시뮬레이션"],
        rating: 4.8,
        latitude: 37.5194,
        longitude: 127.0473,
        description: "최신 SMP 기술을 사용한 두피문신 전문점입니다.",
        category: "두피문신",
        imageUrl: "https://source.unsplash.com/400x200/?tattoo+scalp&sig=505",
      },
      {
        id: 'sample_10',
        name: "마이크로피그멘테이션 센터",
        address: "서울특별시 서초구 반포동 808",
        phone: "02-7654-3210",
        specialties: ["마이크로피그멘테이션", "두피문신", "모발복원"],
        rating: 4.6,
        latitude: 37.5081,
        longitude: 127.0119,
        description: "전문적인 마이크로피그멘테이션 서비스를 제공합니다.",
        category: "두피문신",
        imageUrl: "https://source.unsplash.com/400x200/?micropigmentation&sig=606",
      },
      {
        id: 'sample_5',
        name: "탈모전용 헤어살롱",
        address: "서울특별시 강남구 압구정로 123",
        phone: "02-1111-2222",
        specialties: ["탈모전용미용실", "두피케어", "모발관리"],
        rating: 4.6,
        latitude: 37.5275,
        longitude: 127.0286,
        description: "탈모 고객을 위한 전문 헤어살롱입니다.",
        category: "탈모미용실",
        imageUrl: "https://source.unsplash.com/400x200/?hair+salon&sig=789",
      },
      {
        id: 'sample_6',
        name: "두피케어 헤어샵",
        address: "서울특별시 서초구 서초대로 456",
        phone: "02-3333-4444",
        specialties: ["탈모전용미용실", "두피관리", "모발진단"],
        rating: 4.4,
        latitude: 37.4946,
        longitude: 127.0276,
        description: "두피 건강에 특화된 전문 헤어샵입니다.",
        category: "탈모미용실",
      },
      {
        id: 'sample_7',
        name: "모발복원 헤어스튜디오",
        address: "서울특별시 마포구 홍대입구역 789",
        phone: "02-5555-6666",
        specialties: ["탈모전용미용실", "모발복원", "두피케어"],
        rating: 4.8,
        latitude: 37.5563,
        longitude: 126.9226,
        description: "모발 복원과 두피 케어 전문 헤어스튜디오입니다.",
        category: "탈모미용실",
      },
      {
        id: 'sample_8',
        name: "헤어라인 복원센터",
        address: "서울특별시 서초구 강남대로 456",
        phone: "02-2345-6789",
        specialties: ["모발이식", "헤어라인복원", "두피진단"],
        rating: 4.6,
        latitude: 37.4946,
        longitude: 127.0276,
        description: "최신 기술을 활용한 모발이식과 헤어라인 복원 전문 병원입니다.",
        category: "탈모미용실",
      },
      
      // 가발전문점
      {
        id: 'sample_9',
        name: "프리미엄 가발 전문점",
        address: "서울특별시 송파구 올림픽로 101",
        phone: "02-7777-8888",
        specialties: ["가발제작", "가발수리", "두피관리"],
        rating: 4.7,
        latitude: 37.5206,
        longitude: 127.1218,
        description: "고품질 가발 제작과 수리를 제공하는 전문점입니다.",
        category: "가발전문점",
        imageUrl: "https://source.unsplash.com/400x200/?wig+hair&sig=101",
      },
      {
        id: 'sample_10',
        name: "헤어라인 가발샵",
        address: "서울특별시 종로구 세종대로 202",
        phone: "02-9999-0000",
        specialties: ["가발제작", "가발수리", "두피진단"],
        rating: 4.3,
        latitude: 37.5665,
        longitude: 126.9780,
        description: "자연스러운 헤어라인 가발을 제작하는 전문샵입니다.",
        category: "가발전문점",
      },
      {
        id: 'sample_11',
        name: "모발복원 가발센터",
        address: "서울특별시 영등포구 여의도동 303",
        phone: "02-1234-5679",
        specialties: ["가발제작", "두피관리", "모발진단"],
        rating: 4.2,
        latitude: 37.5219,
        longitude: 126.9242,
        description: "모발 복원을 위한 고품질 가발을 제작하는 센터입니다.",
        category: "가발전문점",
      },
      {
        id: 'sample_12',
        name: "스타일 가발 스튜디오",
        address: "서울특별시 서대문구 신촌로 404",
        phone: "02-2345-6780",
        specialties: ["가발제작", "두피분석", "스타일링"],
        rating: 4.5,
        latitude: 37.5598,
        longitude: 126.9373,
        description: "개인 맞춤형 가발 제작과 스타일링을 제공하는 스튜디오입니다.",
        category: "가발전문점",
      },
      
      // 두피문신
      {
        id: 'sample_13',
        name: "두피문신 아트 스튜디오",
        address: "서울특별시 송파구 올림픽로 789",
        phone: "02-3456-7890",
        specialties: ["두피문신", "헤어라인복원", "두피관리"],
        rating: 4.7,
        latitude: 37.5206,
        longitude: 127.1218,
        description: "자연스러운 두피문신과 헤어라인 복원 전문 스튜디오입니다.",
        category: "두피문신",
        imageUrl: "https://source.unsplash.com/400x200/?tattoo+studio&sig=202",
      },
      {
        id: 'sample_14',
        name: "헤어라인 문신 클리닉",
        address: "서울특별시 종로구 세종대로 890",
        phone: "02-8901-2345",
        specialties: ["두피문신", "헤어라인복원", "두피관리"],
        rating: 4.3,
        latitude: 37.5665,
        longitude: 126.9780,
        description: "전문적인 두피문신과 헤어라인 복원 서비스를 제공합니다.",
        category: "두피문신",
      },
      {
        id: 'sample_15',
        name: "모발 재생 연구소",
        address: "서울특별시 서대문구 신촌로 567",
        phone: "02-7890-1234",
        specialties: ["두피문신", "FUE", "모발진단"],
        rating: 4.7,
        latitude: 37.5598,
        longitude: 126.9373,
        description: "최신 모발 재생 기술을 연구하는 전문 기관입니다.",
        category: "두피문신",
      },
      {
        id: 'sample_16',
        name: "두피 건강 클리닉",
        address: "서울특별시 종로구 세종대로 202",
        phone: "02-9999-0000",
        specialties: ["두피문신", "두피진단", "탈모예방"],
        rating: 4.3,
        latitude: 37.5665,
        longitude: 126.9780,
        description: "두피 건강에 특화된 전문 클리닉입니다.",
        category: "두피문신",
      },
      // 탈모약국
      {
        id: 'sample_17',
        name: "헬스케어 약국",
        address: "서울특별시 강남구 테헤란로 152",
        phone: "02-1111-2222",
        specialties: ["탈모약", "영양제", "두피케어제품"],
        rating: 4.5,
        latitude: 37.5048,
        longitude: 127.0495,
        description: "탈모 치료제와 영양제를 전문으로 취급하는 약국입니다.",
        category: "탈모약국",
      },
      {
        id: 'sample_18',
        name: "모발 건강 약국",
        address: "서울특별시 강남구 역삼동 303",
        phone: "02-2222-3333",
        specialties: ["탈모약", "비타민", "두피영양제"],
        rating: 4.6,
        latitude: 37.5010,
        longitude: 127.0373,
        description: "모발 건강 전문 상담 약사가 있는 약국입니다.",
        category: "탈모약국",
      },
      {
        id: 'sample_19',
        name: "웰빙 약국",
        address: "서울특별시 서초구 서초대로 404",
        phone: "02-3333-4444",
        specialties: ["탈모약", "건강기능식품", "두피케어"],
        rating: 4.4,
        latitude: 37.4946,
        longitude: 127.0276,
        description: "탈모 관련 처방약과 건강식품을 다양하게 구비한 약국입니다.",
        category: "탈모약국",
      }
    ];

    // 현재 위치가 있으면 실제 거리 계산, 없으면 기본 거리 사용
    return sampleHospitals.map(hospital => ({
      ...hospital,
      distance: userLocation ? 
        this.calculateDistance(
          userLocation.latitude, 
          userLocation.longitude, 
          hospital.latitude, 
          hospital.longitude
        ) : Math.random() * 5000 + 500
    }));
  }

  // 통합 병원 검색 (백엔드 프록시를 통한 안전한 호출)
  async searchHospitals(params: SearchParams): Promise<Hospital[]> {
    try {
      // 검색어 정규화 (전문 용어 → 내부 카테고리 및 API 검색어)
      const { canonicalCategory, searchQuery } = this.normalizeQuery(params.query);
      const normalizedParams: SearchParams = {
        ...params,
        query: searchQuery || params.query,
      };

      // 위치 정보가 없으면 현재 위치를 자동으로 가져오기 시도
      let searchLocation = params.location;
      if (!searchLocation) {
        try {
          searchLocation = await this.getCurrentLocation();
        } catch (error) {
          console.warn('현재 위치를 가져올 수 없어 위치 정보 없이 검색합니다:', error);
        }
      }

      // 위치 정보가 있으면 검색어에 지역 정보 추가
      let enhancedQuery = normalizedParams.query;
      if (searchLocation) {
        // 검색어에 위치 기반 키워드 추가 (예: "두피문신 강남구")
        const locationKeyword = await this.getLocationKeyword(searchLocation);
        if (locationKeyword && !enhancedQuery.includes(locationKeyword)) {
          enhancedQuery = `${enhancedQuery} ${locationKeyword}`;
        }
      }

      const finalParams: SearchParams = {
        ...normalizedParams,
        query: enhancedQuery,
        location: searchLocation,
      };

      // 백엔드 서버 상태 확인
      const serverStatus = await this.checkBackendServer();
      
      if (!serverStatus) {
        console.warn('백엔드 서버가 연결되지 않아 샘플 데이터를 반환합니다.');
        // 샘플 데이터는 정규화된 카테고리를 우선 반영
        return this.getFilteredSampleData({ ...finalParams, query: (canonicalCategory ?? finalParams.query) as string });
      }

      const [naverResults, kakaoResults] = await Promise.allSettled([
        this.searchHospitalsWithNaver(finalParams),
        this.searchHospitalsWithKakao(finalParams),
      ]);

      const hospitals: Hospital[] = [];

      if (naverResults.status === 'fulfilled') {
        hospitals.push(...naverResults.value);
      } else {
        console.warn('네이버 API 실패:', naverResults.reason);
      }

      if (kakaoResults.status === 'fulfilled') {
        hospitals.push(...kakaoResults.value);
      } else {
        console.warn('카카오 API 실패:', kakaoResults.reason);
      }

      // API 결과가 없으면 샘플 데이터 반환
      if (hospitals.length === 0) {
        console.warn('No API results, returning sample data');
        return this.getFilteredSampleData({ ...finalParams, query: (canonicalCategory ?? finalParams.query) as string });
      }

      // 중복 제거 (이름과 주소 기준)
      let uniqueHospitals = hospitals.filter((hospital, index, self) =>
        index === self.findIndex(h =>
          h.name === hospital.name && h.address === hospital.address
        )
      );

      // 좌표가 없거나 비정상인 경우 주소로 보정
      if (uniqueHospitals.length > 0) {
        const filled = await Promise.all(uniqueHospitals.map(async (h) => {
          if (!this.isValidKoreanCoord(h.latitude, h.longitude)) {
            const coords = await this.fetchCoordsByKeyword(h.roadAddress || h.address || h.name, searchLocation, params.radius ?? 5000);
            if (coords) {
              h.latitude = coords.lat;
              h.longitude = coords.lng;
              if (searchLocation) {
                h.distance = this.calculateDistance(
                  searchLocation.latitude,
                  searchLocation.longitude,
                  coords.lat,
                  coords.lng
                );
              }
            }
          }
          return h;
        }));
        uniqueHospitals = filled;
      }

      // 위치 기반 필터링(반경) + 거리순 정렬 강제
      const radius = params.radius ?? 10000; // 기본 반경을 10km로 확대
      let locationBounded = uniqueHospitals;
      if (searchLocation) {
        locationBounded = uniqueHospitals.filter(h =>
          typeof h.distance === 'number' && isFinite(h.distance) && h.distance <= radius
        );
      }

      // 거리순 정렬 (위치 정보가 있는 경우)
      if (searchLocation) {
        locationBounded.sort((a, b) => a.distance - b.distance);
      }

      return locationBounded;
    } catch (error) {
      console.error('Hospital search error:', error);
      // 에러 시 샘플 데이터 반환
      const { canonicalCategory } = this.normalizeQuery(params.query);
      return this.getFilteredSampleData({ ...params, query: (canonicalCategory ?? params.query) as string });
    }
  }

  // Python 백엔드 서버 상태 확인
  private async checkBackendServer(): Promise<boolean> {
    try {
<<<<<<< HEAD
      // 1차: 새로운 엔드포인트 (/api/location/status)
      let response = await fetch(`${this.apiBaseUrl}/location/status`, {
        method: 'GET',
        signal: AbortSignal.timeout(5000)
      });
      if (response.ok) return true;

      // 2차: 과거 호환 (/config)
      response = await fetch(`${this.apiBaseUrl}/config`, {
        method: 'GET',
        signal: AbortSignal.timeout(5000)
      });
      return response.ok;
=======
      const status = await locationProvider.checkLocationServiceStatus();
      return status.status === 'ok';
>>>>>>> cea25166
    } catch (error) {
      console.error('Python 백엔드 서버 연결 실패:', error);
      return false;
    }
  }

  // 검색어에 따른 샘플 데이터 필터링
  private getFilteredSampleData(params: SearchParams): Hospital[] {
    const sampleData = this.getSampleHospitals(params.location);

    if (params.query) {
      const query = params.query.toLowerCase();
      
      // 카테고리별 필터링 (정확한 매칭 + 확장 검색어)
      if (query === '탈모병원' || (query.includes('탈모') && (query.includes('병원') || query.includes('의원') || query.includes('클리닉')))) {
        const filtered = sampleData.filter(hospital => hospital.category === '탈모병원');
        return filtered;
      }
      
      if (query === '탈모미용실') {
        const filtered = sampleData.filter(hospital => hospital.category === '탈모미용실');
        return filtered;
      }
      
      if (query === '가발전문점' || query.includes('가발')) {
        const filtered = sampleData.filter(hospital => hospital.category === '가발전문점');
        return filtered;
      }
      
      if (query === '두피문신' || query.includes('두피문신')) {
        const filtered = sampleData.filter(hospital => hospital.category === '두피문신');
        return filtered;
      }
      
      if (query === '약국' || query.includes('약국')) {
        const filtered = sampleData.filter(hospital => hospital.category === '탈모약국');
        return filtered;
      }
      
      // 일반 검색어 필터링
      const filtered = sampleData.filter(hospital =>
        hospital.name.toLowerCase().includes(query) ||
        hospital.address.toLowerCase().includes(query) ||
        hospital.specialties.some(specialty => specialty.toLowerCase().includes(query)) ||
        hospital.description.toLowerCase().includes(query) ||
        hospital.category.toLowerCase().includes(query)
      );
      return filtered;
    }

    return sampleData;
  }
}

export const locationService = new LocationService();<|MERGE_RESOLUTION|>--- conflicted
+++ resolved
@@ -40,7 +40,6 @@
     // Python Backend와 호환성 유지를 위한 URL 설정
     // locationProvider가 Python API를 직접 사용하므로 이 URL은 레거시 호환용
     const envBase = (process.env.REACT_APP_API_BASE_URL || '').trim();
-<<<<<<< HEAD
     let base = envBase || '/python/api';
     // 방어적 정규화: /api 누락 시 자동 보정
     try {
@@ -53,9 +52,6 @@
       // 만약 URL 파싱 실패 시 안전 기본값 사용
       base = '/python/api';
     }
-=======
-    let base = envBase || 'http://localhost:8080/api';  // SpringBoot 호환
->>>>>>> cea25166
 
     this.apiBaseUrl = base;
   }
@@ -79,6 +75,9 @@
 
   // 좌표를 기반으로 지역 키워드 가져오기 (카카오 주소 변환 API 이용)
   private async getLocationKeyword(location: Location): Promise<string | null> {
+    // 역지오코딩 실패로 인한 잦은 404를 방지하기 위해 위치 키워드 추가를 생략합니다.
+    // 위치기반은 카카오 검색 호출 시 x/y/radius 파라미터로 이미 적용됩니다.
+    return null;
     // 역지오코딩 실패로 인한 잦은 404를 방지하기 위해 위치 키워드 추가를 생략합니다.
     // 위치기반은 카카오 검색 호출 시 x/y/radius 파라미터로 이미 적용됩니다.
     return null;
@@ -426,6 +425,7 @@
         // 카테고리 정규화 적용 (그룹핑 호환)
         const normalizedCategory = this.normalizeGroup(hospital);
         return { ...hospital, category: normalizedCategory };
+       
       });
   }
 
@@ -503,15 +503,6 @@
     const name = hospital.name || '';
     
     // 카테고리 기반 정규화
-<<<<<<< HEAD
-    if (category.includes('병원') || category.includes('의원') || category.includes('클리닉')) {
-      return '탈모병원';
-    }
-    if (category.includes('미용실') || category.includes('헤어') || category.includes('살롱')) {
-      return '탈모미용실';
-    }
-    if (category.includes('가발') || category.includes('증모술')) {
-=======
     if (category.includes('약국') || category.includes('pharmacy')) {
       return '탈모약국';
     }
@@ -528,7 +519,6 @@
     if (category.includes('가발') || category.includes('증모술') || category.includes('헤어피스') ||
         category.includes('헤어시스템') || category.includes('헤어라인') || category.includes('모발복원') ||
         category.includes('모발대체') || category.includes('탈모보완')) {
->>>>>>> cea25166
       return '가발전문점';
     }
     if (category.includes('문신') || category.includes('SMP')) {
@@ -536,15 +526,6 @@
     }
     
     // 이름 기반 정규화
-<<<<<<< HEAD
-    if (name.includes('병원') || name.includes('의원') || name.includes('클리닉')) {
-      return '탈모병원';
-    }
-    if (name.includes('미용실') || name.includes('헤어') || name.includes('살롱')) {
-      return '탈모미용실';
-    }
-    if (name.includes('가발') || name.includes('증모술')) {
-=======
     if (name.includes('약국')) {
       return '탈모약국';
     }
@@ -568,7 +549,6 @@
     if (name.includes('가발') || name.includes('증모술') || name.includes('헤어피스') || 
         name.includes('헤어시스템') || name.includes('헤어라인') || name.includes('모발복원') ||
         name.includes('모발대체') || name.includes('탈모보완')) {
->>>>>>> cea25166
       return '가발전문점';
     }
     if (name.includes('문신') || name.includes('SMP')) {
@@ -594,8 +574,6 @@
         category.includes(secondaryCat) || secondaryCat.includes(category)
       );
 
-<<<<<<< HEAD
-=======
       // 0단계에서는 모든 미용실 관련 장소를 추천으로 포함
       let isRecommended = isPrimary || isSecondary;
       if (stage === 0) {
@@ -626,7 +604,6 @@
         isRecommended = isRecommended || isBeautyRelated;
       }
 
->>>>>>> cea25166
       // 우선순위 점수 계산
       let priorityScore = CATEGORY_PRIORITY_SCORES[category as keyof typeof CATEGORY_PRIORITY_SCORES] || 0;
       
@@ -636,15 +613,10 @@
         priorityScore += 25; // 2순위 솔루션 보너스
       }
 
-<<<<<<< HEAD
-      // 추천 여부 결정
-      const isRecommended = isPrimary || isSecondary;
-=======
       // 0단계에서 미용실 관련 장소에 추가 보너스
       if (stage === 0 && isRecommended && !isPrimary && !isSecondary) {
         priorityScore += 30; // 미용실 관련 장소 보너스
       }
->>>>>>> cea25166
 
       return {
         ...hospital,
@@ -1124,24 +1096,8 @@
   // Python 백엔드 서버 상태 확인
   private async checkBackendServer(): Promise<boolean> {
     try {
-<<<<<<< HEAD
-      // 1차: 새로운 엔드포인트 (/api/location/status)
-      let response = await fetch(`${this.apiBaseUrl}/location/status`, {
-        method: 'GET',
-        signal: AbortSignal.timeout(5000)
-      });
-      if (response.ok) return true;
-
-      // 2차: 과거 호환 (/config)
-      response = await fetch(`${this.apiBaseUrl}/config`, {
-        method: 'GET',
-        signal: AbortSignal.timeout(5000)
-      });
-      return response.ok;
-=======
       const status = await locationProvider.checkLocationServiceStatus();
       return status.status === 'ok';
->>>>>>> cea25166
     } catch (error) {
       console.error('Python 백엔드 서버 연결 실패:', error);
       return false;
