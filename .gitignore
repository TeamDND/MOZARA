--- conflicted
+++ resolved
@@ -126,6 +126,8 @@
 
 
 # IDE
+
+# IDE
 .claude/
 
 # Model files (too large for git)
@@ -133,8 +135,4 @@
 *.pkl
 *.h5
 *.ckpt
-<<<<<<< HEAD
-*.safetensors
-=======
-*.safetensors
->>>>>>> c74b055a
+*.safetensors